{
  "Things": [
    {
      "class": "City",
      "uuid": "001",
      "name": "Amsterdam",
      "coordinates": "N52, E004",
      "population": 1800000,
      "isCapital": true,
      "inCountry": {
        "class": "Country",
        "uuid": "005",
        "name": "Netherlands",
        "population": 17000000
      },
<<<<<<< HEAD
      "reviews": "A perfect city",
=======
>>>>>>> 76dfa57e
      "geolocation": {
        "latitude": 52.366667,
        "longitude": 4.9
      }
    },
    {
      "class": "City",
      "uuid": "002",
      "name": "Rotterdam",
      "coordinates": "N50, E004",
      "population": 1800000,
      "isCapital": false,
      "inCountry": {
        "class": "Country",
        "uuid": "005",
        "name": "Netherlands",
        "population": 17000000
      }
    },
    {
      "class": "City",
      "uuid": "003",
      "name": "Berlin",
      "coordinates": "N52, E007",
      "population": 3470000,
      "isCapital": true,
<<<<<<< HEAD
      "reviews": "I had a bad time here",
=======
>>>>>>> 76dfa57e
      "inCountry": {
        "class": "Country",
        "uuid": "006",
        "name": "Germany",
        "population": 83000000
      }
    },
    {
      "class": "City",
      "uuid": "004",
      "name": "Dusseldorf",
      "coordinates": "N48, E005",
      "population": 600000,
      "isCapital": false,
      "inCountry": {
        "class": "Country",
        "uuid": "006",
        "name": "Germany",
        "population": 83000000
      },
      "geolocation": {
        "latitude": 51.225556,
        "longitude": 6.782778
      }
    },
    {
      "class": "Country",
      "uuid": "005",
      "name": "Netherlands",
      "population": 17000000
    },
    {
      "class": "Country",
      "uuid": "006",
      "name": "Germany",
      "population": 83000000
    },
    {
      "class": "Person",
      "uuid": "007",
      "livesIn": {
        "class": "City",
        "uuid": "004",
        "name": "Dusseldorf",
        "coordinates": "N48, E005",
        "population": 600000,
        "isCapital": false,
        "inCountry": {
          "class": "Country",
          "uuid": "006",
          "name": "Germany",
          "population": 83000000
        }
      },
      "nationality": {
        "class": "Country",
        "uuid": "006",
        "name": "Germany",
        "population": 83000000
      }
    },
    {
      "class": "Person",
      "uuid": "008",
      "livesIn": {
        "class": "City",
        "uuid": "001",
        "name": "Amsterdam",
        "coordinates": "N52, E004",
        "population": 1800000,
        "isCapital": true,
        "inCountry": {
          "class": "Country",
          "uuid": "005",
          "name": "Netherlands",
          "population": 17000000
        }
      },
      "nationality": {
        "class": "Country",
        "uuid": "005",
        "name": "Netherlands",
        "population": 17000000
      }
    },
    {
      "class": "Airport",
      "uuid": "009",
      "inCity": {
        "class": "City",
        "uuid": "001",
        "name": "Amsterdam",
        "coordinates": "N52, E004",
        "population": 1800000,
        "isCapital": true,
        "inCountry": {
          "class": "Country",
          "uuid": "005",
          "name": "Netherlands",
          "population": 17000000
        }
      },
      "code": "10000"
    },
    {
      "class": "Airport",
      "uuid": "010",
      "inCity": {
        "class": "City",
        "uuid": "002",
        "name": "Rotterdam",
        "coordinates": "N50, E004",
        "population": 1800000,
        "isCapital": false,
        "inCountry": {
          "class": "Country",
          "uuid": "005",
          "name": "Netherlands",
          "population": 17000000
        }
      },
      "code": "20000"
    },
    {
      "class": "Airport",
      "uuid": "011",
      "inCity": {
        "class": "City",
        "uuid": "004",
        "name": "Dusseldorf",
        "coordinates": "N48, E005",
        "population": 600000,
        "isCapital": false,
        "inCountry": {
          "class": "Country",
          "uuid": "006",
          "name": "Germany",
          "population": 83000000
        }
      },
      "code": "30000"
<<<<<<< HEAD
    },
    {
      "class": "Airport",
      "uuid": "012",
      "inCity": {
        "class": "City",
        "uuid": "003",
        "name": "Berlin",
        "coordinates": "N52, E007",
        "population": 3470000,
        "isCapital": true,
        "inCountry": {
          "class": "Country",
          "uuid": "006",
          "name": "Germany",
          "population": 83000000
        }
      },
      "code": "40000"
    },
    {
      "class": "Airline",
      "uuid": "013",
      "name": "Lufthansa",
      "basedIn": {
        "class": "City",
        "uuid": "003",
        "name": "Berlin",
        "coordinates": "N52, E007",
        "population": 3470000,
        "isCapital": true,
        "inCountry": {
          "class": "Country",
          "uuid": "006",
          "name": "Germany",
          "population": 83000000
        }
      },
      "code": "123"
    },
    {
      "class": "Airline",
      "uuid": "014",
      "name": "KLM",
      "basedIn": {
        "class": "City",
        "uuid": "001",
        "name": "Amsterdam",
        "coordinates": "N52, E004",
        "population": 1800000,
        "isCapital": true,
        "inCountry": {
          "class": "Country",
          "uuid": "005",
          "name": "Netherlands",
          "population": 17000000
        }
      },
      "code": "321"
    },
    {
      "class": "Aircraft",
      "uuid": "015",
      "name": "Boeing 747",
      "numberOfSeats": 366
    },
    {
      "class": "Aircraft",
      "uuid": "016",
      "name": "Airbus A380",
      "numberOfSeats": 853
    },
    {
      "class": "Plane",
      "uuid": "017",
      "code": "AB123",
      "aircraft": {
        "class": "Aircraft",
        "uuid": "015",
        "name": "Boeing 747",
        "numberOfSeats": 366
      },
      "ofAirline": {
        "class": "Airline",
        "uuid": "013",
        "name": "Lufthansa",
        "basedIn": {
          "class": "City",
          "uuid": "003",
          "name": "Berlin",
          "coordinates": "N52, E007",
          "population": 3470000,
          "isCapital": true,
          "inCountry": {
            "class": "Country",
            "uuid": "006",
            "name": "Germany",
            "population": 83000000
          }
        },
        "code": "123"
      }
    },
    {
      "class": "Plane",
      "uuid": "018",
      "code": "AB456",
      "aircraft": {
        "class": "Aircraft",
        "uuid": "016",
        "name": "Airbus A380",
        "numberOfSeats": 853
      },
      "ofAirline": {
        "class": "Airline",
        "uuid": "014",
        "name": "KLM",
        "basedIn": {
          "class": "City",
          "uuid": "001",
          "name": "Amsterdam",
          "coordinates": "N52, E004",
          "population": 1800000,
          "isCapital": true,
          "inCountry": {
            "class": "Country",
            "uuid": "005",
            "name": "Netherlands",
            "population": 17000000
          }
        },
        "code": "321"
      }
    },
    {
      "class": "Plane",
      "uuid": "019",
      "code": "AB457",
      "aircraft": {
        "class": "Aircraft",
        "uuid": "015",
        "name": "Boeing 747",
        "numberOfSeats": 366
      },
      "ofAirline": {
        "class": "Airline",
        "uuid": "014",
        "name": "KLM",
        "basedIn": {
          "class": "City",
          "uuid": "001",
          "name": "Amsterdam",
          "coordinates": "N52, E004",
          "population": 1800000,
          "isCapital": true,
          "inCountry": {
            "class": "Country",
            "uuid": "005",
            "name": "Netherlands",
            "population": 17000000
          }
        },
        "code": "321"
      }
    },
    {
      "class": "Plane",
      "uuid": "020",
      "code": "AB456",
      "aircraft": {
        "class": "Aircraft",
        "uuid": "016",
        "name": "Airbus A380",
        "numberOfSeats": 853
      },
      "ofAirline": {
        "class": "Airline",
        "uuid": "013",
        "name": "Lufthansa",
        "basedIn": {
          "class": "City",
          "uuid": "003",
          "name": "Berlin",
          "coordinates": "N52, E007",
          "population": 3470000,
          "isCapital": true,
          "inCountry": {
            "class": "Country",
            "uuid": "006",
            "name": "Germany",
            "population": 83000000
          }
        },
        "code": "123"
      }
    }
  ],
  "Actions": [
    {
=======
    },
    {
      "class": "Airport",
      "uuid": "012",
      "inCity": {
        "class": "City",
        "uuid": "003",
        "name": "Berlin",
        "coordinates": "N52, E007",
        "population": 3470000,
        "isCapital": true,
        "inCountry": {
          "class": "Country",
          "uuid": "006",
          "name": "Germany",
          "population": 83000000
        }
      },
      "code": "40000"
    },
    {
      "class": "Airline",
      "uuid": "013",
      "name": "Lufthansa",
      "basedIn": {
        "class": "City",
        "uuid": "003",
        "name": "Berlin",
        "coordinates": "N52, E007",
        "population": 3470000,
        "isCapital": true,
        "inCountry": {
          "class": "Country",
          "uuid": "006",
          "name": "Germany",
          "population": 83000000
        }
      },
      "code": "123"
    },
    {
      "class": "Airline",
      "uuid": "014",
      "name": "KLM",
      "basedIn": {
        "class": "City",
        "uuid": "001",
        "name": "Amsterdam",
        "coordinates": "N52, E004",
        "population": 1800000,
        "isCapital": true,
        "inCountry": {
          "class": "Country",
          "uuid": "005",
          "name": "Netherlands",
          "population": 17000000
        }
      },
      "code": "321"
    },
    {
      "class": "Aircraft",
      "uuid": "015",
      "name": "Boeing 747",
      "numberOfSeats": 366
    },
    {
      "class": "Aircraft",
      "uuid": "016",
      "name": "Airbus A380",
      "numberOfSeats": 853
    },
    {
      "class": "Plane",
      "uuid": "017",
      "code": "AB123",
      "aircraft": {
        "class": "Aircraft",
        "uuid": "015",
        "name": "Boeing 747",
        "numberOfSeats": 366
      },
      "ofAirline": {
        "class": "Airline",
        "uuid": "013",
        "name": "Lufthansa",
        "basedIn": {
          "class": "City",
          "uuid": "003",
          "name": "Berlin",
          "coordinates": "N52, E007",
          "population": 3470000,
          "isCapital": true,
          "inCountry": {
            "class": "Country",
            "uuid": "006",
            "name": "Germany",
            "population": 83000000
          }
        },
        "code": "123"
      }
    },
    {
      "class": "Plane",
      "uuid": "018",
      "code": "AB456",
      "aircraft": {
        "class": "Aircraft",
        "uuid": "016",
        "name": "Airbus A380",
        "numberOfSeats": 853
      },
      "ofAirline": {
        "class": "Airline",
        "uuid": "014",
        "name": "KLM",
        "basedIn": {
          "class": "City",
          "uuid": "001",
          "name": "Amsterdam",
          "coordinates": "N52, E004",
          "population": 1800000,
          "isCapital": true,
          "inCountry": {
            "class": "Country",
            "uuid": "005",
            "name": "Netherlands",
            "population": 17000000
          }
        },
        "code": "321"
      }
    },
    {
      "class": "Plane",
      "uuid": "019",
      "code": "AB457",
      "aircraft": {
        "class": "Aircraft",
        "uuid": "015",
        "name": "Boeing 747",
        "numberOfSeats": 366
      },
      "ofAirline": {
        "class": "Airline",
        "uuid": "014",
        "name": "KLM",
        "basedIn": {
          "class": "City",
          "uuid": "001",
          "name": "Amsterdam",
          "coordinates": "N52, E004",
          "population": 1800000,
          "isCapital": true,
          "inCountry": {
            "class": "Country",
            "uuid": "005",
            "name": "Netherlands",
            "population": 17000000
          }
        },
        "code": "321"
      }
    },
    {
      "class": "Plane",
      "uuid": "020",
      "code": "AB456",
      "aircraft": {
        "class": "Aircraft",
        "uuid": "016",
        "name": "Airbus A380",
        "numberOfSeats": 853
      },
      "ofAirline": {
        "class": "Airline",
        "uuid": "013",
        "name": "Lufthansa",
        "basedIn": {
          "class": "City",
          "uuid": "003",
          "name": "Berlin",
          "coordinates": "N52, E007",
          "population": 3470000,
          "isCapital": true,
          "inCountry": {
            "class": "Country",
            "uuid": "006",
            "name": "Germany",
            "population": 83000000
          }
        },
        "code": "123"
      }
    }
  ],
  "Actions": [
    {
      "class": "Event",
      "uuid": "021",
      "name": "A name"
    },
    {
      "class": "Event",
      "uuid": "022",
      "description": "A desricption"
    },
    {
>>>>>>> 76dfa57e
      "class": "Flight",
      "uuid": "100",
      "aircraft": {
        "class": "Aircraft",
        "uuid": "016",
        "name": "Airbus A380",
        "numberOfSeats": 853
      },
      "arrivalAirport": {
        "class": "Airport",
        "uuid": "011",
        "inCity": {
          "class": "City",
          "uuid": "004",
          "name": "Dusseldorf",
          "coordinates": "N48, E005",
          "population": 600000,
          "isCapital": false,
          "inCountry": {
            "class": "Country",
            "uuid": "006",
            "name": "Germany",
            "population": 83000000
          }
        },
        "code": "30000"
      },
      "departureAirport": {
        "class": "Airport",
        "uuid": "012",
        "inCity": {
          "class": "City",
          "uuid": "003",
          "name": "Berlin",
          "coordinates": "N52, E007",
          "population": 3470000,
          "isCapital": true,
          "inCountry": {
            "class": "Country",
            "uuid": "006",
            "name": "Germany",
            "population": 83000000
          }
        },
        "code": "40000"
      },
      "flightNumber": "LH987",
      "date": "2017-08-17T12:47:00+02:00",
      "estimatedFlightDuration": 50,
      "numberOfPassengers": 300,
      "isDelayed": false
    }
  ]
}<|MERGE_RESOLUTION|>--- conflicted
+++ resolved
@@ -13,10 +13,7 @@
         "name": "Netherlands",
         "population": 17000000
       },
-<<<<<<< HEAD
       "reviews": "A perfect city",
-=======
->>>>>>> 76dfa57e
       "geolocation": {
         "latitude": 52.366667,
         "longitude": 4.9
@@ -43,10 +40,7 @@
       "coordinates": "N52, E007",
       "population": 3470000,
       "isCapital": true,
-<<<<<<< HEAD
       "reviews": "I had a bad time here",
-=======
->>>>>>> 76dfa57e
       "inCountry": {
         "class": "Country",
         "uuid": "006",
@@ -188,7 +182,6 @@
         }
       },
       "code": "30000"
-<<<<<<< HEAD
     },
     {
       "class": "Airport",
@@ -388,206 +381,6 @@
   ],
   "Actions": [
     {
-=======
-    },
-    {
-      "class": "Airport",
-      "uuid": "012",
-      "inCity": {
-        "class": "City",
-        "uuid": "003",
-        "name": "Berlin",
-        "coordinates": "N52, E007",
-        "population": 3470000,
-        "isCapital": true,
-        "inCountry": {
-          "class": "Country",
-          "uuid": "006",
-          "name": "Germany",
-          "population": 83000000
-        }
-      },
-      "code": "40000"
-    },
-    {
-      "class": "Airline",
-      "uuid": "013",
-      "name": "Lufthansa",
-      "basedIn": {
-        "class": "City",
-        "uuid": "003",
-        "name": "Berlin",
-        "coordinates": "N52, E007",
-        "population": 3470000,
-        "isCapital": true,
-        "inCountry": {
-          "class": "Country",
-          "uuid": "006",
-          "name": "Germany",
-          "population": 83000000
-        }
-      },
-      "code": "123"
-    },
-    {
-      "class": "Airline",
-      "uuid": "014",
-      "name": "KLM",
-      "basedIn": {
-        "class": "City",
-        "uuid": "001",
-        "name": "Amsterdam",
-        "coordinates": "N52, E004",
-        "population": 1800000,
-        "isCapital": true,
-        "inCountry": {
-          "class": "Country",
-          "uuid": "005",
-          "name": "Netherlands",
-          "population": 17000000
-        }
-      },
-      "code": "321"
-    },
-    {
-      "class": "Aircraft",
-      "uuid": "015",
-      "name": "Boeing 747",
-      "numberOfSeats": 366
-    },
-    {
-      "class": "Aircraft",
-      "uuid": "016",
-      "name": "Airbus A380",
-      "numberOfSeats": 853
-    },
-    {
-      "class": "Plane",
-      "uuid": "017",
-      "code": "AB123",
-      "aircraft": {
-        "class": "Aircraft",
-        "uuid": "015",
-        "name": "Boeing 747",
-        "numberOfSeats": 366
-      },
-      "ofAirline": {
-        "class": "Airline",
-        "uuid": "013",
-        "name": "Lufthansa",
-        "basedIn": {
-          "class": "City",
-          "uuid": "003",
-          "name": "Berlin",
-          "coordinates": "N52, E007",
-          "population": 3470000,
-          "isCapital": true,
-          "inCountry": {
-            "class": "Country",
-            "uuid": "006",
-            "name": "Germany",
-            "population": 83000000
-          }
-        },
-        "code": "123"
-      }
-    },
-    {
-      "class": "Plane",
-      "uuid": "018",
-      "code": "AB456",
-      "aircraft": {
-        "class": "Aircraft",
-        "uuid": "016",
-        "name": "Airbus A380",
-        "numberOfSeats": 853
-      },
-      "ofAirline": {
-        "class": "Airline",
-        "uuid": "014",
-        "name": "KLM",
-        "basedIn": {
-          "class": "City",
-          "uuid": "001",
-          "name": "Amsterdam",
-          "coordinates": "N52, E004",
-          "population": 1800000,
-          "isCapital": true,
-          "inCountry": {
-            "class": "Country",
-            "uuid": "005",
-            "name": "Netherlands",
-            "population": 17000000
-          }
-        },
-        "code": "321"
-      }
-    },
-    {
-      "class": "Plane",
-      "uuid": "019",
-      "code": "AB457",
-      "aircraft": {
-        "class": "Aircraft",
-        "uuid": "015",
-        "name": "Boeing 747",
-        "numberOfSeats": 366
-      },
-      "ofAirline": {
-        "class": "Airline",
-        "uuid": "014",
-        "name": "KLM",
-        "basedIn": {
-          "class": "City",
-          "uuid": "001",
-          "name": "Amsterdam",
-          "coordinates": "N52, E004",
-          "population": 1800000,
-          "isCapital": true,
-          "inCountry": {
-            "class": "Country",
-            "uuid": "005",
-            "name": "Netherlands",
-            "population": 17000000
-          }
-        },
-        "code": "321"
-      }
-    },
-    {
-      "class": "Plane",
-      "uuid": "020",
-      "code": "AB456",
-      "aircraft": {
-        "class": "Aircraft",
-        "uuid": "016",
-        "name": "Airbus A380",
-        "numberOfSeats": 853
-      },
-      "ofAirline": {
-        "class": "Airline",
-        "uuid": "013",
-        "name": "Lufthansa",
-        "basedIn": {
-          "class": "City",
-          "uuid": "003",
-          "name": "Berlin",
-          "coordinates": "N52, E007",
-          "population": 3470000,
-          "isCapital": true,
-          "inCountry": {
-            "class": "Country",
-            "uuid": "006",
-            "name": "Germany",
-            "population": 83000000
-          }
-        },
-        "code": "123"
-      }
-    }
-  ],
-  "Actions": [
-    {
       "class": "Event",
       "uuid": "021",
       "name": "A name"
@@ -598,7 +391,6 @@
       "description": "A desricption"
     },
     {
->>>>>>> 76dfa57e
       "class": "Flight",
       "uuid": "100",
       "aircraft": {
