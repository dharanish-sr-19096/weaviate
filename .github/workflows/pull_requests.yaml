--- conflicted
+++ resolved
@@ -77,11 +77,7 @@
         run: |
           echo "${{ env.SKIPPED_VULN }}" | tr ' ' '\n' > .trivyignore
       - name: Run Trivy vulnerability scanner for the built image
-<<<<<<< HEAD
-        uses: aquasecurity/trivy-action@0.24.0
-=======
         uses: aquasecurity/trivy-action@0.27.0
->>>>>>> 1e2a75f7
         with:
           image-ref: 'weaviate:${{ github.sha }}'
           exit-code: '1'
