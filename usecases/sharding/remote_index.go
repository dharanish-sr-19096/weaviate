//                           _       _
// __      _____  __ ___   ___  __ _| |_ ___
// \ \ /\ / / _ \/ _` \ \ / / |/ _` | __/ _ \
//  \ V  V /  __/ (_| |\ V /| | (_| | ||  __/
//   \_/\_/ \___|\__,_| \_/ |_|\__,_|\__\___|
//
//  Copyright © 2016 - 2024 Weaviate B.V. All rights reserved.
//
//  CONTACT: hello@weaviate.io
//

package sharding

import (
	"context"
	"errors"
	"fmt"
	"io"
	"math/rand"
	"sync"
	"sync/atomic"
	"time"

	"github.com/weaviate/weaviate/entities/dto"

	"github.com/go-openapi/strfmt"
	"github.com/sirupsen/logrus"
	"github.com/weaviate/weaviate/entities/additional"
	"github.com/weaviate/weaviate/entities/aggregation"
	enterrors "github.com/weaviate/weaviate/entities/errors"
	"github.com/weaviate/weaviate/entities/filters"
	"github.com/weaviate/weaviate/entities/search"
	"github.com/weaviate/weaviate/entities/searchparams"
	"github.com/weaviate/weaviate/entities/storobj"
	"github.com/weaviate/weaviate/usecases/objects"
)

type RemoteIndex struct {
	class        string
	stateGetter  shardingStateGetter
	client       RemoteIndexClient
	nodeResolver nodeResolver
}

type shardingStateGetter interface {
	// ShardOwner returns id of owner node
	ShardOwner(class, shard string) (string, error)
	ShardReplicas(class, shard string) ([]string, error)
}

func NewRemoteIndex(className string,
	stateGetter shardingStateGetter, nodeResolver nodeResolver,
	client RemoteIndexClient,
) *RemoteIndex {
	return &RemoteIndex{
		class:        className,
		stateGetter:  stateGetter,
		client:       client,
		nodeResolver: nodeResolver,
	}
}

type nodeResolver interface {
	NodeHostname(nodeName string) (string, bool)
}

type RemoteIndexClient interface {
	PutObject(ctx context.Context, hostName, indexName, shardName string,
		obj *storobj.Object, schemaVersion uint64) error
	BatchPutObjects(ctx context.Context, hostName, indexName, shardName string,
		objs []*storobj.Object, repl *additional.ReplicationProperties, schemaVersion uint64) []error
	BatchAddReferences(ctx context.Context, hostName, indexName, shardName string,
		refs objects.BatchReferences, schemaVersion uint64) []error
	GetObject(ctx context.Context, hostname, indexName, shardName string,
		id strfmt.UUID, props search.SelectProperties,
		additional additional.Properties) (*storobj.Object, error)
	Exists(ctx context.Context, hostname, indexName, shardName string,
		id strfmt.UUID) (bool, error)
	DeleteObject(ctx context.Context, hostname, indexName, shardName string,
		id strfmt.UUID, deletionTime time.Time, schemaVersion uint64) error
	MergeObject(ctx context.Context, hostname, indexName, shardName string,
		mergeDoc objects.MergeDocument, schemaVersion uint64) error
	MultiGetObjects(ctx context.Context, hostname, indexName, shardName string,
		ids []strfmt.UUID) ([]*storobj.Object, error)
	SearchShard(ctx context.Context, hostname, indexName, shardName string,
		searchVector [][]float32, targetVector []string, distance float32, limit int, filters *filters.LocalFilter,
		keywordRanking *searchparams.KeywordRanking, sort []filters.Sort,
		cursor *filters.Cursor, groupBy *searchparams.GroupBy,
		additional additional.Properties, targetCombination *dto.TargetCombination, properties []string,
	) ([]*storobj.Object, []float32, error)

	Aggregate(ctx context.Context, hostname, indexName, shardName string,
		params aggregation.Params) (*aggregation.Result, error)
	FindUUIDs(ctx context.Context, hostName, indexName, shardName string,
		filters *filters.LocalFilter) ([]strfmt.UUID, error)
	DeleteObjectBatch(ctx context.Context, hostName, indexName, shardName string,
		uuids []strfmt.UUID, deletionTime time.Time, dryRun bool, schemaVersion uint64) objects.BatchSimpleObjects
	GetShardQueueSize(ctx context.Context, hostName, indexName, shardName string) (int64, error)
	GetShardStatus(ctx context.Context, hostName, indexName, shardName string) (string, error)
	UpdateShardStatus(ctx context.Context, hostName, indexName, shardName, targetStatus string, schemaVersion uint64) error

	PutFile(ctx context.Context, hostName, indexName, shardName, fileName string,
		payload io.ReadSeekCloser) error
}

func (ri *RemoteIndex) PutObject(ctx context.Context, shardName string,
	obj *storobj.Object, schemaVersion uint64,
) error {
	owner, err := ri.stateGetter.ShardOwner(ri.class, shardName)
	if err != nil {
		return fmt.Errorf("class %s has no physical shard %q: %w", ri.class, shardName, err)
	}

	host, ok := ri.nodeResolver.NodeHostname(owner)
	if !ok {
		return fmt.Errorf("resolve node name %q to host", owner)
	}

	return ri.client.PutObject(ctx, host, ri.class, shardName, obj, schemaVersion)
}

// helper for single errors that affect the entire batch, assign the error to
// every single item in the batch
func duplicateErr(in error, count int) []error {
	out := make([]error, count)
	for i := range out {
		out[i] = in
	}
	return out
}

func (ri *RemoteIndex) BatchPutObjects(ctx context.Context, shardName string,
	objs []*storobj.Object, schemaVersion uint64,
) []error {
	owner, err := ri.stateGetter.ShardOwner(ri.class, shardName)
	if err != nil {
		return duplicateErr(fmt.Errorf("class %s has no physical shard %q: %w",
			ri.class, shardName, err), len(objs))
	}

	host, ok := ri.nodeResolver.NodeHostname(owner)
	if !ok {
		return duplicateErr(fmt.Errorf("resolve node name %q to host",
			owner), len(objs))
	}

	return ri.client.BatchPutObjects(ctx, host, ri.class, shardName, objs, nil, schemaVersion)
}

func (ri *RemoteIndex) BatchAddReferences(ctx context.Context, shardName string,
	refs objects.BatchReferences, schemaVersion uint64,
) []error {
	owner, err := ri.stateGetter.ShardOwner(ri.class, shardName)
	if err != nil {
		return duplicateErr(fmt.Errorf("class %s has no physical shard %q: %w",
			ri.class, shardName, err), len(refs))
	}

	host, ok := ri.nodeResolver.NodeHostname(owner)
	if !ok {
		return duplicateErr(fmt.Errorf("resolve node name %q to host",
			owner), len(refs))
	}

	return ri.client.BatchAddReferences(ctx, host, ri.class, shardName, refs, schemaVersion)
}

func (ri *RemoteIndex) Exists(ctx context.Context, shardName string,
	id strfmt.UUID,
) (bool, error) {
	owner, err := ri.stateGetter.ShardOwner(ri.class, shardName)
	if err != nil {
		return false, fmt.Errorf("class %s has no physical shard %q: %w", ri.class, shardName, err)
	}

	host, ok := ri.nodeResolver.NodeHostname(owner)
	if !ok {
		return false, fmt.Errorf("resolve node name %q to host", owner)
	}

	return ri.client.Exists(ctx, host, ri.class, shardName, id)
}

func (ri *RemoteIndex) DeleteObject(ctx context.Context, shardName string,
	id strfmt.UUID, deletionTime time.Time, schemaVersion uint64,
) error {
	owner, err := ri.stateGetter.ShardOwner(ri.class, shardName)
	if err != nil {
		return fmt.Errorf("class %s has no physical shard %q: %w", ri.class, shardName, err)
	}

	host, ok := ri.nodeResolver.NodeHostname(owner)
	if !ok {
		return fmt.Errorf("resolve node name %q to host", owner)
	}

	return ri.client.DeleteObject(ctx, host, ri.class, shardName, id, deletionTime, schemaVersion)
}

func (ri *RemoteIndex) MergeObject(ctx context.Context, shardName string,
	mergeDoc objects.MergeDocument, schemaVersion uint64,
) error {
	owner, err := ri.stateGetter.ShardOwner(ri.class, shardName)
	if err != nil {
		return fmt.Errorf("class %s has no physical shard %q: %w", ri.class, shardName, err)
	}

	host, ok := ri.nodeResolver.NodeHostname(owner)
	if !ok {
		return fmt.Errorf("resolve node name %q to host", owner)
	}

	return ri.client.MergeObject(ctx, host, ri.class, shardName, mergeDoc, schemaVersion)
}

func (ri *RemoteIndex) GetObject(ctx context.Context, shardName string,
	id strfmt.UUID, props search.SelectProperties,
	additional additional.Properties,
) (*storobj.Object, error) {
	owner, err := ri.stateGetter.ShardOwner(ri.class, shardName)
	if err != nil {
		return nil, fmt.Errorf("class %s has no physical shard %q: %w", ri.class, shardName, err)
	}

	host, ok := ri.nodeResolver.NodeHostname(owner)
	if !ok {
		return nil, fmt.Errorf("resolve node name %q to host", owner)
	}

	return ri.client.GetObject(ctx, host, ri.class, shardName, id, props, additional)
}

func (ri *RemoteIndex) MultiGetObjects(ctx context.Context, shardName string,
	ids []strfmt.UUID,
) ([]*storobj.Object, error) {
	owner, err := ri.stateGetter.ShardOwner(ri.class, shardName)
	if err != nil {
		return nil, fmt.Errorf("class %s has no physical shard %q: %w", ri.class, shardName, err)
	}

	host, ok := ri.nodeResolver.NodeHostname(owner)
	if !ok {
		return nil, fmt.Errorf("resolve node name %q to host", owner)
	}

	return ri.client.MultiGetObjects(ctx, host, ri.class, shardName, ids)
}

type ReplicasSearchResult struct {
	Objects []*storobj.Object
	Scores  []float32
	Node    string
}

func (ri *RemoteIndex) SearchAllReplicas(ctx context.Context,
	log logrus.FieldLogger,
	shard string,
	queryVec [][]float32,
	targetVector []string,
	distance float32,
	limit int,
	filters *filters.LocalFilter,
	keywordRanking *searchparams.KeywordRanking,
	sort []filters.Sort,
	cursor *filters.Cursor,
	groupBy *searchparams.GroupBy,
	adds additional.Properties,
	replEnabled bool,
	localNode string,
	targetCombination *dto.TargetCombination,
	properties []string,
) ([]ReplicasSearchResult, error) {
	remoteShardQuery := func(node, host string) (ReplicasSearchResult, error) {
		objs, scores, err := ri.client.SearchShard(ctx, host, ri.class, shard,
<<<<<<< HEAD
			queryVec, targetVector, limit, filters, keywordRanking, sort, cursor, groupBy, adds, targetCombination, properties)
=======
			queryVec, targetVector, distance, limit, filters, keywordRanking, sort, cursor, groupBy, adds, targetCombination)
>>>>>>> 4a1e00db
		if err != nil {
			return ReplicasSearchResult{}, err
		}
		return ReplicasSearchResult{Objects: objs, Scores: scores, Node: node}, nil
	}
	return ri.queryAllReplicas(ctx, log, shard, remoteShardQuery, localNode)
}

func (ri *RemoteIndex) SearchShard(ctx context.Context, shard string,
	queryVec [][]float32,
	targetVector []string,
	distance float32,
	limit int,
	filters *filters.LocalFilter,
	keywordRanking *searchparams.KeywordRanking,
	sort []filters.Sort,
	cursor *filters.Cursor,
	groupBy *searchparams.GroupBy,
	adds additional.Properties,
	replEnabled bool,
	targetCombination *dto.TargetCombination,
	properties []string,
) ([]*storobj.Object, []float32, string, error) {
	type pair struct {
		first  []*storobj.Object
		second []float32
	}
	f := func(node, host string) (interface{}, error) {
		objs, scores, err := ri.client.SearchShard(ctx, host, ri.class, shard,
<<<<<<< HEAD
			queryVec, targetVector, limit, filters, keywordRanking, sort, cursor, groupBy, adds, targetCombination, properties)
=======
			queryVec, targetVector, distance, limit, filters, keywordRanking, sort, cursor, groupBy, adds, targetCombination)
>>>>>>> 4a1e00db
		if err != nil {
			return nil, err
		}
		return pair{objs, scores}, err
	}
	rr, node, err := ri.queryReplicas(ctx, shard, f)
	if err != nil {
		return nil, nil, node, err
	}
	r := rr.(pair)
	return r.first, r.second, node, err
}

func (ri *RemoteIndex) Aggregate(
	ctx context.Context,
	shard string,
	params aggregation.Params,
) (*aggregation.Result, error) {
	f := func(_, host string) (interface{}, error) {
		r, err := ri.client.Aggregate(ctx, host, ri.class, shard, params)
		if err != nil {
			return nil, err
		}
		return r, nil
	}
	rr, _, err := ri.queryReplicas(ctx, shard, f)
	if err != nil {
		return nil, err
	}
	return rr.(*aggregation.Result), err
}

func (ri *RemoteIndex) FindUUIDs(ctx context.Context, shardName string,
	filters *filters.LocalFilter,
) ([]strfmt.UUID, error) {
	owner, err := ri.stateGetter.ShardOwner(ri.class, shardName)
	if err != nil {
		return nil, fmt.Errorf("class %s has no physical shard %q: %w", ri.class, shardName, err)
	}

	host, ok := ri.nodeResolver.NodeHostname(owner)
	if !ok {
		return nil, fmt.Errorf("resolve node name %q to host", owner)
	}

	return ri.client.FindUUIDs(ctx, host, ri.class, shardName, filters)
}

func (ri *RemoteIndex) DeleteObjectBatch(ctx context.Context, shardName string,
	uuids []strfmt.UUID, deletionTime time.Time, dryRun bool, schemaVersion uint64,
) objects.BatchSimpleObjects {
	owner, err := ri.stateGetter.ShardOwner(ri.class, shardName)
	if err != nil {
		err := fmt.Errorf("class %s has no physical shard %q: %w", ri.class, shardName, err)
		return objects.BatchSimpleObjects{objects.BatchSimpleObject{Err: err}}
	}

	host, ok := ri.nodeResolver.NodeHostname(owner)
	if !ok {
		err := fmt.Errorf("resolve node name %q to host", owner)
		return objects.BatchSimpleObjects{objects.BatchSimpleObject{Err: err}}
	}

	return ri.client.DeleteObjectBatch(ctx, host, ri.class, shardName, uuids, deletionTime, dryRun, schemaVersion)
}

func (ri *RemoteIndex) GetShardQueueSize(ctx context.Context, shardName string) (int64, error) {
	owner, err := ri.stateGetter.ShardOwner(ri.class, shardName)
	if err != nil {
		return 0, fmt.Errorf("class %s has no physical shard %q: %w", ri.class, shardName, err)
	}

	host, ok := ri.nodeResolver.NodeHostname(owner)
	if !ok {
		return 0, fmt.Errorf("resolve node name %q to host", owner)
	}

	return ri.client.GetShardQueueSize(ctx, host, ri.class, shardName)
}

func (ri *RemoteIndex) GetShardStatus(ctx context.Context, shardName string) (string, error) {
	owner, err := ri.stateGetter.ShardOwner(ri.class, shardName)
	if err != nil {
		return "", fmt.Errorf("class %s has no physical shard %q: %w", ri.class, shardName, err)
	}

	host, ok := ri.nodeResolver.NodeHostname(owner)
	if !ok {
		return "", fmt.Errorf("resolve node name %q to host", owner)
	}

	return ri.client.GetShardStatus(ctx, host, ri.class, shardName)
}

func (ri *RemoteIndex) UpdateShardStatus(ctx context.Context, shardName, targetStatus string, schemaVersion uint64) error {
	owner, err := ri.stateGetter.ShardOwner(ri.class, shardName)
	if err != nil {
		return fmt.Errorf("class %s has no physical shard %q: %w", ri.class, shardName, err)
	}

	host, ok := ri.nodeResolver.NodeHostname(owner)
	if !ok {
		return fmt.Errorf("resolve node name %q to host", owner)
	}

	return ri.client.UpdateShardStatus(ctx, host, ri.class, shardName, targetStatus, schemaVersion)
}

func (ri *RemoteIndex) queryAllReplicas(
	ctx context.Context,
	log logrus.FieldLogger,
	shard string,
	do func(nodeName, host string) (ReplicasSearchResult, error),
	localNode string,
) (resp []ReplicasSearchResult, err error) {
	replicas, err := ri.stateGetter.ShardReplicas(ri.class, shard)
	if err != nil || len(replicas) == 0 {
		return nil, fmt.Errorf("class %q has no physical shard %q: %w", ri.class, shard, err)
	}

	queryOne := func(replica string) (ReplicasSearchResult, error) {
		host, ok := ri.nodeResolver.NodeHostname(replica)
		if !ok || host == "" {
			return ReplicasSearchResult{}, fmt.Errorf("unable to resolve node name %q to host", replica)
		}
		return do(replica, host)
	}

	var queriesSent atomic.Int64

	queryAll := func(replicas []string) (resp []ReplicasSearchResult, err error) {
		var mu sync.Mutex // protect resp + errlist
		var searchResult ReplicasSearchResult
		var errList error

		wg := sync.WaitGroup{}
		for _, node := range replicas {
			node := node // prevent loop variable capture
			if node == localNode {
				// Skip local node to ensure we don't query again our local shard -> it is handled separately in the search
				continue
			}

			wg.Add(1)
			enterrors.GoWrapper(func() {
				defer wg.Done()

				if errC := ctx.Err(); errC != nil {
					mu.Lock()
					errList = errors.Join(errList, fmt.Errorf("error while searching shard=%s replica node=%s: %w", shard, node, errC))
					mu.Unlock()
					return
				}

				queriesSent.Add(1)
				if searchResult, err = queryOne(node); err != nil {
					mu.Lock()
					errList = errors.Join(errList, fmt.Errorf("error while searching shard=%s replica node=%s: %w", shard, node, err))
					mu.Unlock()
					return
				}

				mu.Lock()
				resp = append(resp, searchResult)
				mu.Unlock()
			}, log)
		}
		wg.Wait()

		if errList != nil {
			// Simply log the errors but don't return them unless we have no valid result
			log.Warnf("errors happened during full replicas search for shard '%s' errors: %s", shard, errList)
		}

		if len(resp) == 0 {
			return nil, errList
		}
		if len(resp) != int(queriesSent.Load()) {
			log.Warnf("full replicas search response does not match replica count: response=%d replicas=%d", len(resp), len(replicas))
		}
		return resp, nil
	}
	return queryAll(replicas)
}

func (ri *RemoteIndex) queryReplicas(
	ctx context.Context,
	shard string,
	do func(nodeName, host string) (interface{}, error),
) (resp interface{}, node string, err error) {
	replicas, err := ri.stateGetter.ShardReplicas(ri.class, shard)
	if err != nil || len(replicas) == 0 {
		return nil,
			"",
			fmt.Errorf("class %q has no physical shard %q: %w", ri.class, shard, err)
	}

	queryOne := func(replica string) (interface{}, error) {
		host, ok := ri.nodeResolver.NodeHostname(replica)
		if !ok || host == "" {
			return nil, fmt.Errorf("resolve node name %q to host", replica)
		}
		return do(replica, host)
	}

	queryUntil := func(replicas []string) (resp interface{}, node string, err error) {
		for _, node = range replicas {
			if errC := ctx.Err(); errC != nil {
				return nil, node, errC
			}
			if resp, err = queryOne(node); err == nil {
				return resp, node, nil
			}
		}
		return
	}
	first := rand.Intn(len(replicas))
	if resp, node, err = queryUntil(replicas[first:]); err != nil && first != 0 {
		return queryUntil(replicas[:first])
	}
	return
}<|MERGE_RESOLUTION|>--- conflicted
+++ resolved
@@ -272,11 +272,7 @@
 ) ([]ReplicasSearchResult, error) {
 	remoteShardQuery := func(node, host string) (ReplicasSearchResult, error) {
 		objs, scores, err := ri.client.SearchShard(ctx, host, ri.class, shard,
-<<<<<<< HEAD
-			queryVec, targetVector, limit, filters, keywordRanking, sort, cursor, groupBy, adds, targetCombination, properties)
-=======
-			queryVec, targetVector, distance, limit, filters, keywordRanking, sort, cursor, groupBy, adds, targetCombination)
->>>>>>> 4a1e00db
+			queryVec, targetVector, distance, limit, filters, keywordRanking, sort, cursor, groupBy, adds, targetCombination, properties)
 		if err != nil {
 			return ReplicasSearchResult{}, err
 		}
@@ -306,11 +302,7 @@
 	}
 	f := func(node, host string) (interface{}, error) {
 		objs, scores, err := ri.client.SearchShard(ctx, host, ri.class, shard,
-<<<<<<< HEAD
-			queryVec, targetVector, limit, filters, keywordRanking, sort, cursor, groupBy, adds, targetCombination, properties)
-=======
-			queryVec, targetVector, distance, limit, filters, keywordRanking, sort, cursor, groupBy, adds, targetCombination)
->>>>>>> 4a1e00db
+			queryVec, targetVector, distance, limit, filters, keywordRanking, sort, cursor, groupBy, adds, targetCombination, properties)
 		if err != nil {
 			return nil, err
 		}
