//                           _       _
// __      _____  __ ___   ___  __ _| |_ ___
// \ \ /\ / / _ \/ _` \ \ / / |/ _` | __/ _ \
//  \ V  V /  __/ (_| |\ V /| | (_| | ||  __/
//   \_/\_/ \___|\__,_| \_/ |_|\__,_|\__\___|
//
//  Copyright © 2016 - 2023 Weaviate B.V. All rights reserved.
//
//  CONTACT: hello@weaviate.io
//

//go:build integrationTest

package db

import (
	"context"
	"fmt"
	"math/rand"
	"testing"
	"time"

	"github.com/go-openapi/strfmt"
	"github.com/google/uuid"
	"github.com/sirupsen/logrus"
	"github.com/stretchr/testify/require"
	"github.com/weaviate/weaviate/entities/additional"
	"github.com/weaviate/weaviate/entities/models"
	"github.com/weaviate/weaviate/entities/schema"
	"github.com/weaviate/weaviate/entities/searchparams"
	enthnsw "github.com/weaviate/weaviate/entities/vectorindex/hnsw"
)

func BM25FinvertedConfig(k1, b float32) *models.InvertedIndexConfig {
	return &models.InvertedIndexConfig{
		Bm25: &models.BM25Config{
			K1: k1,
			B:  b,
		},
		CleanupIntervalSeconds: 60,
		Stopwords: &models.StopwordConfig{
			Preset: "none",
		},
		IndexNullState:      true,
		IndexPropertyLength: true,
	}
}

func truePointer() *bool {
	t := true
	return &t
}

func falsePointer() *bool {
	t := false
	return &t
}

func SetupClass(t require.TestingT, repo *DB, schemaGetter *fakeSchemaGetter, logger logrus.FieldLogger, k1, b float32,
) {
	class := &models.Class{
		VectorIndexConfig:   enthnsw.NewDefaultUserConfig(),
		InvertedIndexConfig: BM25FinvertedConfig(k1, b),
		Class:               "MyClass",

		Properties: []*models.Property{
			{
				Name:          "title",
				DataType:      []string{string(schema.DataTypeText)},
				Tokenization:  "word",
				IndexInverted: truePointer(),
			},
			{
				Name:          "description",
				DataType:      []string{string(schema.DataTypeText)},
				Tokenization:  "word",
				IndexInverted: truePointer(),
			},
			{
				Name:          "stringField",
				DataType:      []string{string(schema.DataTypeString)},
				Tokenization:  "field",
				IndexInverted: truePointer(),
			},
		},
	}

	schema := schema.Schema{
		Objects: &models.Schema{
			Classes: []*models.Class{class},
		},
	}

	schemaGetter.schema = schema

	migrator := NewMigrator(repo, logger)
	migrator.AddClass(context.Background(), class, schemaGetter.shardState)

	testData := []map[string]interface{}{}
	testData = append(testData, map[string]interface{}{"title": "Our journey to BM25F", "description": "This is how we get to BM25F"})
	testData = append(testData, map[string]interface{}{"title": "Why I dont like journey", "description": "This is about how we get somewhere"})
	testData = append(testData, map[string]interface{}{"title": "My journeys in Journey", "description": "A journey story about journeying"})
	testData = append(testData, map[string]interface{}{"title": "An unrelated title", "description": "Actually all about journey"})
	testData = append(testData, map[string]interface{}{"title": "journey journey", "description": "journey journey journey"})
	testData = append(testData, map[string]interface{}{"title": "journey", "description": "journey journey"})
	testData = append(testData, map[string]interface{}{"title": "JOURNEY", "description": "A LOUD JOURNEY"})
	testData = append(testData, map[string]interface{}{"title": "An unrelated title", "description": "Absolutely nothing to do with the topic", "stringField": "*&^$@#$%^&*()(Offtopic!!!!"})
	testData = append(testData, map[string]interface{}{"title": "none", "description": "none", "stringField": "YELLING IS FUN"})

	for i, data := range testData {
		id := strfmt.UUID(uuid.MustParse(fmt.Sprintf("%032d", i)).String())

		obj := &models.Object{Class: "MyClass", ID: id, Properties: data, CreationTimeUnix: 1565612833955, LastUpdateTimeUnix: 10000020}
		vector := []float32{1, 3, 5, 0.4}
		//{title: "Our journey to BM25F", description: " This is how we get to BM25F"}}
		err := repo.PutObject(context.Background(), obj, vector)
		require.Nil(t, err)
	}
}

func TestBM25FJourney(t *testing.T) {
	rand.Seed(time.Now().UnixNano())
	dirName := t.TempDir()

	logger := logrus.New()
	schemaGetter := &fakeSchemaGetter{shardState: singleShardState()}
	repo := New(logger, Config{
		MemtablesFlushIdleAfter:   60,
		RootPath:                  dirName,
		QueryMaximumResults:       10000,
		MaxImportGoroutinesFactor: 1,
	}, &fakeRemoteClient{}, &fakeNodeResolver{}, &fakeRemoteNodeClient{}, nil, nil)
	repo.SetSchemaGetter(schemaGetter)
	err := repo.WaitForStartup(context.TODO())
	require.Nil(t, err)
	defer repo.Shutdown(context.Background())

	SetupClass(t, repo, schemaGetter, logger, 1.2, 0.75)

	idx := repo.GetIndex("MyClass")
	require.NotNil(t, idx)

	// Check basic search
	kwr := &searchparams.KeywordRanking{Type: "bm25", Properties: []string{"title", "description", "stringField"}, Query: "journey"}
	addit := additional.Properties{}
	res, _, err := idx.objectSearch(context.TODO(), 1000, nil, kwr, nil, addit)
	require.Nil(t, err)

	// Print results
	t.Log("--- Start results for basic search ---")
	for _, r := range res {
		t.Logf("Result id: %v, score: %v, title: %v, description: %v, additional %+v\n", r.DocID(), r.Score(), r.Object.Properties.(map[string]interface{})["title"], r.Object.Properties.(map[string]interface{})["description"], r.Object.Additional)
	}

	t.Run("bm25f journey", func(t *testing.T) {
		// Check results in correct order
		require.Equal(t, uint64(4), res[0].DocID())
		require.Equal(t, uint64(5), res[1].DocID())

		//// Check explainScore
		//require.Contains(t, res[0].Object.Additional["explainScore"], "BM25F")
	})

	// Check non-alpha search on string field

	// String are by default not tokenized, so we can search for non-alpha characters
	t.Run("bm25f stringfield non-alpha", func(t *testing.T) {
		kwrStringField := &searchparams.KeywordRanking{Type: "bm25", Properties: []string{"title", "description", "stringField"}, Query: "*&^$@#$%^&*()(Offtopic!!!!"}
		addit = additional.Properties{}
		resStringField, _, err := idx.objectSearch(context.TODO(), 1000, nil, kwrStringField, nil, addit)
		require.Nil(t, err)

		// Print results
		t.Log("--- Start results for stringField search ---")
		for _, r := range resStringField {
			t.Logf("Result id: %v, score: %v, title: %v, description: %v, additional %+v\n", r.DocID(), r.Score(), r.Object.Properties.(map[string]interface{})["title"], r.Object.Properties.(map[string]interface{})["description"], r.Object.Additional)
		}

		// Check results in correct order
		require.Equal(t, uint64(7), resStringField[0].DocID())

		// Check explainScore
		require.Contains(t, resStringField[0].Object.Additional["explainScore"], "BM25F")
	})

	// String and text fields are indexed differently, so this checks the string indexing and searching.  In particular,
	// string fields are not lower-cased before indexing, so upper case searches must be passed through unchanged.
	t.Run("bm25f stringfield caps", func(t *testing.T) {
		kwrStringField := &searchparams.KeywordRanking{Type: "bm25", Properties: []string{"stringField"}, Query: "YELLING IS FUN"}
		addit := additional.Properties{}
		resStringField, _, err := idx.objectSearch(context.TODO(), 1000, nil, kwrStringField, nil, addit)
		require.Nil(t, err)

		// Print results
		t.Log("--- Start results for stringField caps search ---")
		for _, r := range resStringField {
			t.Logf("Result id: %v, score: %v, title: %v, description: %v, additional %+v\n", r.DocID(), r.Score(), r.Object.Properties.(map[string]interface{})["title"], r.Object.Properties.(map[string]interface{})["description"], r.Object.Additional)
		}

		// Check results in correct order
		require.Equal(t, uint64(8), resStringField[0].DocID())
	})

	// Check basic text search WITH CAPS
	t.Run("bm25f text with caps", func(t *testing.T) {
		kwr = &searchparams.KeywordRanking{Type: "bm25", Properties: []string{"title", "description"}, Query: "JOURNEY"}
		addit = additional.Properties{}
		res, _, err = idx.objectSearch(context.TODO(), 1000, nil, kwr, nil, addit)
		// Print results
		t.Log("--- Start results for search with caps ---")
		for _, r := range res {
			t.Logf("Result id: %v, score: %v, title: %v, description: %v, additional %+v\n", r.DocID(), r.Score(), r.Object.Properties.(map[string]interface{})["title"], r.Object.Properties.(map[string]interface{})["description"], r.Object.Additional)
		}
		require.Nil(t, err)

		// Check results in correct order
		require.Equal(t, uint64(4), res[0].DocID())
		require.Equal(t, uint64(5), res[1].DocID())
	})
	// Check boosted
	kwr = &searchparams.KeywordRanking{Type: "bm25", Properties: []string{"title^3", "description"}, Query: "journey"}
	addit = additional.Properties{}
	res, _, err = idx.objectSearch(context.TODO(), 1000, nil, kwr, nil, addit)

	require.Nil(t, err)
	// Print results
	t.Log("--- Start results for boosted search ---")
	for _, r := range res {
		t.Logf("Result id: %v, score: %v, title: %v, description: %v, additional %+v\n", r.DocID(), r.Score(), r.Object.Properties.(map[string]interface{})["title"], r.Object.Properties.(map[string]interface{})["description"], r.Object.Additional)
	}

	t.Run("bm25f journey boosted", func(t *testing.T) {
		// Check results in correct order
		require.Equal(t, uint64(4), res[0].DocID())
		require.Equal(t, uint64(5), res[1].DocID())
		require.Equal(t, uint64(6), res[2].DocID())
		require.Equal(t, uint64(0), res[3].DocID())
	})
	// Check search with two terms
	kwr = &searchparams.KeywordRanking{Type: "bm25", Properties: []string{"title", "description"}, Query: "journey somewhere"}
	res, _, err = idx.objectSearch(context.TODO(), 1000, nil, kwr, nil, addit)
	require.Nil(t, err)

	t.Run("bm25f journey somewhere", func(t *testing.T) {
		// Check results in correct order
		require.Equal(t, uint64(1), res[0].DocID())
		require.Equal(t, uint64(4), res[1].DocID())
		require.Equal(t, uint64(5), res[2].DocID())
		require.Equal(t, uint64(6), res[3].DocID())
		require.Equal(t, uint64(2), res[4].DocID())
	})
	t.Log("Search with no properties")
	// Check search with no properties (should include all properties)
	kwr = &searchparams.KeywordRanking{Type: "bm25", Properties: []string{}, Query: "journey somewhere"}
	res, _, err = idx.objectSearch(context.TODO(), 1000, nil, kwr, nil, addit)
	require.Nil(t, err)

	t.Run("bm25f journey somewhere no properties", func(t *testing.T) {
		// Check results in correct order
		require.Equal(t, uint64(1), res[0].DocID())
		require.Equal(t, uint64(4), res[1].DocID())
		require.Equal(t, uint64(5), res[2].DocID())
		require.Equal(t, uint64(6), res[3].DocID())
	})

	t.Log("Search with non alphanums")
	// Check search with no properties (should include all properties)
	kwr = &searchparams.KeywordRanking{Type: "bm25", Properties: []string{}, Query: "*&^$@#$%^&*()(Offtopic!!!!"}
	res, _, err = idx.objectSearch(context.TODO(), 1000, nil, kwr, nil, addit)
	require.Nil(t, err)

	t.Run("bm25f non alphanums", func(t *testing.T) {
		require.Equal(t, uint64(7), res[0].DocID())
	})
}

func TestBM25FSingleProp(t *testing.T) {
	dirName := t.TempDir()

	logger := logrus.New()
	schemaGetter := &fakeSchemaGetter{shardState: singleShardState()}
	repo := New(logger, Config{
		MemtablesFlushIdleAfter:   60,
		RootPath:                  dirName,
		QueryMaximumResults:       10000,
		MaxImportGoroutinesFactor: 1,
	}, &fakeRemoteClient{}, &fakeNodeResolver{}, &fakeRemoteNodeClient{}, nil, nil)
	repo.SetSchemaGetter(schemaGetter)
	err := repo.WaitForStartup(context.TODO())
	require.Nil(t, err)
	defer repo.Shutdown(context.Background())

	SetupClass(t, repo, schemaGetter, logger, 0.5, 100)

	idx := repo.GetIndex("MyClass")
	require.NotNil(t, idx)

	// Check boosted
	kwr := &searchparams.KeywordRanking{Type: "bm25", Properties: []string{"description"}, Query: "journey"}
	addit := additional.Properties{}
	res, _, err := idx.objectSearch(context.TODO(), 1000, nil, kwr, nil, addit)
	require.Nil(t, err)
	// Check results in correct order
	require.Equal(t, uint64(2), res[0].DocID())
	require.Equal(t, uint64(4), res[3].DocID())

	// Check scores
	EqualFloats(t, float32(0.056586314), res[0].Score(), 6)
	EqualFloats(t, float32(-0.02731475), res[1].Score(), 6)
}

func TestBM25FDifferentParamsJourney(t *testing.T) {
	rand.Seed(time.Now().UnixNano())
	dirName := t.TempDir()

	logger := logrus.New()
	schemaGetter := &fakeSchemaGetter{shardState: singleShardState()}
	repo := New(logger, Config{
		MemtablesFlushIdleAfter:   60,
		RootPath:                  dirName,
		QueryMaximumResults:       10000,
		MaxImportGoroutinesFactor: 1,
	}, &fakeRemoteClient{}, &fakeNodeResolver{}, &fakeRemoteNodeClient{}, nil, nil)
	repo.SetSchemaGetter(schemaGetter)
	err := repo.WaitForStartup(context.TODO())
	require.Nil(t, err)
	defer repo.Shutdown(context.Background())

	SetupClass(t, repo, schemaGetter, logger, 0.5, 100)

	idx := repo.GetIndex("MyClass")
	require.NotNil(t, idx)

	// Check boosted
	kwr := &searchparams.KeywordRanking{Type: "bm25", Properties: []string{"title^2", "description"}, Query: "journey"}
	addit := additional.Properties{}
	res, _, err := idx.objectSearch(context.TODO(), 1000, nil, kwr, nil, addit)

	// Print results
	t.Log("--- Start results for boosted search ---")
	for _, r := range res {
		t.Logf("Result id: %v, score: %v, title: %v, description: %v, additional %+v\n", r.DocID(), r.Score(), r.Object.Properties.(map[string]interface{})["title"], r.Object.Properties.(map[string]interface{})["description"], r.Object.Additional)
	}

	require.Nil(t, err)

	// Check results in correct order
	require.Equal(t, uint64(6), res[0].DocID())
	require.Equal(t, uint64(1), res[3].DocID())

	// Print results
	t.Log("--- Start results for boosted search ---")
	for _, r := range res {
		t.Logf("Result id: %v, score: %v, title: %v, description: %v, additional %+v\n", r.DocID(), r.Score(), r.Object.Properties.(map[string]interface{})["title"], r.Object.Properties.(map[string]interface{})["description"], r.Object.Additional)
	}

	// Check scores
<<<<<<< HEAD
	EqualFloats(t, float32(0.05652), res[0].Score(), 6)
	EqualFloats(t, float32(0.04202), res[1].Score(), 6)
=======
	EqualFloats(t, float32(0.2442), res[1].Score(), 5)
	EqualFloats(t, float32(0.270), res[0].Score(), 5)
>>>>>>> 969073e6
}

func EqualFloats(t *testing.T, expected, actual float32, significantFigures int) {
	s1 := fmt.Sprintf("%v", expected)
	s2 := fmt.Sprintf("%v", actual)
	if len(s1) < 2 || len(s2) < 2 {
		t.Fail()
	}
	if len(s1) < significantFigures {
		significantFigures = len(s1) - 1
	}
	if len(s2) < significantFigures {
		significantFigures = len(s2) - 1
	}
	require.Equal(t, s1[:significantFigures+1], s2[:significantFigures+1])
}

// Compare with previous BM25 version to ensure the algorithm functions correctly
func TestBM25FCompare(t *testing.T) {
	rand.Seed(time.Now().UnixNano())
	dirName := t.TempDir()

	logger := logrus.New()
	schemaGetter := &fakeSchemaGetter{shardState: singleShardState()}
	repo := New(logger, Config{
		MemtablesFlushIdleAfter:   60,
		RootPath:                  dirName,
		QueryMaximumResults:       10000,
		MaxImportGoroutinesFactor: 1,
	}, &fakeRemoteClient{}, &fakeNodeResolver{}, &fakeRemoteNodeClient{}, nil, nil)
	repo.SetSchemaGetter(schemaGetter)
	err := repo.WaitForStartup(context.TODO())
	require.Nil(t, err)
	defer repo.Shutdown(context.Background())

	SetupClass(t, repo, schemaGetter, logger, 0.5, 100)

	idx := repo.GetIndex("MyClass")
	require.NotNil(t, idx)

	shardNames := idx.getSchema.ShardingState(idx.Config.ClassName.String()).AllPhysicalShards()

	for _, shardName := range shardNames {
		shard := idx.Shards[shardName]
		t.Logf("------ BM25F --------\n")
		kwr := &searchparams.KeywordRanking{Type: "bm25", Properties: []string{"title"}, Query: "journey"}
		addit := additional.Properties{}

		withBM25Fobjs, withBM25Fscores, err := shard.objectSearch(context.TODO(), 1000, nil, kwr, nil, addit)

		for i, r := range withBM25Fobjs {
			t.Logf("Result id: %v, score: %v, title: %v, description: %v, additional %+v\n", r.DocID(), withBM25Fscores[i], r.Object.Properties.(map[string]interface{})["title"], r.Object.Properties.(map[string]interface{})["description"], r.Object.Additional)
		}

		t.Logf("------ BM25 --------\n")
		kwr.Type = ""

		objs, scores, err := shard.objectSearch(context.TODO(), 1000, nil, kwr, nil, addit)

		for i, r := range objs {
			t.Logf("Result id: %v, score: %v, title: %v, description: %v, additional %+v\n", r.DocID(), scores[i], r.Object.Properties.(map[string]interface{})["title"], r.Object.Properties.(map[string]interface{})["description"], r.Object.Additional)
		}

		require.Nil(t, err)
		require.Equal(t, len(withBM25Fobjs), len(objs))
		for i := range objs {
			t.Logf("%v: BM25F score: %v, BM25 score: %v", i, withBM25Fscores[i], scores[i])
			EqualFloats(t, withBM25Fscores[i], scores[i], 9)
		}

		// Not all the scores are unique and the search is not stable, so pick ones that don't move
		require.Equal(t, withBM25Fobjs[2].DocID(), objs[2].DocID())
		require.Equal(t, withBM25Fobjs[5].DocID(), objs[5].DocID())
	}
}

func Test_propertyIsIndexed(t *testing.T) {
	class := &models.Class{
		VectorIndexConfig:   enthnsw.NewDefaultUserConfig(),
		InvertedIndexConfig: BM25FinvertedConfig(1, 1),
		Class:               "MyClass",

		Properties: []*models.Property{
			{
				Name:          "title",
				DataType:      []string{string(schema.DataTypeText)},
				Tokenization:  "word",
				IndexInverted: nil,
			},
			{
				Name:          "description",
				DataType:      []string{string(schema.DataTypeText)},
				Tokenization:  "word",
				IndexInverted: truePointer(),
			},
			{
				Name:          "stringField",
				DataType:      []string{string(schema.DataTypeString)},
				Tokenization:  "field",
				IndexInverted: falsePointer(),
			},
		},
	}

	ClassSchema := &models.Schema{
		Classes: []*models.Class{class},
	}
	t.Run("Property index", func(t *testing.T) {
		if got := schema.PropertyIsIndexed(ClassSchema, "MyClass", "description"); got != true {
			t.Errorf("propertyIsIndexed() = %v, want %v", got, true)
		}

		if got := schema.PropertyIsIndexed(ClassSchema, "MyClass", "description^2"); got != true {
			t.Errorf("propertyIsIndexed() = %v, want %v", got, true)
		}

		if got := schema.PropertyIsIndexed(ClassSchema, "MyClass", "stringField"); got != false {
			t.Errorf("propertyIsIndexed() = %v, want %v", got, false)
		}

		if got := schema.PropertyIsIndexed(ClassSchema, "MyClass", "title"); got != true {
			t.Errorf("propertyIsIndexed() = %v, want %v", got, true)
		}
	})
}<|MERGE_RESOLUTION|>--- conflicted
+++ resolved
@@ -355,13 +355,8 @@
 	}
 
 	// Check scores
-<<<<<<< HEAD
 	EqualFloats(t, float32(0.05652), res[0].Score(), 6)
 	EqualFloats(t, float32(0.04202), res[1].Score(), 6)
-=======
-	EqualFloats(t, float32(0.2442), res[1].Score(), 5)
-	EqualFloats(t, float32(0.270), res[0].Score(), 5)
->>>>>>> 969073e6
 }
 
 func EqualFloats(t *testing.T, expected, actual float32, significantFigures int) {
