addons:
  hosts:
    - db
after_success:
  # Login to dockerhub
  - echo "$DOCKER_PASSWORD" | docker login -u "$DOCKER_USERNAME" --password-stdin
  - |
    # Build & Push docker images on dev and master
    if [ $TRAVIS_PULL_REQUEST = "false" ]; then
      if [ $TRAVIS_BRANCH = "master" ]; then
        # collect the latest version
        LATESTVERSION=$(git show --oneline HEAD:$WEAVIATESCHEMAFILE | jq -r ".info.version")
        # Build master
        DOCKERTARGET=weaviate_base     
      elif [ $TRAVIS_BRANCH = "develop" ]; then
        # collect the latest version
        LATESTVERSION=unstable
        # Build master
        DOCKERTARGET=development
      fi
      # Build & Push
      travis_wait 30 docker build -f "Dockerfile-prod" -t creativesoftwarefdn/weaviate:$LATESTVERSION --target $DOCKERTARGET .
      docker push creativesoftwarefdn/weaviate:unstable
    fi
before_script: ~
branches: 
  only: 
    - master
    - develop
<<<<<<< HEAD
=======
    - feature/network_cross_refs_graphql_schema
>>>>>>> 66c7a5f5
dist: xenial
go: 
  - "1.11"
env:
  matrix:
  # Force using modules.
  - GO111MODULE=on
  global:
  # location of the open-api specs
  - WEAVIATESCHEMAFILE=openapi-specs/schema.json
  # how to autobump semver style
  - SEMVERBUMPTYPE=patch
  # secure values
  - secure: QH/qM6TuOZtNnNY8aKZPYB8uya3IYNVchvfyX28Tq5Kwwfj9CZX/m9Hac7lP1xOZyKdKMT4PAwVxUEhtQENJfymckQCFHVtoAU4vbVrUe8riAEBaWKNGM1rmPpU6gpdQ3oKDfBgSp5Sb4V+WhgCcN5u9xKC0ybURBVWUNhRyib8qEEe0w+CpJGaVdvtVFxDh2DuvJqZq+k416YIGY+83KhldQ/FKG0wRu9lGooOtcCIcSdJl+V8AaRByxsLa9JsSLoXsTHULdJfnP3g/tf4o36fA/4zbK+e8MLMGhfVmRQd5ow06E//H8Zct2OazTO8R+7f+01X5OcQAviXkyVTLcZ/xekoM/g+h9JWzF63uqAE1fq00hEs2tV4iT82xpyhevUTXGzs1460u+ESbHQJK0SjbpAQTRllKDrACgYQDKjE32EhT2TkEE5u+DZ/u19FHPsA6txjqFh0SXHKtpSk2hVdnpg7AawSY/QUc+sGp3enc6HAT/87cKaH9gSCxgI/KzUaXfEEfLp9hScckNpy9roaSvLmotGLxdpBnFpdmWaG56M/ohxTPhu5/FjIygIu+q2rDl2DwkPzeyFbsMjTAX++zBmpxW/D1GqVr+z5BxoTBJaJKO1K4vSay2q8GFdQeJXv3hIGFjt6qRhMWY83N9DZy4dOGTdE12nrQYA6oHqM=
  - secure: BOTUCkJrvKXMnCAfZN6x+gKgCI+TGnUEy5H0DxJ+NrxWsFwFXUiPAGR5kRMnRnh1uQ72xURwid/3lMd0ARaX7ZiG2ThoaEceHF0BVDRcD5sXBYtFOJP7OTHkbklxy/RyUny/GTmgfZDF4bKJGSDrUNbXlE8yeDF4kDWlThDuEaAYAefTmnFTaSJNYqyDyJaWfD04dgZ/6tNINHvTZjGBtIt0WnBp+LC9D0YGNuqSfHhkxmsVcPI+6lWynnWG2yU0L1Euw+OgqFV6qv8K3UHftnEoClVRmcKUry+FR0wW6Ah7WLxnH3Bkqwg4kqbxi8NdGdxM2TtRwkEn4vt1sxH02uaLZasdbRsRIcuOJ9Zq42c61GB9o3riNp7gTtA7nqjqHGDJVyYkDaNMKK+91FHefagtgdU/htrLPX5CemPH21AmIU51OfVTd2mAEan343a62gk3zVOKv6gHgfqtoxMWWquQUqXHyMdyPQ5EJFLsnTSpdSV0SkSZO9Um+sQ+BRC3t7D5QaP3NLN2X4nEOqAOdfI4JzwZX7sREUugI87zbrRAAXi+KoO+mfmcywL7hegKquctxv2TBt3U+pmT1ieZacArjnK4iTKK7NXPIUXXu9Fy3pnO3DSwtWu/RhA96UmuJZyca1eI1bo0zwPGt4bfLJGFd25/O1ttM54Z7MvBvG8=
  - secure: n4CXkJJlfkzXxBUW8lPd6nCxkRwt4+Z9q9c094OX6oJDnhBdItXqxTizFE1ClH+nG7v/KunBVK0DVbPuH19JQJ/OrcsNGJ2NBFHCW5gmAwexD7D1Zn9JFQolD711l7YufqPeC9275X8UMK/sbZK6KN8bmrAi8iBhE9U8vi9scsHZLUfe1G0YxUgjcPX8fgM8YMyJf6Y0wef0j7GyU2CK6qNtJ5QdNn7z3YzWTsQPGsy4CNCitATT69XqQhGM5rwsx08cTAxmRqHqo/j2bC4Ksy/bK+phLYqtuAT+rch1zNrEM2tAxLj/hFLQTb7Dzg1xEThhwkVmGpLQOG50HBMDW39jgirJlAfRK0LmHcu3VD/esPL6neyBUfNv/DxLNLP7K1dNGoe7wHG9hjSzzm3YmIb31J/v79hxoPGLYlLYtiF4oZOatWs2V9HD/WY2zus5y8wYMijSn7DCuUUM29pL/4nhhJipHIqD51VnzTkyVQeBCdAogskjKV6h06/SSxXJIydNeKJ/D+FUa2u8QvNRaNLqoi9f0LttqUXg5CVXB4yWQ/VLvf4Wqa2xbTXDiobv4RQ93urUMIKETvCADpqW3lSBPusOqYbp1oFal5zS6LYa6mWfHPQd4LIsvXi2+RqUa8D2EFb/jOh6ZsYwktt8fASjfKKrLnoJ309LRZwrrMU=
  - secure: md03rNDjZY1aJ0cYa9LeOVV4FA20p6UVNRmxB4PAKeY2Towb42FgpamaUckuS8g9xGC3mTlRJbNceGQzGvtbSfsgTPJx+oIEdkG6TSmVeWbzhNDd3m8FX/GfwmXX2NA0sVZi4Mr0aOvnhnhZrCQ5WInQR+DV1NdZbgo1UqXE0rXLpid8FuKuZ3wXFQa+ArnbqyNb0pBb8MtQSoj1x1kl9/zcdGINJVV0H+d8KPv4SpoB067em/XJIp8vZkb9Sf18N3B7IRLh84+t0Cg3OgZAqALEEe2GBO8vcQN9kRzN2dAvA5q+YdbTa8gS6nGIm2trGXXvWQ/WMVK7fkcVHGK9agFQCdV0Y6CtnThfKQcCSmcgTaj2NbYiJDZiUHXZWr8w2qTC7IvqOqkD87IczJZ2nPVMH1icqPNtaOLj+6FhUfZ0Md/whbb8r7O+vKp8sRwOVVk1y4O21ynAX8w3caWR1ruBF1agoUUWEHT3Wuz7klXL5ZPprHYTqtGbJmMNyT73OpTTqKavf1PAUMTX75YgHU1QOKYgTL5aaRxbYru+JuhWj4ML1H3m+75WOV0KIHiMjee2QAAgFPYWmxmFP3c1Q1fdydeHzCAr8K7Powqnj7j+SfDPxg3V1nc88ZDmHJgsTtGpENDdWVcuKfYWBQq5nqe0mzNix1yaOeLKxIrbRkg=
  - secure: ai7VYZ3hGQnSuo1cHvmq5ilmSdyXxF16ChUHzz3Rgr2JGanYP9s2qjXcsilz9kQDXWERglSF1BJ46tGsnGeIyInC9aw35cTNnnBkBlem1GwuEMW2NZXm1Jaa6ci6p0saMsLFF84s+IuABHajHLkEUhdcE5J+9SPZcJLi5OTJQEf12iGV34W55cgUHaJ2+pz1alfGrw+lnzfYUtJ2pjNBNWfPzldNuDpog2D1MR2H1S15r02dArN8e8MY6nooXqXoay46W0Vtsu7l05yKdd4sul1BqQRh8OYoFslT9C8wnzgPIClHhEPXz0YmU9g1K3BemGMaqFnM8LUGi5x1S4UTPHUCA78SF/elv+KSdSEKFzQpqsHGk/6u1KmVYhoMKZWYIu81zi6penXIHVXcBQtdgxUpRdsn0hvLtHCuZlEMggQ6OjvCsQNjTFF+doAeKxAv4u61mNPfG4U0OBiz5kZUcI37qmQcrhDby3Rq3Egx7/QNQQEiYZRfBva71/s2n2Dz49mP4VwbsctaFZJMp7mVyYmxO2TcYIeUkoPQHR6Yf71QZlY3TTs3PCckNBbiniSmF/ez2Ny0YRRdybNeC15g/NI3KjRl9IYWQTM7pe1GipEG4MeD1UdN0eTZJRXhPhXAG3cy2wZDI9vQiXXoOfRk28fLV+oRy8bjBR6j9JEc0iw=
language: go
install:  
  - curl -L https://codeclimate.com/downloads/test-reporter/test-reporter-latest-linux-amd64 > ./cc-test-reporter
  - chmod +x ./cc-test-reporter
  - wget https://raw.githubusercontent.com/creativesoftwarefdn/semver-tool/master/src/semver
  - chmod +x semver
before_script:
  - sudo apt-get -qq -y update
  - sudo apt-get -qq -y install jq coreutils python3
  - |
    if [ "$TRAVIS_BRANCH" = "develop" ] && [ "$TRAVIS_PULL_REQUEST" = "false" ]; then
      # PREVIOUSSEMVER = comparison of the current HEAD of WEAVIATESCHEMAFILE with the previous commit. More info: https://github.com/fsaintjacques/semver-tool/blob/master/README.md
      PREVIOUSSEMVER=$(./semver compare $(git show --oneline HEAD:$WEAVIATESCHEMAFILE | jq -r ".info.version") $(git show --oneline HEAD~1:$WEAVIATESCHEMAFILE | jq -r ".info.version"))
      # Determine if the version should be bumped
      if [ "$PREVIOUSSEMVER" -eq 0 ]; then
        # Bump the version + pipe to WEAVIATESCHEMAFILE.tmp + rm and mv WEAVIATESCHEMAFILE.
        echo $(jq -r '.info.version = $NEWVERSION' --arg NEWVERSION "$(./semver bump $SEMVERBUMPTYPE $(git show --oneline HEAD:$WEAVIATESCHEMAFILE | jq -r ".info.version"))" $WEAVIATESCHEMAFILE) | jq . > $WEAVIATESCHEMAFILE.tmp && rm $WEAVIATESCHEMAFILE && mv $WEAVIATESCHEMAFILE.tmp $WEAVIATESCHEMAFILE
        # build with new version
        ./tools/gen-code-from-swagger.sh
        # push back to Git
        git config credential.helper "store --file=.git/credentials"
        echo "https://${GH_TOKEN}:@github.com" > .git/credentials
        git add -A
        git commit -m "?? bleep bloop - auto updated Weaviate"
        git push origin HEAD:${TRAVIS_PULL_REQUEST_BRANCH:-$TRAVIS_BRANCH}
        # exit 0 will trigger a new build
        travis_terminate 0
      elif [ "$PREVIOUSSEMVER" -eq -1 ]; then
        echo "Semver is behind the latest commit. This issue should be resolved and the version should be set to at least $(./semver bump patch $(git show --oneline HEAD~1:$SCHEMAFILE | jq -r ".info.version"))"
        travis_terminate 1
      fi
    fi
  # Verify that the code is properly formatted.
  - if [[ -n "$(gofmt -l .)" ]]; then echo "The following files were not formatted properly!"; gofmt -l .; exit 1; fi
script: 
  # Verify dev setup is not broken
  #- ./tools/test/import_journey.sh || travis_terminate 1
  # Run all tests
  - ./cc-test-reporter before-build
  - ./test/acceptance/run.sh || travis_terminate 1
  - ./cc-test-reporter after-build
services: 
  - docker
sudo: required<|MERGE_RESOLUTION|>--- conflicted
+++ resolved
@@ -27,10 +27,7 @@
   only: 
     - master
     - develop
-<<<<<<< HEAD
-=======
-    - feature/network_cross_refs_graphql_schema
->>>>>>> 66c7a5f5
+    - feature/network_cross_refs_resolve
 dist: xenial
 go: 
   - "1.11"
