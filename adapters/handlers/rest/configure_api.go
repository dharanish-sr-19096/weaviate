--- conflicted
+++ resolved
@@ -333,13 +333,12 @@
 		appState.Modules.Register(modimage.New())
 	}
 
-<<<<<<< HEAD
 	if _, ok := enabledModules["ner-transformers"]; ok {
 		appState.Modules.Register(modner.New())
-=======
+	}
+
 	if _, ok := enabledModules["text-spellcheck"]; ok {
 		appState.Modules.Register(modspellcheck.New())
->>>>>>> 9fe37986
 	}
 
 	return nil
