--- conflicted
+++ resolved
@@ -44,95 +44,4 @@
 	return settings.Validate(class)
 }
 
-<<<<<<< HEAD
-func (cv *ConfigValidator) Do(ctx context.Context, class *models.Class,
-	cfg moduletools.ClassConfig, settings ClassSettings,
-) error {
-	// In text2vec-transformers (as opposed to e.g. text2vec-contextionary) the
-	// assumption is that the models will be able to deal with any words, even
-	// previously unseen ones. Therefore we do not need to validate individual
-	// properties, but only the overall "index state"
-
-	if err := cv.validateIndexState(ctx, class, settings); err != nil {
-		return errors.Errorf("invalid combination of properties")
-	}
-
-	cv.checkForPossibilityOfDuplicateVectors(ctx, class, settings)
-
-	return nil
-}
-
-func (cv *ConfigValidator) validateIndexState(ctx context.Context,
-	class *models.Class, settings ClassSettings,
-) error {
-	if settings.VectorizeClassName() {
-		// if the user chooses to vectorize the classname, vector-building will
-		// always be possible, no need to investigate further
-
-		return nil
-	}
-
-	// search if there is at least one indexed, string/text prop. If found pass
-	// validation
-	for _, prop := range class.Properties {
-		if len(prop.DataType) < 1 {
-			return errors.Errorf("property %s must have at least one datatype: "+
-				"got %v", prop.Name, prop.DataType)
-		}
-
-		if prop.DataType[0] != string(schema.DataTypeText) {
-			// we can only vectorize text-like props
-			continue
-		}
-
-		if settings.PropertyIndexed(prop.Name) {
-			// found at least one, this is a valid schema
-			return nil
-		}
-	}
-
-	return fmt.Errorf("invalid properties: didn't find a single property which is " +
-		"of type string or text and is not excluded from indexing. In addition the " +
-		"class name is excluded from vectorization as well, meaning that it cannot be " +
-		"used to determine the vector position. To fix this, set 'vectorizeClassName' " +
-		"to true if the class name is contextionary-valid. Alternatively add at least " +
-		"contextionary-valid text/string property which is not excluded from " +
-		"indexing")
-}
-
-func (cv *ConfigValidator) checkForPossibilityOfDuplicateVectors(
-	ctx context.Context, class *models.Class, settings ClassSettings,
-) {
-	if !settings.VectorizeClassName() {
-		// if the user choses not to vectorize the class name, this means they must
-		// have chosen something else to vectorize, otherwise the validation would
-		// have error'd before we ever got here. We can skip further checking.
-
-		return
-	}
-
-	// search if there is at least one indexed, string/text prop. If found exit
-	for _, prop := range class.Properties {
-		// length check skipped, because validation has already passed
-		if prop.DataType[0] != string(schema.DataTypeText) {
-			// we can only vectorize text-like props
-			continue
-		}
-
-		if settings.PropertyIndexed(prop.Name) {
-			// found at least one
-			return
-		}
-	}
-
-	cv.logger.WithField("module", "text2vec-transformers").
-		WithField("class", class.Class).
-		Warnf("text2vec-transformers: Class %q does not have any properties "+
-			"indexed (or only non text-properties indexed) and the vector position is "+
-			"only determined by the class name. Each object will end up with the same "+
-			"vector which leads to a severe performance penalty on imports. Consider "+
-			"setting vectorIndexConfig.skip=true for this property", class.Class)
-}
-=======
-var _ = modulecapabilities.ClassConfigurator(New())
->>>>>>> 685cdb49
+var _ = modulecapabilities.ClassConfigurator(New())