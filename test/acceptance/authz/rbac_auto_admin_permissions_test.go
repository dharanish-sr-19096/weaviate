//                           _       _
// __      _____  __ ___   ___  __ _| |_ ___
// \ \ /\ / / _ \/ _` \ \ / / |/ _` | __/ _ \
//  \ V  V /  __/ (_| |\ V /| | (_| | ||  __/
//   \_/\_/ \___|\__,_| \_/ |_|\__,_|\__\___|
//
//  Copyright © 2016 - 2025 Weaviate B.V. All rights reserved.
//
//  CONTACT: hello@weaviate.io
//

package authz

import (
	"bytes"
	"fmt"
	"net/http"
	"sort"
	"strings"
	"testing"

	"github.com/stretchr/testify/require"

	"github.com/weaviate/weaviate/entities/models"
	"github.com/weaviate/weaviate/test/helper"
)

func TestAuthzAllEndpointsAdminDynamically(t *testing.T) {
	adminKey := "admin-key"
	adminUser := "admin-user"

	compose, down := composeUp(t, map[string]string{adminUser: adminKey}, nil, nil)
	defer down()

	containers := compose.Containers()
	require.Len(t, containers, 1) // started only one node

	var endpointStats endpointStatsSlice

	className := "ABC"
	aliasName := "AliasABC"
	tenantNames := []string{
		"Tenant1", "Tenant2", "Tenant3",
	}
	helper.CreateClassAuth(t, &models.Class{Class: className, MultiTenancyConfig: &models.MultiTenancyConfig{
		Enabled: true,
	}}, adminKey)
	tenants := make([]*models.Tenant, len(tenantNames))
	for i := range tenants {
		tenants[i] = &models.Tenant{Name: tenantNames[i], ActivityStatus: "HOT"}
	}
	helper.CreateTenantsAuth(t, className, tenants, adminKey)

	helper.CreateAliasAuth(t, &models.Alias{
		Class: className,
		Alias: aliasName,
	}, adminKey)
	col, err := newCollector()
	require.Nil(t, err)

	endpoints := col.allEndpoints()
	ls := newLogScanner(containers[0].Container())
	ls.GetAuthzLogs(t) // startup logs that are irrelevant

	for _, endpoint := range endpoints {
		url := fmt.Sprintf("http://%s/v1%s", compose.GetWeaviate().URI(), endpoint.path)
		url = strings.ReplaceAll(url, "/objects/{className}/{id}", fmt.Sprintf("/objects/%s/%s", className, UUID1.String()))
		url = strings.ReplaceAll(url, "/objects/{id}", fmt.Sprintf("/objects/%s", UUID1.String()))
		url = strings.ReplaceAll(url, "{className}", className)
		url = strings.ReplaceAll(url, "{tenantName}", "Tenant1")
		url = strings.ReplaceAll(url, "{shardName}", "Shard1")
		url = strings.ReplaceAll(url, "{id}", "someId")
		url = strings.ReplaceAll(url, "{backend}", "filesystem")
		url = strings.ReplaceAll(url, "{propertyName}", "someProperty")
		url = strings.ReplaceAll(url, "{user_id}", "random-user")
		url = strings.ReplaceAll(url, "{userType}", "db")
<<<<<<< HEAD
		url = strings.ReplaceAll(url, "{aliasName}", "aliasName")
		url = strings.ReplaceAll(url, "{groupType}", "oidc")
=======
		url = strings.ReplaceAll(url, "{aliasName}", aliasName)
>>>>>>> 9921206a

		t.Run(url+"("+strings.ToUpper(endpoint.method)+")", func(t *testing.T) {
			require.NotContains(t, url, "{")
			require.NotContains(t, url, "}")

			var req *http.Request
			var err error

			endpoint.method = strings.ToUpper(endpoint.method)

			if endpoint.method == "POST" || endpoint.method == "PUT" || endpoint.method == "PATCH" || endpoint.method == "DELETE" {
				req, err = http.NewRequest(endpoint.method, url, bytes.NewBuffer(endpoint.validGeneratedBodyData))
				require.Nil(t, err)
				req.Header.Set("Content-Type", "application/json")

			} else {
				req, err = http.NewRequest(endpoint.method, url, nil)
				require.Nil(t, err)
			}

			req.Header.Set("Authorization", fmt.Sprintf("Bearer %s", adminKey))
			client := &http.Client{}
			resp, err := client.Do(req)
			require.Nil(t, err)
			defer resp.Body.Close()

			require.NotEqual(t, http.StatusForbidden, resp.StatusCode)

			authZlogs := ls.GetAuthzLogs(t)
			endpointStats = append(endpointStats, endpointStat{
				Count:    len(authZlogs),
				Method:   endpoint.method,
				Logs:     authZlogs,
				Endpoint: url,
			})
		})
	}

	// sort by number of authZ calls and append to log
	sort.Sort(endpointStats)
	t.Log("EndpointStats:", endpointStats)
}

type endpointStat struct {
	Count    int
	Endpoint string
	Method   string
	Logs     []string
}

func (e endpointStat) String() string {
	return fmt.Sprintf("%s %s (count: %d), Logs: %v", e.Method, e.Endpoint, e.Count, e.Logs)
}

type endpointStatsSlice []endpointStat

// Implement sort.Interface
func (e endpointStatsSlice) Len() int           { return len(e) }
func (e endpointStatsSlice) Less(i, j int) bool { return e[i].Count < e[j].Count }
func (e endpointStatsSlice) Swap(i, j int)      { e[i], e[j] = e[j], e[i] }

func (e endpointStatsSlice) String() string {
	var str string
	for _, e := range e {
		str += e.String() + "\n"
	}
	return str
}<|MERGE_RESOLUTION|>--- conflicted
+++ resolved
@@ -74,12 +74,8 @@
 		url = strings.ReplaceAll(url, "{propertyName}", "someProperty")
 		url = strings.ReplaceAll(url, "{user_id}", "random-user")
 		url = strings.ReplaceAll(url, "{userType}", "db")
-<<<<<<< HEAD
-		url = strings.ReplaceAll(url, "{aliasName}", "aliasName")
 		url = strings.ReplaceAll(url, "{groupType}", "oidc")
-=======
 		url = strings.ReplaceAll(url, "{aliasName}", aliasName)
->>>>>>> 9921206a
 
 		t.Run(url+"("+strings.ToUpper(endpoint.method)+")", func(t *testing.T) {
 			require.NotContains(t, url, "{")
