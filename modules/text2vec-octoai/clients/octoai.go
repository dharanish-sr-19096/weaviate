//                           _       _
// __      _____  __ ___   ___  __ _| |_ ___
// \ \ /\ / / _ \/ _` \ \ / / |/ _` | __/ _ \
//  \ V  V /  __/ (_| |\ V /| | (_| | ||  __/
//   \_/\_/ \___|\__,_| \_/ |_|\__,_|\__\___|
//
//  Copyright © 2016 - 2024 Weaviate B.V. All rights reserved.
//
//  CONTACT: hello@weaviate.io
//

package clients

import (
	"bytes"
	"context"
	"crypto/sha256"
	"encoding/json"
	"fmt"
	"io"
	"net/http"
	"net/url"
	"time"

	"github.com/weaviate/weaviate/entities/moduletools"

	"github.com/weaviate/weaviate/usecases/modulecomponents"

	"github.com/pkg/errors"
	"github.com/sirupsen/logrus"
	"github.com/weaviate/weaviate/modules/text2vec-octoai/ent"
)

const (
	DefaultRPM = 30 * 60
	DefaultTPM = 10000000 // TBD
)

type embeddingsRequest struct {
	Input []string `json:"input"`
	Model string   `json:"model,omitempty"`
}

type embedding struct {
	Object string          `json:"object"`
	Data   []embeddingData `json:"data,omitempty"`
	Error  *octoAIApiError `json:"error,omitempty"`
}

type embeddingData struct {
	Object    string    `json:"object"`
	Index     int       `json:"index"`
	Embedding []float32 `json:"embedding"`
}

type octoAIApiError struct {
	Message string `json:"message"`
	Type    string `json:"type"`
	Param   string `json:"param"`
	Code    string `json:"code"`
}

func buildUrl(config ent.VectorizationConfig) (string, error) {
	host := config.BaseURL
	path := "/v1/embeddings"
	return url.JoinPath(host, path)
}

type vectorizer struct {
	apiKey     string
	httpClient *http.Client
	buildUrlFn func(config ent.VectorizationConfig) (string, error)
	logger     logrus.FieldLogger
}

func New(apiKey string, timeout time.Duration, logger logrus.FieldLogger) *vectorizer {
	return &vectorizer{
		apiKey: apiKey,
		httpClient: &http.Client{
			Timeout: timeout,
		},
		buildUrlFn: buildUrl,
		logger:     logger,
	}
}

func (v *vectorizer) Vectorize(ctx context.Context, input []string,
	cfg moduletools.ClassConfig,
) (*modulecomponents.VectorizationResult, *modulecomponents.RateLimits, error) {
	config := v.getVectorizationConfig(cfg)
	res, err := v.vectorize(ctx, input, config.Model, config)
	return res, nil, err
}

func (v *vectorizer) VectorizeQuery(ctx context.Context, input []string,
	cfg moduletools.ClassConfig,
) (*modulecomponents.VectorizationResult, error) {
	config := v.getVectorizationConfig(cfg)
	return v.vectorize(ctx, input, config.Model, config)
}

func (v *vectorizer) getVectorizationConfig(cfg moduletools.ClassConfig) ent.VectorizationConfig {
	icheck := ent.NewClassSettings(cfg)
	return ent.VectorizationConfig{
		Model:   icheck.Model(),
		BaseURL: icheck.BaseURL(),
	}
}

func (v *vectorizer) vectorize(ctx context.Context, input []string, model string, config ent.VectorizationConfig) (*modulecomponents.VectorizationResult, error) {
	body, err := json.Marshal(v.getEmbeddingsRequest(input, model))
	if err != nil {
		return nil, errors.Wrap(err, "marshal body")
	}

	endpoint, err := v.buildUrlFn(config)
	if err != nil {
		return nil, errors.Wrap(err, "join OctoAI API host and path")
	}

	req, err := http.NewRequestWithContext(ctx, "POST", endpoint,
		bytes.NewReader(body))
	if err != nil {
		return nil, errors.Wrap(err, "create POST request")
	}
	apiKey, err := v.getApiKey(ctx)
	if err != nil {
		return nil, errors.Wrap(err, "API Key")
	}
	req.Header.Add(v.getApiKeyHeaderAndValue(apiKey))
	req.Header.Add("Content-Type", "application/json")

	res, err := v.httpClient.Do(req)
	if err != nil {
		return nil, errors.Wrap(err, "send POST request")
	}
	defer res.Body.Close()

	bodyBytes, err := io.ReadAll(res.Body)
	if err != nil {
		return nil, errors.Wrap(err, "read response body")
	}

	var resBody embedding
	if err := json.Unmarshal(bodyBytes, &resBody); err != nil {
		return nil, errors.Wrap(err, "unmarshal response body")
	}

	if res.StatusCode != 200 || resBody.Error != nil {
		return nil, v.getError(res.StatusCode, resBody.Error)
	}

	texts := make([]string, len(resBody.Data))
	embeddings := make([][]float32, len(resBody.Data))
	for i := range resBody.Data {
		index := resBody.Data[i].Index
		texts[index] = resBody.Data[i].Object
		embeddings[index] = resBody.Data[i].Embedding
	}

	return &modulecomponents.VectorizationResult{
		Text:       texts,
		Dimensions: len(resBody.Data[0].Embedding),
		Vector:     embeddings,
	}, nil
}

func (v *vectorizer) getError(statusCode int, resBodyError *octoAIApiError) error {
	endpoint := "OctoAI API"
	if resBodyError != nil {
		return fmt.Errorf("connection to: %s failed with status: %d error: %v", endpoint, statusCode, resBodyError.Message)
	}
	return fmt.Errorf("connection to: %s failed with status: %d", endpoint, statusCode)
}

func (v *vectorizer) getEmbeddingsRequest(input []string, model string) embeddingsRequest {
	return embeddingsRequest{Input: input, Model: model}
}

func (v *vectorizer) getApiKeyHeaderAndValue(apiKey string) (string, string) {
	return "Authorization", fmt.Sprintf("Bearer %s", apiKey)
}

func (v *vectorizer) getApiKey(ctx context.Context) (string, error) {
<<<<<<< HEAD
	var apiKey, envVar string

	apiKey = "X-OctoAI-Api-Key"
	envVar = "OCTOAI_APIKEY"
	if len(v.octoAIApiKey) > 0 {
		return v.octoAIApiKey, nil
	}

	return v.getApiKeyFromContext(ctx, apiKey, envVar)
}

func (v *vectorizer) getApiKeyFromContext(ctx context.Context, apiKey, envVar string) (string, error) {
	if apiKeyValue := modulecomponents.GetValueFromContext(ctx, apiKey); apiKeyValue != "" {
		return apiKeyValue, nil
	}
	return "", fmt.Errorf("no api key found neither in request header: %s nor in environment variable under %s", apiKey, envVar)
=======
	if apiKey := modulecomponents.GetValueFromContext(ctx, "X-Octoai-Api-Key"); apiKey != "" {
		return apiKey, nil
	}
	if v.apiKey != "" {
		return v.apiKey, nil
	}
	return "", errors.New("no api key found " +
		"neither in request header: X-OctoAI-Api-Key " +
		"nor in environment variable under OCTOAI_APIKEY")
>>>>>>> 29970937
}

func (v *vectorizer) GetApiKeyHash(ctx context.Context, config moduletools.ClassConfig) [32]byte {
	key, err := v.getApiKey(ctx)
	if err != nil {
		return [32]byte{}
	}
	return sha256.Sum256([]byte(key))
}

func (v *vectorizer) GetVectorizerRateLimit(ctx context.Context, cfg moduletools.ClassConfig) *modulecomponents.RateLimits {
	rpm, _ := modulecomponents.GetRateLimitFromContext(ctx, "OctoAI", DefaultRPM, 0)

	execAfterRequestFunction := func(limits *modulecomponents.RateLimits, tokensUsed int, deductRequest bool) {
		// refresh is after 60 seconds but leave a bit of room for errors. Otherwise, we only deduct the request that just happened
		if limits.LastOverwrite.Add(61 * time.Second).After(time.Now()) {
			if deductRequest {
				limits.RemainingRequests -= 1
			}
			return
		}

		limits.RemainingRequests = rpm
		limits.ResetRequests = time.Now().Add(time.Duration(61) * time.Second)
		limits.LimitRequests = rpm
		limits.LastOverwrite = time.Now()

		// high dummy values
		limits.RemainingTokens = DefaultTPM
		limits.LimitTokens = DefaultTPM
		limits.ResetTokens = time.Now().Add(time.Duration(1) * time.Second)
	}

	initialRL := &modulecomponents.RateLimits{AfterRequestFunction: execAfterRequestFunction, LastOverwrite: time.Now().Add(-61 * time.Minute)}
	initialRL.ResetAfterRequestFunction(0) // set initial values

	return initialRL
}<|MERGE_RESOLUTION|>--- conflicted
+++ resolved
@@ -182,34 +182,16 @@
 }
 
 func (v *vectorizer) getApiKey(ctx context.Context) (string, error) {
-<<<<<<< HEAD
-	var apiKey, envVar string
-
-	apiKey = "X-OctoAI-Api-Key"
-	envVar = "OCTOAI_APIKEY"
-	if len(v.octoAIApiKey) > 0 {
-		return v.octoAIApiKey, nil
-	}
-
-	return v.getApiKeyFromContext(ctx, apiKey, envVar)
-}
-
-func (v *vectorizer) getApiKeyFromContext(ctx context.Context, apiKey, envVar string) (string, error) {
-	if apiKeyValue := modulecomponents.GetValueFromContext(ctx, apiKey); apiKeyValue != "" {
-		return apiKeyValue, nil
-	}
-	return "", fmt.Errorf("no api key found neither in request header: %s nor in environment variable under %s", apiKey, envVar)
-=======
 	if apiKey := modulecomponents.GetValueFromContext(ctx, "X-Octoai-Api-Key"); apiKey != "" {
 		return apiKey, nil
 	}
+
 	if v.apiKey != "" {
 		return v.apiKey, nil
 	}
 	return "", errors.New("no api key found " +
 		"neither in request header: X-OctoAI-Api-Key " +
 		"nor in environment variable under OCTOAI_APIKEY")
->>>>>>> 29970937
 }
 
 func (v *vectorizer) GetApiKeyHash(ctx context.Context, config moduletools.ClassConfig) [32]byte {
