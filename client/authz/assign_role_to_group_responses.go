//                           _       _
// __      _____  __ ___   ___  __ _| |_ ___
// \ \ /\ / / _ \/ _` \ \ / / |/ _` | __/ _ \
//  \ V  V /  __/ (_| |\ V /| | (_| | ||  __/
//   \_/\_/ \___|\__,_| \_/ |_|\__,_|\__\___|
//
//  Copyright © 2016 - 2025 Weaviate B.V. All rights reserved.
//
//  CONTACT: hello@weaviate.io
//

// Code generated by go-swagger; DO NOT EDIT.

package authz

// This file was generated by the swagger tool.
// Editing this file might prove futile when you re-run the swagger generate command

import (
	"context"
	"fmt"
	"io"

	"github.com/go-openapi/errors"
	"github.com/go-openapi/runtime"
	"github.com/go-openapi/strfmt"
	"github.com/go-openapi/swag"

	"github.com/weaviate/weaviate/entities/models"
)

// AssignRoleToGroupReader is a Reader for the AssignRoleToGroup structure.
type AssignRoleToGroupReader struct {
	formats strfmt.Registry
}

// ReadResponse reads a server response into the received o.
func (o *AssignRoleToGroupReader) ReadResponse(response runtime.ClientResponse, consumer runtime.Consumer) (interface{}, error) {
	switch response.Code() {
	case 200:
		result := NewAssignRoleToGroupOK()
		if err := result.readResponse(response, consumer, o.formats); err != nil {
			return nil, err
		}
		return result, nil
	case 400:
		result := NewAssignRoleToGroupBadRequest()
		if err := result.readResponse(response, consumer, o.formats); err != nil {
			return nil, err
		}
		return nil, result
	case 401:
		result := NewAssignRoleToGroupUnauthorized()
		if err := result.readResponse(response, consumer, o.formats); err != nil {
			return nil, err
		}
		return nil, result
	case 403:
		result := NewAssignRoleToGroupForbidden()
		if err := result.readResponse(response, consumer, o.formats); err != nil {
			return nil, err
		}
		return nil, result
	case 404:
		result := NewAssignRoleToGroupNotFound()
		if err := result.readResponse(response, consumer, o.formats); err != nil {
			return nil, err
		}
		return nil, result
	case 500:
		result := NewAssignRoleToGroupInternalServerError()
		if err := result.readResponse(response, consumer, o.formats); err != nil {
			return nil, err
		}
		return nil, result
	default:
		return nil, runtime.NewAPIError("response status code does not match any response statuses defined for this endpoint in the swagger spec", response, response.Code())
	}
}

// NewAssignRoleToGroupOK creates a AssignRoleToGroupOK with default headers values
func NewAssignRoleToGroupOK() *AssignRoleToGroupOK {
	return &AssignRoleToGroupOK{}
}

/*
AssignRoleToGroupOK describes a response with status code 200, with default header values.

Roles assigned successfully.
*/
type AssignRoleToGroupOK struct {
}

// IsSuccess returns true when this assign role to group o k response has a 2xx status code
func (o *AssignRoleToGroupOK) IsSuccess() bool {
	return true
}

// IsRedirect returns true when this assign role to group o k response has a 3xx status code
func (o *AssignRoleToGroupOK) IsRedirect() bool {
	return false
}

// IsClientError returns true when this assign role to group o k response has a 4xx status code
func (o *AssignRoleToGroupOK) IsClientError() bool {
	return false
}

// IsServerError returns true when this assign role to group o k response has a 5xx status code
func (o *AssignRoleToGroupOK) IsServerError() bool {
	return false
}

// IsCode returns true when this assign role to group o k response a status code equal to that given
func (o *AssignRoleToGroupOK) IsCode(code int) bool {
	return code == 200
}

// Code gets the status code for the assign role to group o k response
func (o *AssignRoleToGroupOK) Code() int {
	return 200
}

func (o *AssignRoleToGroupOK) Error() string {
	return fmt.Sprintf("[POST /authz/groups/{id}/assign][%d] assignRoleToGroupOK ", 200)
}

func (o *AssignRoleToGroupOK) String() string {
	return fmt.Sprintf("[POST /authz/groups/{id}/assign][%d] assignRoleToGroupOK ", 200)
}

func (o *AssignRoleToGroupOK) readResponse(response runtime.ClientResponse, consumer runtime.Consumer, formats strfmt.Registry) error {

	return nil
}

// NewAssignRoleToGroupBadRequest creates a AssignRoleToGroupBadRequest with default headers values
func NewAssignRoleToGroupBadRequest() *AssignRoleToGroupBadRequest {
	return &AssignRoleToGroupBadRequest{}
}

/*
AssignRoleToGroupBadRequest describes a response with status code 400, with default header values.

Malformed request.
*/
type AssignRoleToGroupBadRequest struct {
	Payload *models.ErrorResponse
}

// IsSuccess returns true when this assign role to group bad request response has a 2xx status code
func (o *AssignRoleToGroupBadRequest) IsSuccess() bool {
	return false
}

// IsRedirect returns true when this assign role to group bad request response has a 3xx status code
func (o *AssignRoleToGroupBadRequest) IsRedirect() bool {
	return false
}

// IsClientError returns true when this assign role to group bad request response has a 4xx status code
func (o *AssignRoleToGroupBadRequest) IsClientError() bool {
	return true
}

// IsServerError returns true when this assign role to group bad request response has a 5xx status code
func (o *AssignRoleToGroupBadRequest) IsServerError() bool {
	return false
}

// IsCode returns true when this assign role to group bad request response a status code equal to that given
func (o *AssignRoleToGroupBadRequest) IsCode(code int) bool {
	return code == 400
}

// Code gets the status code for the assign role to group bad request response
func (o *AssignRoleToGroupBadRequest) Code() int {
	return 400
}

func (o *AssignRoleToGroupBadRequest) Error() string {
	return fmt.Sprintf("[POST /authz/groups/{id}/assign][%d] assignRoleToGroupBadRequest  %+v", 400, o.Payload)
}

func (o *AssignRoleToGroupBadRequest) String() string {
	return fmt.Sprintf("[POST /authz/groups/{id}/assign][%d] assignRoleToGroupBadRequest  %+v", 400, o.Payload)
}

func (o *AssignRoleToGroupBadRequest) GetPayload() *models.ErrorResponse {
	return o.Payload
}

func (o *AssignRoleToGroupBadRequest) readResponse(response runtime.ClientResponse, consumer runtime.Consumer, formats strfmt.Registry) error {

	o.Payload = new(models.ErrorResponse)

	// response payload
	if err := consumer.Consume(response.Body(), o.Payload); err != nil && err != io.EOF {
		return err
	}

	return nil
}

// NewAssignRoleToGroupUnauthorized creates a AssignRoleToGroupUnauthorized with default headers values
func NewAssignRoleToGroupUnauthorized() *AssignRoleToGroupUnauthorized {
	return &AssignRoleToGroupUnauthorized{}
}

/*
AssignRoleToGroupUnauthorized describes a response with status code 401, with default header values.

Unauthorized or invalid credentials.
*/
type AssignRoleToGroupUnauthorized struct {
}

// IsSuccess returns true when this assign role to group unauthorized response has a 2xx status code
func (o *AssignRoleToGroupUnauthorized) IsSuccess() bool {
	return false
}

// IsRedirect returns true when this assign role to group unauthorized response has a 3xx status code
func (o *AssignRoleToGroupUnauthorized) IsRedirect() bool {
	return false
}

// IsClientError returns true when this assign role to group unauthorized response has a 4xx status code
func (o *AssignRoleToGroupUnauthorized) IsClientError() bool {
	return true
}

// IsServerError returns true when this assign role to group unauthorized response has a 5xx status code
func (o *AssignRoleToGroupUnauthorized) IsServerError() bool {
	return false
}

// IsCode returns true when this assign role to group unauthorized response a status code equal to that given
func (o *AssignRoleToGroupUnauthorized) IsCode(code int) bool {
	return code == 401
}

// Code gets the status code for the assign role to group unauthorized response
func (o *AssignRoleToGroupUnauthorized) Code() int {
	return 401
}

func (o *AssignRoleToGroupUnauthorized) Error() string {
	return fmt.Sprintf("[POST /authz/groups/{id}/assign][%d] assignRoleToGroupUnauthorized ", 401)
}

func (o *AssignRoleToGroupUnauthorized) String() string {
	return fmt.Sprintf("[POST /authz/groups/{id}/assign][%d] assignRoleToGroupUnauthorized ", 401)
}

func (o *AssignRoleToGroupUnauthorized) readResponse(response runtime.ClientResponse, consumer runtime.Consumer, formats strfmt.Registry) error {

	return nil
}

// NewAssignRoleToGroupForbidden creates a AssignRoleToGroupForbidden with default headers values
func NewAssignRoleToGroupForbidden() *AssignRoleToGroupForbidden {
	return &AssignRoleToGroupForbidden{}
}

/*
AssignRoleToGroupForbidden describes a response with status code 403, with default header values.

Forbidden
*/
type AssignRoleToGroupForbidden struct {
	Payload *models.ErrorResponse
}

// IsSuccess returns true when this assign role to group forbidden response has a 2xx status code
func (o *AssignRoleToGroupForbidden) IsSuccess() bool {
	return false
}

// IsRedirect returns true when this assign role to group forbidden response has a 3xx status code
func (o *AssignRoleToGroupForbidden) IsRedirect() bool {
	return false
}

// IsClientError returns true when this assign role to group forbidden response has a 4xx status code
func (o *AssignRoleToGroupForbidden) IsClientError() bool {
	return true
}

// IsServerError returns true when this assign role to group forbidden response has a 5xx status code
func (o *AssignRoleToGroupForbidden) IsServerError() bool {
	return false
}

// IsCode returns true when this assign role to group forbidden response a status code equal to that given
func (o *AssignRoleToGroupForbidden) IsCode(code int) bool {
	return code == 403
}

// Code gets the status code for the assign role to group forbidden response
func (o *AssignRoleToGroupForbidden) Code() int {
	return 403
}

func (o *AssignRoleToGroupForbidden) Error() string {
	return fmt.Sprintf("[POST /authz/groups/{id}/assign][%d] assignRoleToGroupForbidden  %+v", 403, o.Payload)
}

func (o *AssignRoleToGroupForbidden) String() string {
	return fmt.Sprintf("[POST /authz/groups/{id}/assign][%d] assignRoleToGroupForbidden  %+v", 403, o.Payload)
}

func (o *AssignRoleToGroupForbidden) GetPayload() *models.ErrorResponse {
	return o.Payload
}

func (o *AssignRoleToGroupForbidden) readResponse(response runtime.ClientResponse, consumer runtime.Consumer, formats strfmt.Registry) error {

	o.Payload = new(models.ErrorResponse)

	// response payload
	if err := consumer.Consume(response.Body(), o.Payload); err != nil && err != io.EOF {
		return err
	}

	return nil
}

// NewAssignRoleToGroupNotFound creates a AssignRoleToGroupNotFound with default headers values
func NewAssignRoleToGroupNotFound() *AssignRoleToGroupNotFound {
	return &AssignRoleToGroupNotFound{}
}

/*
AssignRoleToGroupNotFound describes a response with status code 404, with default header values.

Role or group not found.
*/
type AssignRoleToGroupNotFound struct {
}

// IsSuccess returns true when this assign role to group not found response has a 2xx status code
func (o *AssignRoleToGroupNotFound) IsSuccess() bool {
	return false
}

// IsRedirect returns true when this assign role to group not found response has a 3xx status code
func (o *AssignRoleToGroupNotFound) IsRedirect() bool {
	return false
}

// IsClientError returns true when this assign role to group not found response has a 4xx status code
func (o *AssignRoleToGroupNotFound) IsClientError() bool {
	return true
}

// IsServerError returns true when this assign role to group not found response has a 5xx status code
func (o *AssignRoleToGroupNotFound) IsServerError() bool {
	return false
}

// IsCode returns true when this assign role to group not found response a status code equal to that given
func (o *AssignRoleToGroupNotFound) IsCode(code int) bool {
	return code == 404
}

// Code gets the status code for the assign role to group not found response
func (o *AssignRoleToGroupNotFound) Code() int {
	return 404
}

func (o *AssignRoleToGroupNotFound) Error() string {
	return fmt.Sprintf("[POST /authz/groups/{id}/assign][%d] assignRoleToGroupNotFound ", 404)
}

func (o *AssignRoleToGroupNotFound) String() string {
	return fmt.Sprintf("[POST /authz/groups/{id}/assign][%d] assignRoleToGroupNotFound ", 404)
}

func (o *AssignRoleToGroupNotFound) readResponse(response runtime.ClientResponse, consumer runtime.Consumer, formats strfmt.Registry) error {

	return nil
}

// NewAssignRoleToGroupInternalServerError creates a AssignRoleToGroupInternalServerError with default headers values
func NewAssignRoleToGroupInternalServerError() *AssignRoleToGroupInternalServerError {
	return &AssignRoleToGroupInternalServerError{}
}

/*
AssignRoleToGroupInternalServerError describes a response with status code 500, with default header values.

An error has occurred while trying to fulfill the request. Most likely the ErrorResponse will contain more information about the error.
*/
type AssignRoleToGroupInternalServerError struct {
	Payload *models.ErrorResponse
}

// IsSuccess returns true when this assign role to group internal server error response has a 2xx status code
func (o *AssignRoleToGroupInternalServerError) IsSuccess() bool {
	return false
}

// IsRedirect returns true when this assign role to group internal server error response has a 3xx status code
func (o *AssignRoleToGroupInternalServerError) IsRedirect() bool {
	return false
}

// IsClientError returns true when this assign role to group internal server error response has a 4xx status code
func (o *AssignRoleToGroupInternalServerError) IsClientError() bool {
	return false
}

// IsServerError returns true when this assign role to group internal server error response has a 5xx status code
func (o *AssignRoleToGroupInternalServerError) IsServerError() bool {
	return true
}

// IsCode returns true when this assign role to group internal server error response a status code equal to that given
func (o *AssignRoleToGroupInternalServerError) IsCode(code int) bool {
	return code == 500
}

// Code gets the status code for the assign role to group internal server error response
func (o *AssignRoleToGroupInternalServerError) Code() int {
	return 500
}

func (o *AssignRoleToGroupInternalServerError) Error() string {
	return fmt.Sprintf("[POST /authz/groups/{id}/assign][%d] assignRoleToGroupInternalServerError  %+v", 500, o.Payload)
}

func (o *AssignRoleToGroupInternalServerError) String() string {
	return fmt.Sprintf("[POST /authz/groups/{id}/assign][%d] assignRoleToGroupInternalServerError  %+v", 500, o.Payload)
}

func (o *AssignRoleToGroupInternalServerError) GetPayload() *models.ErrorResponse {
	return o.Payload
}

func (o *AssignRoleToGroupInternalServerError) readResponse(response runtime.ClientResponse, consumer runtime.Consumer, formats strfmt.Registry) error {

	o.Payload = new(models.ErrorResponse)

	// response payload
	if err := consumer.Consume(response.Body(), o.Payload); err != nil && err != io.EOF {
		return err
	}

	return nil
}

/*
AssignRoleToGroupBody assign role to group body
swagger:model AssignRoleToGroupBody
*/
type AssignRoleToGroupBody struct {

<<<<<<< HEAD
	// The roles to assign to the specified group.
=======
	// group type
	GroupType models.GroupType `json:"groupType,omitempty"`

	// the roles that assigned to group
>>>>>>> e93cdf3e
	Roles []string `json:"roles"`
}

// Validate validates this assign role to group body
func (o *AssignRoleToGroupBody) Validate(formats strfmt.Registry) error {
	var res []error

	if err := o.validateGroupType(formats); err != nil {
		res = append(res, err)
	}

	if len(res) > 0 {
		return errors.CompositeValidationError(res...)
	}
	return nil
}

func (o *AssignRoleToGroupBody) validateGroupType(formats strfmt.Registry) error {
	if swag.IsZero(o.GroupType) { // not required
		return nil
	}

	if err := o.GroupType.Validate(formats); err != nil {
		if ve, ok := err.(*errors.Validation); ok {
			return ve.ValidateName("body" + "." + "groupType")
		} else if ce, ok := err.(*errors.CompositeError); ok {
			return ce.ValidateName("body" + "." + "groupType")
		}
		return err
	}

	return nil
}

// ContextValidate validate this assign role to group body based on the context it is used
func (o *AssignRoleToGroupBody) ContextValidate(ctx context.Context, formats strfmt.Registry) error {
	var res []error

	if err := o.contextValidateGroupType(ctx, formats); err != nil {
		res = append(res, err)
	}

	if len(res) > 0 {
		return errors.CompositeValidationError(res...)
	}
	return nil
}

func (o *AssignRoleToGroupBody) contextValidateGroupType(ctx context.Context, formats strfmt.Registry) error {

	if err := o.GroupType.ContextValidate(ctx, formats); err != nil {
		if ve, ok := err.(*errors.Validation); ok {
			return ve.ValidateName("body" + "." + "groupType")
		} else if ce, ok := err.(*errors.CompositeError); ok {
			return ce.ValidateName("body" + "." + "groupType")
		}
		return err
	}

	return nil
}

// MarshalBinary interface implementation
func (o *AssignRoleToGroupBody) MarshalBinary() ([]byte, error) {
	if o == nil {
		return nil, nil
	}
	return swag.WriteJSON(o)
}

// UnmarshalBinary interface implementation
func (o *AssignRoleToGroupBody) UnmarshalBinary(b []byte) error {
	var res AssignRoleToGroupBody
	if err := swag.ReadJSON(b, &res); err != nil {
		return err
	}
	*o = res
	return nil
}<|MERGE_RESOLUTION|>--- conflicted
+++ resolved
@@ -456,14 +456,10 @@
 */
 type AssignRoleToGroupBody struct {
 
-<<<<<<< HEAD
-	// The roles to assign to the specified group.
-=======
 	// group type
 	GroupType models.GroupType `json:"groupType,omitempty"`
 
 	// the roles that assigned to group
->>>>>>> e93cdf3e
 	Roles []string `json:"roles"`
 }
 
