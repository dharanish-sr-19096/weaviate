--- conflicted
+++ resolved
@@ -115,33 +115,24 @@
 	}
 
 	var pending []uint64
+	// lock the nodes slice
 	n.graph.shardedNodeLocks.RLock(from)
 	if uint64(len(n.graph.nodes)) < from || n.graph.nodes[from] == nil {
 		n.graph.handleDeletedNode(from)
 		n.graph.shardedNodeLocks.RUnlock(from)
 		return nil
 	}
-	// lock the nodes slice
-	n.graph.shardedNodeLocks.Lock(from)
 	// lock the node itself
 	n.graph.nodes[from].Lock()
 	if level >= len(n.graph.nodes[from].connections) {
 		n.graph.nodes[from].Unlock()
-<<<<<<< HEAD
 		n.graph.shardedNodeLocks.RUnlock(from)
-=======
-		n.graph.shardedNodeLocks.Unlock(from)
->>>>>>> eccbefd9
 		return nil
 	}
 	connections := make([]uint64, len(n.graph.nodes[from].connections[level]))
 	copy(connections, n.graph.nodes[from].connections[level])
 	n.graph.nodes[from].Unlock()
-<<<<<<< HEAD
 	n.graph.shardedNodeLocks.RUnlock(from)
-=======
-	n.graph.shardedNodeLocks.Unlock(from)
->>>>>>> eccbefd9
 	for _, id := range connections {
 		if visited.Visited(id) {
 			continue
