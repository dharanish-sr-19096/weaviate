//                           _       _
// __      _____  __ ___   ___  __ _| |_ ___
// \ \ /\ / / _ \/ _` \ \ / / |/ _` | __/ _ \
//  \ V  V /  __/ (_| |\ V /| | (_| | ||  __/
//   \_/\_/ \___|\__,_| \_/ |_|\__,_|\__\___|
//
//  Copyright © 2016 - 2024 Weaviate B.V. All rights reserved.
//
//  CONTACT: hello@weaviate.io
//

package db

import (
	"context"
	"fmt"
	"io"
	"os"
	"path"
	"path/filepath"
	"time"

	"github.com/go-openapi/strfmt"
	"github.com/pkg/errors"
	"github.com/weaviate/weaviate/entities/additional"
	enterrors "github.com/weaviate/weaviate/entities/errors"
	"github.com/weaviate/weaviate/entities/lsmkv"
	"github.com/weaviate/weaviate/entities/multi"
	"github.com/weaviate/weaviate/entities/schema"
	"github.com/weaviate/weaviate/entities/storagestate"
	"github.com/weaviate/weaviate/entities/storobj"
	"github.com/weaviate/weaviate/usecases/objects"
	"github.com/weaviate/weaviate/usecases/replica"
	"github.com/weaviate/weaviate/usecases/replica/hashtree"
)

type Replicator interface {
	ReplicateObject(ctx context.Context, shardName, requestID string,
		object *storobj.Object) replica.SimpleResponse
	ReplicateObjects(ctx context.Context, shardName, requestID string,
		objects []*storobj.Object) replica.SimpleResponse
	ReplicateUpdate(ctx context.Context, shard, requestID string,
		doc *objects.MergeDocument) replica.SimpleResponse
	ReplicateDeletion(ctx context.Context, shardName, requestID string,
		uuid strfmt.UUID, deletionTime time.Time) replica.SimpleResponse
	ReplicateDeletions(ctx context.Context, shardName, requestID string,
		uuids []strfmt.UUID, deletionTime time.Time, dryRun bool, schemaVersion uint64) replica.SimpleResponse
	ReplicateReferences(ctx context.Context, shard, requestID string,
		refs []objects.BatchReference) replica.SimpleResponse
	CommitReplication(shard,
		requestID string) interface{}
	AbortReplication(shardName,
		requestID string) interface{}
}

func (db *DB) ReplicateObject(ctx context.Context, class,
	shard, requestID string, object *storobj.Object,
) replica.SimpleResponse {
	index, pr := db.replicatedIndex(class)
	if pr != nil {
		return *pr
	}

	return index.ReplicateObject(ctx, shard, requestID, object)
}

func (db *DB) ReplicateObjects(ctx context.Context, class,
	shard, requestID string, objects []*storobj.Object, schemaVersion uint64,
) replica.SimpleResponse {
	index, pr := db.replicatedIndex(class)
	if pr != nil {
		return *pr
	}

	return index.ReplicateObjects(ctx, shard, requestID, objects, schemaVersion)
}

func (db *DB) ReplicateUpdate(ctx context.Context, class,
	shard, requestID string, mergeDoc *objects.MergeDocument,
) replica.SimpleResponse {
	index, pr := db.replicatedIndex(class)
	if pr != nil {
		return *pr
	}

	return index.ReplicateUpdate(ctx, shard, requestID, mergeDoc)
}

func (db *DB) ReplicateDeletion(ctx context.Context, class,
	shard, requestID string, uuid strfmt.UUID, deletionTime time.Time,
) replica.SimpleResponse {
	index, pr := db.replicatedIndex(class)
	if pr != nil {
		return *pr
	}

	return index.ReplicateDeletion(ctx, shard, requestID, uuid, deletionTime)
}

func (db *DB) ReplicateDeletions(ctx context.Context, class,
	shard, requestID string, uuids []strfmt.UUID, deletionTime time.Time, dryRun bool, schemaVersion uint64,
) replica.SimpleResponse {
	index, pr := db.replicatedIndex(class)
	if pr != nil {
		return *pr
	}

	return index.ReplicateDeletions(ctx, shard, requestID, uuids, deletionTime, dryRun, schemaVersion)
}

func (db *DB) ReplicateReferences(ctx context.Context, class,
	shard, requestID string, refs []objects.BatchReference,
) replica.SimpleResponse {
	index, pr := db.replicatedIndex(class)
	if pr != nil {
		return *pr
	}

	return index.ReplicateReferences(ctx, shard, requestID, refs)
}

func (db *DB) CommitReplication(class,
	shard, requestID string,
) interface{} {
	index, pr := db.replicatedIndex(class)
	if pr != nil {
		return *pr
	}

	return index.CommitReplication(shard, requestID)
}

func (db *DB) AbortReplication(class,
	shard, requestID string,
) interface{} {
	index, pr := db.replicatedIndex(class)
	if pr != nil {
		return *pr
	}

	return index.AbortReplication(shard, requestID)
}

func (db *DB) replicatedIndex(name string) (idx *Index, resp *replica.SimpleResponse) {
	if !db.StartupComplete() {
		return nil, &replica.SimpleResponse{Errors: []replica.Error{
			*replica.NewError(replica.StatusNotReady, name),
		}}
	}

	if idx = db.GetIndex(schema.ClassName(name)); idx == nil {
		return nil, &replica.SimpleResponse{Errors: []replica.Error{
			*replica.NewError(replica.StatusClassNotFound, name),
		}}
	}
	return
}

func (i *Index) writableShard(name string) (ShardLike, func(), *replica.SimpleResponse) {
	localShard, release, err := i.getOrInitShard(context.Background(), name)
	if err != nil {
		return nil, func() {}, &replica.SimpleResponse{Errors: []replica.Error{
			{Code: replica.StatusShardNotFound, Msg: name},
		}}
	}
	if localShard.isReadOnly() != nil {
		release()

		return nil, func() {}, &replica.SimpleResponse{Errors: []replica.Error{{
			Code: replica.StatusReadOnly, Msg: name,
		}}}
	}
	return localShard, release, nil
}

func (i *Index) ReplicateObject(ctx context.Context, shard, requestID string, object *storobj.Object) replica.SimpleResponse {
	localShard, release, pr := i.writableShard(shard)
	if pr != nil {
		return *pr
	}

	defer release()

	return localShard.preparePutObject(ctx, requestID, object)
}

func (i *Index) ReplicateUpdate(ctx context.Context, shard, requestID string, doc *objects.MergeDocument) replica.SimpleResponse {
	localShard, release, pr := i.writableShard(shard)
	if pr != nil {
		return *pr
	}

	defer release()

	return localShard.prepareMergeObject(ctx, requestID, doc)
}

func (i *Index) ReplicateDeletion(ctx context.Context, shard, requestID string, uuid strfmt.UUID, deletionTime time.Time) replica.SimpleResponse {
	localShard, release, pr := i.writableShard(shard)
	if pr != nil {
		return *pr
	}

	defer release()

	return localShard.prepareDeleteObject(ctx, requestID, uuid, deletionTime)
}

func (i *Index) ReplicateObjects(ctx context.Context, shard, requestID string, objects []*storobj.Object, schemaVersion uint64) replica.SimpleResponse {
	localShard, release, pr := i.writableShard(shard)
	if pr != nil {
		return *pr
	}

	defer release()

	return localShard.preparePutObjects(ctx, requestID, objects)
}

func (i *Index) ReplicateDeletions(ctx context.Context, shard, requestID string,
	uuids []strfmt.UUID, deletionTime time.Time, dryRun bool, schemaVersion uint64,
) replica.SimpleResponse {
	localShard, release, pr := i.writableShard(shard)
	if pr != nil {
		return *pr
	}

	defer release()

	return localShard.prepareDeleteObjects(ctx, requestID, uuids, deletionTime, dryRun)
}

func (i *Index) ReplicateReferences(ctx context.Context, shard, requestID string, refs []objects.BatchReference) replica.SimpleResponse {
	localShard, release, pr := i.writableShard(shard)
	if pr != nil {
		return *pr
	}

	defer release()

	return localShard.prepareAddReferences(ctx, requestID, refs)
}

func (i *Index) CommitReplication(shard, requestID string) interface{} {
	localShard, release, err := i.getOrInitShard(context.Background(), shard)
	if err != nil {
		return replica.SimpleResponse{Errors: []replica.Error{
			{Code: replica.StatusShardNotFound, Msg: shard, Err: err},
		}}
	}

	defer release()

	return localShard.commitReplication(context.Background(), requestID, &i.shardTransferMutex)
}

func (i *Index) AbortReplication(shard, requestID string) interface{} {
	localShard, release, err := i.getOrInitShard(context.Background(), shard)
	if err != nil {
		return replica.SimpleResponse{Errors: []replica.Error{
			{Code: replica.StatusShardNotFound, Msg: shard, Err: err},
		}}
	}

	defer release()

	return localShard.abortReplication(context.Background(), requestID)
}

func (i *Index) IncomingFilePutter(ctx context.Context, shardName,
	filePath string,
) (io.WriteCloser, error) {
	localShard, release, err := i.getOrInitShard(context.Background(), shardName)
	if err != nil {
		return nil, fmt.Errorf("shard %q does not exist locally", shardName)
	}

	defer release()

	return localShard.filePutter(ctx, filePath)
}

func (i *Index) IncomingCreateShard(ctx context.Context, className string, shardName string) error {
	if err := i.initLocalShard(ctx, shardName); err != nil {
		return fmt.Errorf("incoming create shard: %w", err)
	}
	return nil
}

func (i *Index) IncomingReinitShard(ctx context.Context, shardName string) error {
	err := func() error {
		i.closeLock.Lock()
		defer i.closeLock.Unlock()

		if i.closed {
			return errAlreadyShutdown
		}

		i.shardCreateLocks.Lock(shardName)
		defer i.shardCreateLocks.Unlock(shardName)

		shard, ok := i.shards.LoadAndDelete(shardName)
		if ok {
			if err := shard.Shutdown(ctx); err != nil {
				if !errors.Is(err, errAlreadyShutdown) {
					return err
				}
			}
		}

		return nil
	}()
	if err != nil {
		return err
	}

	return i.initLocalShard(ctx, shardName)
}

func (s *Shard) filePutter(ctx context.Context,
	filePath string,
) (io.WriteCloser, error) {
	// TODO: validate file prefix to rule out that we're accidentally writing
	// into another shard
	finalPath := filepath.Join(s.Index().Config.RootPath, filePath)
	dir := path.Dir(finalPath)
	if err := os.MkdirAll(dir, os.ModePerm); err != nil {
		return nil, fmt.Errorf("create parent folder for %s: %w", filePath, err)
	}

	f, err := os.Create(finalPath)
	if err != nil {
		return nil, fmt.Errorf("open file %q for writing: %w", filePath, err)
	}

	return f, nil
}

// OverwriteObjects if their state didn't change in the meantime
// It returns nil if all object have been successfully overwritten
// and otherwise a list of failed operations.
func (idx *Index) OverwriteObjects(ctx context.Context,
	shard string, updates []*objects.VObject,
) ([]replica.RepairResponse, error) {
<<<<<<< HEAD
	result := make([]replica.RepairResponse, 0, len(updates)/2)

	s, release, err := idx.getOrInitShard(ctx, shard)
=======
	s, release, err := i.getOrInitShard(ctx, shard)
>>>>>>> cf16e11f
	if err != nil {
		return nil, fmt.Errorf("shard %q not found locally", shard)
	}
	defer release()

	var result []replica.RepairResponse

	for i, u := range updates {
		incomingObj := u.LatestObject

		if (u.Deleted && u.ID == "") || (!u.Deleted && (incomingObj == nil || incomingObj.ID == "")) {
			msg := fmt.Sprintf("received nil object or empty uuid at position %d", i)
			result = append(result, replica.RepairResponse{Err: msg})
			continue
		}
<<<<<<< HEAD
		// valid update
		found, err := s.ObjectByIDErrDeleted(ctx, data.ID, nil, additional.Properties{})
		if errors.Is(err, lsmkv.Deleted) && idx.Config.AsyncReplicationEnabled {
			// TODO: A temporary limitation of async replication is that delete operations
			// 		 are not propagated. Because of this, any deleted objects which are still
			//		 found on any other node in the cluster will be written back to the nodes
			//		 which successfully processed the delete. If we don't handle this limitation
			// 		 in this manner, the node which is unaware of the delete will be an in
			//		 infinite loop attempting to propagate the object.
			err = nil
		} else if err != nil && errors.Is(err, lsmkv.Deleted) {
=======

		var id strfmt.UUID
		if u.Deleted {
			id = u.ID
		} else {
			id = incomingObj.ID
		}

		var currUpdateTime int64 // 0 means object doesn't exist on this node

		localObj, err := s.ObjectByIDErrDeleted(ctx, id, nil, additional.Properties{})
		if err == nil {
			currUpdateTime = localObj.LastUpdateTimeUnix()
		} else if errors.Is(err, lsmkv.Deleted) {
			errDeleted, ok := err.(lsmkv.ErrDeleted)
			if ok {
				currUpdateTime = errDeleted.DeletionTime().UnixMilli()
			} // otherwise an unknown deletion time
		} else if !errors.Is(err, lsmkv.NotFound) {
			result = append(result, replica.RepairResponse{
				ID:  id.String(),
				Err: err.Error(),
			})
>>>>>>> cf16e11f
			continue
		}

		if currUpdateTime != u.StaleUpdateTime {
			// object changed and its state differs from recent known state
			r := replica.RepairResponse{
				ID:         id.String(),
				UpdateTime: currUpdateTime,
				Err:        "conflict",
			}

			result = append(result, r)
			continue
		}

		if u.Deleted {
			err := s.DeleteObject(ctx, u.ID, time.UnixMilli(u.LastUpdateTimeUnixMilli))
			if err != nil {
				r := replica.RepairResponse{
					ID:  u.ID.String(),
					Err: fmt.Sprintf("overwrite deleted object: %v", err),
				}
				result = append(result, r)
			}
			continue
		}

		// the stored object is not the most recent version. in
		// this case, we overwrite it with the more recent one.
		err = s.PutObject(ctx, storobj.FromObject(incomingObj, u.Vector, u.Vectors))
		if err != nil {
			r := replica.RepairResponse{
				ID:  id.String(),
				Err: fmt.Sprintf("overwrite stale object: %v", err),
			}
			result = append(result, r)
			continue
		}
	}

	return result, nil
}

func (i *Index) IncomingOverwriteObjects(ctx context.Context,
	shardName string, vobjects []*objects.VObject,
) ([]replica.RepairResponse, error) {
	return i.OverwriteObjects(ctx, shardName, vobjects)
}

func (i *Index) DigestObjects(ctx context.Context,
	shardName string, ids []strfmt.UUID,
) (result []replica.RepairResponse, err error) {
	result = make([]replica.RepairResponse, len(ids))

	s, release, err := i.getOrInitShard(ctx, shardName)
	if err != nil {
		return nil, fmt.Errorf("shard %q not found locally", shardName)
	}

	defer release()

	if s.GetStatus() == storagestate.StatusLoading {
		return nil, enterrors.NewErrUnprocessable(fmt.Errorf("local %s shard is not ready", shardName))
	}

	multiIDs := make([]multi.Identifier, len(ids))
	for j := range multiIDs {
		multiIDs[j] = multi.Identifier{ID: ids[j].String()}
	}

	objs, err := s.MultiObjectByID(ctx, multiIDs)
	if err != nil {
		return nil, fmt.Errorf("shard objects digest: %w", err)
	}

	for j := range objs {
		if objs[j] == nil {
			deleted, deletionTime, err := s.WasDeleted(ctx, ids[j])
			if err != nil {
				return nil, err
			}

			var updateTime int64
			if deleted && !deletionTime.IsZero() {
				updateTime = deletionTime.UnixMilli()
			}

			result[j] = replica.RepairResponse{
				ID:         ids[j].String(),
				Deleted:    deleted,
				UpdateTime: updateTime,
				// TODO: use version when supported
				Version: 0,
			}
		} else {
			result[j] = replica.RepairResponse{
				ID:         objs[j].ID().String(),
				UpdateTime: objs[j].LastUpdateTimeUnix(),
				// TODO: use version when supported
				Version: 0,
			}
		}
	}

	return
}

func (i *Index) IncomingDigestObjects(ctx context.Context,
	shardName string, ids []strfmt.UUID,
) (result []replica.RepairResponse, err error) {
	return i.DigestObjects(ctx, shardName, ids)
}

func (i *Index) DigestObjectsInTokenRange(ctx context.Context,
	shardName string, initialToken, finalToken uint64, limit int,
) (result []replica.RepairResponse, lastTokenRead uint64, err error) {
	shard, release, err := i.getOrInitShard(ctx, shardName)
	if err != nil {
		return nil, 0, fmt.Errorf("shard %q does not exist locally", shardName)
	}

	defer release()

	return shard.ObjectDigestsByTokenRange(ctx, initialToken, finalToken, limit)
}

func (i *Index) IncomingDigestObjectsInTokenRange(ctx context.Context,
	shardName string, initialToken, finalToken uint64, limit int,
) (result []replica.RepairResponse, lastTokenRead uint64, err error) {
	return i.DigestObjectsInTokenRange(ctx, shardName, initialToken, finalToken, limit)
}

func (i *Index) HashTreeLevel(ctx context.Context,
	shardName string, level int, discriminant *hashtree.Bitset,
) (digests []hashtree.Digest, err error) {
	shard, release, err := i.getOrInitShard(ctx, shardName)
	if err != nil {
		return nil, fmt.Errorf("shard %q does not exist locally", shardName)
	}

	defer release()

	return shard.HashTreeLevel(ctx, level, discriminant)
}

func (i *Index) IncomingHashTreeLevel(ctx context.Context,
	shardName string, level int, discriminant *hashtree.Bitset,
) (digests []hashtree.Digest, err error) {
	return i.HashTreeLevel(ctx, shardName, level, discriminant)
}

func (i *Index) FetchObject(ctx context.Context,
	shardName string, id strfmt.UUID,
) (objects.Replica, error) {
	shard, release, err := i.getOrInitShard(ctx, shardName)
	if err != nil {
		return objects.Replica{}, fmt.Errorf("shard %q does not exist locally", shardName)
	}

	defer release()

	if shard.GetStatus() == storagestate.StatusLoading {
		return objects.Replica{}, enterrors.NewErrUnprocessable(fmt.Errorf("local %s shard is not ready", shardName))
	}

	obj, err := shard.ObjectByID(ctx, id, nil, additional.Properties{})
	if err != nil {
		return objects.Replica{}, fmt.Errorf("shard %q read repair get object: %w", shard.ID(), err)
	}

	if obj == nil {
		deleted, deletionTime, err := shard.WasDeleted(ctx, id)
		if err != nil {
			return objects.Replica{}, err
		}

		var updateTime int64
		if !deletionTime.IsZero() {
			updateTime = deletionTime.UnixMilli()
		}

		return objects.Replica{
			ID:                      id,
			Deleted:                 deleted,
			LastUpdateTimeUnixMilli: updateTime,
		}, nil
	}

	return objects.Replica{
		Object:                  obj,
		ID:                      obj.ID(),
		LastUpdateTimeUnixMilli: obj.LastUpdateTimeUnix(),
	}, nil
}

func (i *Index) FetchObjects(ctx context.Context,
	shardName string, ids []strfmt.UUID,
) ([]objects.Replica, error) {
	shard, release, err := i.getOrInitShard(ctx, shardName)
	if err != nil {
		return nil, fmt.Errorf("shard %q does not exist locally", shardName)
	}

	defer release()

	if shard.GetStatus() == storagestate.StatusLoading {
		return nil, enterrors.NewErrUnprocessable(fmt.Errorf("local %s shard is not ready", shardName))
	}

	objs, err := shard.MultiObjectByID(ctx, wrapIDsInMulti(ids))
	if err != nil {
		return nil, fmt.Errorf("shard %q replication multi get objects: %w", shard.ID(), err)
	}

	resp := make([]objects.Replica, len(ids))

	for j, obj := range objs {
		if obj == nil {
			deleted, deletionTime, err := shard.WasDeleted(ctx, ids[j])
			if err != nil {
				return nil, err
			}

			var updateTime int64
			if !deletionTime.IsZero() {
				updateTime = deletionTime.UnixMilli()
			}

			resp[j] = objects.Replica{
				ID:                      ids[j],
				Deleted:                 deleted,
				LastUpdateTimeUnixMilli: updateTime,
			}
		} else {
			resp[j] = objects.Replica{
				Object:                  obj,
				ID:                      obj.ID(),
				LastUpdateTimeUnixMilli: obj.LastUpdateTimeUnix(),
			}
		}
	}

	return resp, nil
}<|MERGE_RESOLUTION|>--- conflicted
+++ resolved
@@ -342,13 +342,7 @@
 func (idx *Index) OverwriteObjects(ctx context.Context,
 	shard string, updates []*objects.VObject,
 ) ([]replica.RepairResponse, error) {
-<<<<<<< HEAD
-	result := make([]replica.RepairResponse, 0, len(updates)/2)
-
 	s, release, err := idx.getOrInitShard(ctx, shard)
-=======
-	s, release, err := i.getOrInitShard(ctx, shard)
->>>>>>> cf16e11f
 	if err != nil {
 		return nil, fmt.Errorf("shard %q not found locally", shard)
 	}
@@ -364,19 +358,6 @@
 			result = append(result, replica.RepairResponse{Err: msg})
 			continue
 		}
-<<<<<<< HEAD
-		// valid update
-		found, err := s.ObjectByIDErrDeleted(ctx, data.ID, nil, additional.Properties{})
-		if errors.Is(err, lsmkv.Deleted) && idx.Config.AsyncReplicationEnabled {
-			// TODO: A temporary limitation of async replication is that delete operations
-			// 		 are not propagated. Because of this, any deleted objects which are still
-			//		 found on any other node in the cluster will be written back to the nodes
-			//		 which successfully processed the delete. If we don't handle this limitation
-			// 		 in this manner, the node which is unaware of the delete will be an in
-			//		 infinite loop attempting to propagate the object.
-			err = nil
-		} else if err != nil && errors.Is(err, lsmkv.Deleted) {
-=======
 
 		var id strfmt.UUID
 		if u.Deleted {
@@ -400,7 +381,6 @@
 				ID:  id.String(),
 				Err: err.Error(),
 			})
->>>>>>> cf16e11f
 			continue
 		}
 
@@ -428,13 +408,40 @@
 			continue
 		}
 
-		// the stored object is not the most recent version. in
-		// this case, we overwrite it with the more recent one.
-		err = s.PutObject(ctx, storobj.FromObject(incomingObj, u.Vector, u.Vectors))
-		if err != nil {
-			r := replica.RepairResponse{
-				ID:  id.String(),
-				Err: fmt.Sprintf("overwrite stale object: %v", err),
+		// Just in case but this should not happen
+		data := incomingObj
+		if data == nil || data.ID == "" {
+			msg := fmt.Sprintf("received nil object or empty uuid at position %d", i)
+			result = append(result, replica.RepairResponse{Err: msg})
+			continue
+		}
+		// valid update
+		found, err := s.ObjectByIDErrDeleted(ctx, data.ID, nil, additional.Properties{})
+		if errors.Is(err, lsmkv.Deleted) && idx.Config.AsyncReplicationEnabled {
+			// TODO: A temporary limitation of async replication is that delete operations
+			// 		 are not propagated. Because of this, any deleted objects which are still
+			//		 found on any other node in the cluster will be written back to the nodes
+			//		 which successfully processed the delete. If we don't handle this limitation
+			// 		 in this manner, the node which is unaware of the delete will be an in
+			//		 infinite loop attempting to propagate the object.
+			err = nil
+		} else if err != nil && errors.Is(err, lsmkv.Deleted) {
+			continue
+		}
+		var curUpdateTime int64 // 0 means object doesn't exist on this node
+		if found != nil {
+			curUpdateTime = found.LastUpdateTimeUnix()
+		}
+		r := replica.RepairResponse{ID: data.ID.String(), UpdateTime: curUpdateTime}
+		switch {
+		case err != nil:
+			r.Err = "not found: " + err.Error()
+		case curUpdateTime == u.StaleUpdateTime:
+			// the stored object is not the most recent version. in
+			// this case, we overwrite it with the more recent one.
+			err := s.PutObject(ctx, storobj.FromObject(data, u.Vector, u.Vectors))
+			if err != nil {
+				r.Err = fmt.Sprintf("overwrite stale object: %v", err)
 			}
 			result = append(result, r)
 			continue
