--- conflicted
+++ resolved
@@ -67,24 +67,15 @@
 }
 
 type VectorIndex struct {
-<<<<<<< HEAD
 	Enabled                bool    `json:"enabled" yaml:"enabled"`
 	URL                    string  `json:"url" yaml:"url"`
 	DenormalizationDepth   int     `json:"denormalizationDepth" yaml:"denormalizationDepth"`
+	SupernodeThreshold     int     `json:"supernodeThreshold" yaml:"supernodeThreshold"`
 	CacheCycleIdleWaitTime int     `json:"cacheCycleIdleWaitTime" yaml:"cacheCycleIdleWaitTime"`
 	CacheCycleBusyWaitTime int     `json:"cacheCycleBusyWaitTime" yaml:"cacheCycleBusyWaitTime"`
 	CacheCycleBulkSize     int     `json:"cacheCycleBulkSize" yaml:"cacheCycleBulkSize"`
 	NumberOfShards         *int    `json:"numberOfShards" yaml:"numberOfShards"`
 	AutoExpandReplicas     *string `json:"autoExpandReplicas" yaml:"autoExpandReplicas"`
-=======
-	Enabled                bool   `json:"enabled" yaml:"enabled"`
-	URL                    string `json:"url" yaml:"url"`
-	DenormalizationDepth   int    `json:"denormalizationDepth" yaml:"denormalizationDepth"`
-	SupernodeThreshold     int    `json:"supernodeThreshold" yaml:"supernodeThreshold"`
-	CacheCycleIdleWaitTime int    `json:"cacheCycleIdleWaitTime" yaml:"cacheCycleIdleWaitTime"`
-	CacheCycleBusyWaitTime int    `json:"cacheCycleBusyWaitTime" yaml:"cacheCycleBusyWaitTime"`
-	CacheCycleBulkSize     int    `json:"cacheCycleBulkSize" yaml:"cacheCycleBulkSize"`
->>>>>>> f5106e92
 }
 
 func (v *VectorIndex) SetDefaults() {
