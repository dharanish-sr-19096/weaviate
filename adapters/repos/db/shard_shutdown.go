--- conflicted
+++ resolved
@@ -90,19 +90,12 @@
 
 	s.reindexer.Stop(s, fmt.Errorf("shard shutdown"))
 
-<<<<<<< HEAD
-	if err = s.waitForShutdown(ctx); err != nil {
-		return
-	}
-
 	s.haltForTransferMux.Lock()
 	if s.haltForTransferCancel != nil {
 		s.haltForTransferCancel()
 	}
 	s.haltForTransferMux.Unlock()
 
-=======
->>>>>>> 4aebaa55
 	ec := errorcompounder.New()
 
 	err = s.GetPropertyLengthTracker().Close()
