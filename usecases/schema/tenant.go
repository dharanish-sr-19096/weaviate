--- conflicted
+++ resolved
@@ -14,11 +14,6 @@
 import (
 	"context"
 	"fmt"
-<<<<<<< HEAD
-	"slices"
-=======
-	"regexp"
->>>>>>> 1edaf72f
 	"strings"
 
 	"github.com/sirupsen/logrus"
