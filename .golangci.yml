--- conflicted
+++ resolved
@@ -95,7 +95,6 @@
         - unused
       path: adapters/repos/db/vector/hnsw/distancer/asm/l2_inline.go
       text: "func `l2[35]`"
-<<<<<<< HEAD
     - linters:
         - unused
       path: adapters/repos/db/vector/hnsw/distancer/asm/l2_inline.go
@@ -120,7 +119,6 @@
         - unused
       path: adapters/repos/db/vector/hnsw/distancer/asm/l2_inline.go
       text: "func `l212FloatByte`"
-=======
     - linters: # exclude tests
         - forbidigo
       path: test/*
@@ -134,7 +132,6 @@
         - forbidigo
       path: adapters/repos/db/vector/.*/dump.go
 
->>>>>>> 2a2338cb
 
 run:
   timeout: 5m
