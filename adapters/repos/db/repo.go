//                           _       _
// __      _____  __ ___   ___  __ _| |_ ___
// \ \ /\ / / _ \/ _` \ \ / / |/ _` | __/ _ \
//  \ V  V /  __/ (_| |\ V /| | (_| | ||  __/
//   \_/\_/ \___|\__,_| \_/ |_|\__,_|\__\___|
//
//  Copyright © 2016 - 2025 Weaviate B.V. All rights reserved.
//
//  CONTACT: hello@weaviate.io
//

package db

import (
	"context"
	"fmt"
	"math"
	"runtime"
	"sync"
	"sync/atomic"
	"time"

	"github.com/cenkalti/backoff/v4"
	"github.com/pkg/errors"
	"github.com/sirupsen/logrus"

	"github.com/weaviate/weaviate/adapters/repos/db/indexcheckpoint"
	"github.com/weaviate/weaviate/adapters/repos/db/queue"
	"github.com/weaviate/weaviate/adapters/repos/db/roaringset"
	clusterReplication "github.com/weaviate/weaviate/cluster/replication"
	"github.com/weaviate/weaviate/cluster/replication/types"
	clusterSchema "github.com/weaviate/weaviate/cluster/schema"
	usagetypes "github.com/weaviate/weaviate/cluster/usage/types"
	"github.com/weaviate/weaviate/cluster/utils"
	enterrors "github.com/weaviate/weaviate/entities/errors"
	"github.com/weaviate/weaviate/entities/replication"
	"github.com/weaviate/weaviate/entities/schema"
	"github.com/weaviate/weaviate/entities/storobj"
	"github.com/weaviate/weaviate/usecases/cluster"
	"github.com/weaviate/weaviate/usecases/config"
	configRuntime "github.com/weaviate/weaviate/usecases/config/runtime"
	"github.com/weaviate/weaviate/usecases/memwatch"
	"github.com/weaviate/weaviate/usecases/monitoring"
	"github.com/weaviate/weaviate/usecases/replica"
	schemaUC "github.com/weaviate/weaviate/usecases/schema"
	"github.com/weaviate/weaviate/usecases/sharding"
)

type DB struct {
	logger            logrus.FieldLogger
	localNodeName     string
	schemaGetter      schemaUC.SchemaGetter
	config            Config
	indices           map[string]*Index
	remoteIndex       sharding.RemoteIndexClient
	replicaClient     replica.Client
	nodeResolver      nodeResolver
	remoteNode        *sharding.RemoteNode
	promMetrics       *monitoring.PrometheusMetrics
	indexCheckpoints  *indexcheckpoint.Checkpoints
	shutdown          chan struct{}
	startupComplete   atomic.Bool
	resourceScanState *resourceScanState
	memMonitor        *memwatch.Monitor

	// indexLock is an RWMutex which allows concurrent access to various indexes,
	// but only one modification at a time. R/W can be a bit confusing here,
	// because it does not refer to write or read requests from a user's
	// perspective, but rather:
	//
	// - Read -> The array containing all indexes is read-only. In other words
	// there will never be a race condition from doing something like index :=
	// indexes[0]. What you do with the Index after retrieving it from the array
	// does not matter. Assuming that it is thread-safe (it is) you can
	// read/write from the index itself. Therefore from a user's perspective
	// something like a parallel import batch and a read-query can happen without
	// any problems.
	//
	// - Write -> The index array is being modified, for example, because a new
	// index is added. This is mutually exclusive with the other case (but
	// hopefully very short).
	//
	//
	// See also: https://github.com/weaviate/weaviate/issues/2351
	//
	// This lock should be used to avoid that the indices-map is changed while iterating over it. To
	// mark a given index in use, lock that index directly.
	indexLock sync.RWMutex

	jobQueueCh          chan job
	scheduler           *queue.Scheduler
	shutDownWg          sync.WaitGroup
	maxNumberGoroutines int
	ratePerSecond       atomic.Int64

	// in the case of metrics grouping we need to observe some metrics
	// node-centric, rather than shard-centric
	metricsObserver *nodeWideMetricsObserver

	shardLoadLimiter ShardLoadLimiter

<<<<<<< HEAD
	reindexer      ShardReindexerV3
	nodeSelector   cluster.NodeSelector
	schemaReader   schemaUC.SchemaReader
	replicationFSM types.ReplicationFSMReader
=======
	reindexer ShardReindexerV3

	bitmapBufPool      roaringset.BitmapBufPool
	bitmapBufPoolClose func()
>>>>>>> f4b47a0f
}

func (db *DB) GetSchemaGetter() schemaUC.SchemaGetter {
	return db.schemaGetter
}

func (db *DB) GetSchema() schema.Schema {
	return db.schemaGetter.GetSchemaSkipAuth()
}

func (db *DB) GetConfig() Config {
	return db.config
}

func (db *DB) GetRemoteIndex() sharding.RemoteIndexClient {
	return db.remoteIndex
}

func (db *DB) SetSchemaGetter(sg schemaUC.SchemaGetter) {
	db.schemaGetter = sg
}

func (db *DB) GetScheduler() *queue.Scheduler {
	return db.scheduler
}

func (db *DB) WaitForStartup(ctx context.Context) error {
	err := db.init(ctx)
	if err != nil {
		return err
	}

	db.startupComplete.Store(true)
	db.scanResourceUsage()

	return nil
}

func (db *DB) StartupComplete() bool { return db.startupComplete.Load() }

// IndexGetter interface defines the methods that the service uses from db.IndexGetter
// This allows for better testability by using interfaces instead of concrete types
type IndexGetter interface {
	GetIndexLike(className schema.ClassName) IndexLike
}

// IndexLike interface defines the methods that the service uses from db.Index
// This allows for better testability by using interfaces instead of concrete types
type IndexLike interface {
	ForEachShard(f func(name string, shard ShardLike) error) error
	CalculateUnloadedObjectsMetrics(ctx context.Context, tenantName string) (usagetypes.ObjectUsage, error)
	CalculateUnloadedVectorsMetrics(ctx context.Context, tenantName string) (int64, error)
}

func New(logger logrus.FieldLogger, localNodeName string, config Config,
	remoteIndex sharding.RemoteIndexClient, nodeResolver nodeResolver,
	remoteNodesClient sharding.RemoteNodeClient, replicaClient replica.Client,
	promMetrics *monitoring.PrometheusMetrics, memMonitor *memwatch.Monitor,
	nodeSelector cluster.NodeSelector, schemaReader schemaUC.SchemaReader, replicationFSM types.ReplicationFSMReader,
) (*DB, error) {
	if memMonitor == nil {
		memMonitor = memwatch.NewDummyMonitor()
	}
	metricsRegisterer := monitoring.NoopRegisterer
	if promMetrics != nil && promMetrics.Registerer != nil {
		metricsRegisterer = promMetrics.Registerer
	}

	db := &DB{
		logger:              logger,
		localNodeName:       localNodeName,
		config:              config,
		indices:             map[string]*Index{},
		remoteIndex:         remoteIndex,
		nodeResolver:        nodeResolver,
		remoteNode:          sharding.NewRemoteNode(nodeResolver, remoteNodesClient),
		replicaClient:       replicaClient,
		promMetrics:         promMetrics,
		shutdown:            make(chan struct{}),
		maxNumberGoroutines: int(math.Round(config.MaxImportGoroutinesFactor * float64(runtime.GOMAXPROCS(0)))),
		resourceScanState:   newResourceScanState(),
		memMonitor:          memMonitor,
		shardLoadLimiter:    NewShardLoadLimiter(metricsRegisterer, config.MaximumConcurrentShardLoads),
		reindexer:           NewShardReindexerV3Noop(),
<<<<<<< HEAD
		nodeSelector:        nodeSelector,
		schemaReader:        schemaReader,
		replicationFSM:      replicationFSM,
=======
		bitmapBufPool:       roaringset.NewBitmapBufPoolNoop(),
		bitmapBufPoolClose:  func() {},
>>>>>>> f4b47a0f
	}

	if db.maxNumberGoroutines == 0 {
		return db, errors.New("no workers to add batch-jobs configured.")
	}
	if !asyncEnabled() {
		db.jobQueueCh = make(chan job, 100000)
		db.shutDownWg.Add(db.maxNumberGoroutines)
		for i := 0; i < db.maxNumberGoroutines; i++ {
			i := i
			enterrors.GoWrapper(func() { db.batchWorker(i == 0) }, db.logger)
		}
		// since queues are created regardless of the async setting, we need to
		// create a scheduler anyway, but there is no need to start it
		db.scheduler = queue.NewScheduler(queue.SchedulerOptions{
			Logger: logger,
		})
	} else {
		logger.Info("async indexing enabled")

		db.shutDownWg.Add(1)
		db.scheduler = queue.NewScheduler(queue.SchedulerOptions{
			Logger:  logger,
			OnClose: db.shutDownWg.Done,
		})

		db.scheduler.Start()
	}

	return db, nil
}

type Config struct {
	RootPath                            string
	QueryLimit                          int64
	QueryMaximumResults                 int64
	QueryHybridMaximumResults           int64
	QueryNestedRefLimit                 int64
	ResourceUsage                       config.ResourceUsage
	MaxImportGoroutinesFactor           float64
	LazySegmentsDisabled                bool
	SegmentInfoIntoFileNameEnabled      bool
	WriteMetadataFilesEnabled           bool
	MemtablesFlushDirtyAfter            int
	MemtablesInitialSizeMB              int
	MemtablesMaxSizeMB                  int
	MemtablesMinActiveSeconds           int
	MemtablesMaxActiveSeconds           int
	MinMMapSize                         int64
	MaxReuseWalSize                     int64
	SegmentsCleanupIntervalSeconds      int
	SeparateObjectsCompactions          bool
	MaxSegmentSize                      int64
	TrackVectorDimensions               bool
	TrackVectorDimensionsInterval       time.Duration
	UsageEnabled                        bool
	ServerVersion                       string
	GitHash                             string
	AvoidMMap                           bool
	DisableLazyLoadShards               bool
	ForceFullReplicasSearch             bool
	TransferInactivityTimeout           time.Duration
	LSMEnableSegmentsChecksumValidation bool
	Replication                         replication.GlobalConfig
	MaximumConcurrentShardLoads         int
	CycleManagerRoutinesFactor          int
	IndexRangeableInMemory              bool

	HNSWMaxLogSize                               int64
	HNSWDisableSnapshots                         bool
	HNSWSnapshotIntervalSeconds                  int
	HNSWSnapshotOnStartup                        bool
	HNSWSnapshotMinDeltaCommitlogsNumber         int
	HNSWSnapshotMinDeltaCommitlogsSizePercentage int
	HNSWWaitForCachePrefill                      bool
	HNSWFlatSearchConcurrency                    int
	HNSWAcornFilterRatio                         float64
	VisitedListPoolMaxSize                       int

	TenantActivityReadLogLevel  *configRuntime.DynamicValue[string]
	TenantActivityWriteLogLevel *configRuntime.DynamicValue[string]
	QuerySlowLogEnabled         *configRuntime.DynamicValue[bool]
	QuerySlowLogThreshold       *configRuntime.DynamicValue[time.Duration]
	InvertedSorterDisabled      *configRuntime.DynamicValue[bool]
	MaintenanceModeEnabled      func() bool
}

func (db *DB) GetIndexLike(className schema.ClassName) IndexLike {
	return db.GetIndex(className)
}

// GetIndex returns the index if it exists or nil if it doesn't
// by default it will retry 3 times between 0-150 ms to get the index
// to handle the eventual consistency.
func (db *DB) GetIndex(className schema.ClassName) *Index {
	var (
		index  *Index
		exists bool
	)
	// TODO-RAFT remove backoff. Eventual consistency handled by versioning
	backoff.Retry(func() error {
		db.indexLock.RLock()
		defer db.indexLock.RUnlock()

		index, exists = db.indices[indexID(className)]
		if !exists {
			return fmt.Errorf("index for class %v not found locally", index)
		}
		return nil
	}, utils.NewBackoff())

	return index
}

// IndexExists returns if an index exists
func (db *DB) IndexExists(className schema.ClassName) bool {
	return db.GetIndex(className) != nil
}

// TODO-RAFT: Because of interfaces and import order we can't have this function just return the same index interface
// for both sharding and replica usage. With a refactor of the interfaces this can be done and we can remove the
// deduplication

// GetIndexForIncomingSharding returns the index if it exists or nil if it doesn't
// by default it will retry 3 times between 0-150 ms to get the index
// to handle the eventual consistency.
func (db *DB) GetIndexForIncomingSharding(className schema.ClassName) sharding.RemoteIndexIncomingRepo {
	index := db.GetIndex(className)
	if index == nil {
		return nil
	}

	return index
}

// GetIndexForIncomingReplica returns the index if it exists or nil if it doesn't
// by default it will retry 3 times between 0-150 ms to get the index
// to handle the eventual consistency.
func (db *DB) GetIndexForIncomingReplica(className schema.ClassName) replica.RemoteIndexIncomingRepo {
	index := db.GetIndex(className)
	if index == nil {
		return nil
	}

	return index
}

// DeleteIndex deletes the index
func (db *DB) DeleteIndex(className schema.ClassName) error {
	index := db.GetIndex(className)
	if index == nil {
		return nil
	}

	// drop index
	db.indexLock.Lock()
	defer db.indexLock.Unlock()

	index.dropIndex.Lock()
	defer index.dropIndex.Unlock()
	if err := index.drop(); err != nil {
		db.logger.WithField("action", "delete_index").WithField("class", className).Error(err)
	}

	delete(db.indices, indexID(className))

	if err := db.promMetrics.DeleteClass(className.String()); err != nil {
		db.logger.Error("can't delete prometheus metrics", err)
	}
	return nil
}

func (db *DB) Shutdown(ctx context.Context) error {
	db.shutdown <- struct{}{}
	db.bitmapBufPoolClose()

	if !asyncEnabled() {
		// shut down the workers that add objects to
		for i := 0; i < db.maxNumberGoroutines; i++ {
			db.jobQueueCh <- job{
				index: -1,
			}
		}
	}

	if asyncEnabled() {
		// shut down the async workers
		err := db.scheduler.Close()
		if err != nil {
			return errors.Wrap(err, "close scheduler")
		}
	}

	if db.metricsObserver != nil {
		db.metricsObserver.Shutdown()
	}

	db.indexLock.Lock()
	defer db.indexLock.Unlock()
	for id, index := range db.indices {
		if err := index.Shutdown(ctx); err != nil {
			return errors.Wrapf(err, "shutdown index %q", id)
		}
	}

	db.shutDownWg.Wait() // wait until job queue shutdown is completed

	if asyncEnabled() {
		db.indexCheckpoints.Close()
	}

	return nil
}

type job struct {
	object  *storobj.Object
	status  objectInsertStatus
	index   int
	ctx     context.Context
	batcher *objectsBatcher
}

func (db *DB) batchWorker(first bool) {
	objectCounter := 0
	checkTime := time.Now().Add(time.Second)
	for jobToAdd := range db.jobQueueCh {
		if jobToAdd.index < 0 {
			db.shutDownWg.Done()
			return
		}
		jobToAdd.batcher.storeSingleObjectInAdditionalStorage(jobToAdd.ctx, jobToAdd.object, jobToAdd.status, jobToAdd.index)
		jobToAdd.batcher.wg.Done()
		objectCounter += 1
		if first && time.Now().After(checkTime) { // only have one worker report the rate per second
			db.ratePerSecond.Store(int64(objectCounter * db.maxNumberGoroutines))

			objectCounter = 0
			checkTime = time.Now().Add(time.Second)
		}
	}
}

func (db *DB) WithReindexer(reindexer ShardReindexerV3) *DB {
	db.reindexer = reindexer
	return db
}

func (db *DB) SetNodeSelector(nodeSelector cluster.NodeSelector) {
	db.nodeSelector = nodeSelector
}

func (db *DB) SetSchemaReader(schemaReader clusterSchema.SchemaReader) {
	db.schemaReader = schemaReader
}

func (db *DB) SetReplicationFSM(replicationFsm *clusterReplication.ShardReplicationFSM) {
	db.replicationFSM = replicationFsm
}

func (db *DB) WithBitmapBufPool(bufPool roaringset.BitmapBufPool, close func()) *DB {
	db.bitmapBufPool = bufPool
	db.bitmapBufPoolClose = close
	return db
}<|MERGE_RESOLUTION|>--- conflicted
+++ resolved
@@ -99,17 +99,13 @@
 
 	shardLoadLimiter ShardLoadLimiter
 
-<<<<<<< HEAD
 	reindexer      ShardReindexerV3
 	nodeSelector   cluster.NodeSelector
 	schemaReader   schemaUC.SchemaReader
 	replicationFSM types.ReplicationFSMReader
-=======
-	reindexer ShardReindexerV3
 
 	bitmapBufPool      roaringset.BitmapBufPool
 	bitmapBufPoolClose func()
->>>>>>> f4b47a0f
 }
 
 func (db *DB) GetSchemaGetter() schemaUC.SchemaGetter {
@@ -194,14 +190,11 @@
 		memMonitor:          memMonitor,
 		shardLoadLimiter:    NewShardLoadLimiter(metricsRegisterer, config.MaximumConcurrentShardLoads),
 		reindexer:           NewShardReindexerV3Noop(),
-<<<<<<< HEAD
 		nodeSelector:        nodeSelector,
 		schemaReader:        schemaReader,
 		replicationFSM:      replicationFSM,
-=======
 		bitmapBufPool:       roaringset.NewBitmapBufPoolNoop(),
 		bitmapBufPoolClose:  func() {},
->>>>>>> f4b47a0f
 	}
 
 	if db.maxNumberGoroutines == 0 {
