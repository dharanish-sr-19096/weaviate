--- conflicted
+++ resolved
@@ -61,12 +61,8 @@
 	writeCB := func(written int64) {
 		observeWrite.Observe(float64(written))
 	}
-<<<<<<< HEAD
-	writer, mw := compactor.NewWriter(diskio.NewMeteredWriter(w, writeCB), expectedSize)
-=======
 	meteredW := diskio.NewMeteredWriter(w, writeCB)
-	writer, mw := compactor.NewWriter(meteredW, maxNewFileSize)
->>>>>>> 8d9caf8e
+	writer, mw := compactor.NewWriter(meteredW, expectedSize)
 
 	return &compactorSet{
 		c1:                       c1,
