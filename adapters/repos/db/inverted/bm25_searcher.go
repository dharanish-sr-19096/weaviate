--- conflicted
+++ resolved
@@ -358,13 +358,13 @@
 	additionalExplanations bool,
 ) (term, map[uint64]int, error) {
 	termResult := term{queryTerm: query}
-<<<<<<< HEAD
-	filteredDocIDs := sroar.NewBitmap() // to build the global n if there is a filter
-	filterLock := sync.Mutex{}
+
 	eg := enterrors.NewErrorGroupWrapper(b.logger)
 	eg.SetLimit(_NUMCPU)
 
 	allMsAndProps := make(AllMapPairsAndPropName, len(propertyNames))
+	filteredDocIDsThread := make([]*sroar.Bitmap, len(propertyNames))
+
 	for i, propName := range propertyNames {
 		i := i
 		propName := propName
@@ -382,88 +382,29 @@
 
 				var m []lsmkv.MapPair
 				if filterDocIds != nil {
-=======
-
-	eg := enterrors.NewErrorGroupWrapper(b.logger)
-	eg.SetLimit(_NUMCPU)
-
-	allMsAndProps := make(AllMapPairsAndPropName, len(propertyNames))
-	filteredDocIDsThread := make([]*sroar.Bitmap, len(propertyNames))
-
-	for i, propName := range propertyNames {
-		i := i
-		propName := propName
-
-		eg.Go(
-			func() error {
-				bucket := b.store.Bucket(helpers.BucketSearchableFromPropNameLSM(propName))
-				if bucket == nil {
-					return fmt.Errorf("could not find bucket for property %v", propName)
-				}
-				preM, err := bucket.MapList(ctx, []byte(query))
-				if err != nil {
-					return err
-				}
-
-				var m []lsmkv.MapPair
-				if filterDocIds != nil {
 					if filteredDocIDsThread[i] == nil {
 						filteredDocIDsThread[i] = sroar.NewBitmap()
 					}
->>>>>>> 913e9028
 					m = make([]lsmkv.MapPair, 0, len(preM))
 					for _, val := range preM {
 						docID := binary.BigEndian.Uint64(val.Key)
 						if filterDocIds.Contains(docID) {
 							m = append(m, val)
 						} else {
-<<<<<<< HEAD
-							filterLock.Lock()
-							filteredDocIDs.Set(docID)
-							filterLock.Unlock()
-=======
 							filteredDocIDsThread[i].Set(docID)
->>>>>>> 913e9028
 						}
 					}
 				} else {
 					m = preM
 				}
-<<<<<<< HEAD
-				if len(m) == 0 {
-					allMsAndProps[i] = MapPairsAndPropName{MapPairs: nil, propBoost: propertyBoosts[propName]}
-				} else {
-					allMsAndProps[i] = MapPairsAndPropName{MapPairs: m, propBoost: propertyBoosts[propName]}
-				}
-=======
-				allMsAndProps[i] = MapPairsAndPropName{MapPairs: m, propname: propName}
->>>>>>> 913e9028
+				allMsAndProps[i] = MapPairsAndPropName{MapPairs: m, propBoost: propertyBoosts[propName]}
 				return nil
 			},
 		)
 	}
-<<<<<<< HEAD
+
 	if err := eg.Wait(); err != nil {
 		return termResult, nil, err
-	}
-
-	// remove gaps
-	for i := range allMsAndProps {
-		if i >= len(allMsAndProps) {
-			break // in case the length of allMsAndProps changed during the loop
-		}
-		if len(allMsAndProps[i].MapPairs) == 0 {
-			if i == len(allMsAndProps)-1 {
-				allMsAndProps = allMsAndProps[:i]
-			} else {
-				allMsAndProps = append(allMsAndProps[:i], allMsAndProps[i+1:]...)
-			}
-		}
-=======
-
-	if err := eg.Wait(); err != nil {
-		return termResult, nil, err
->>>>>>> 913e9028
 	}
 
 	filteredDocIDs := sroar.NewBitmap() // to build the global n if there is a filter
@@ -483,21 +424,6 @@
 	// b) Retrieve additional information that helps to understand the results when debugging. The retrieval is done
 	//    in a later step, after it is clear which objects are the most relevant
 	var docMapPairsIndices map[uint64]int = nil
-<<<<<<< HEAD
-	for i, mAndProps := range allMsAndProps {
-		m := mAndProps.MapPairs
-
-		// The indices are needed for two things:
-		// a) combining the results of different properties
-		// b) Retrieve additional information that helps to understand the results when debugging. The retrieval is done
-		//    in a later step, after it is clear which objects are the most relevant
-		//
-		// When b) is not needed the results from the last property do not need to be added to the index-map as there
-		// won't be any follow-up combinations.
-		includeIndicesForLastElement := false
-		if additionalExplanations || i < len(allMsAndProps)-1 {
-			includeIndicesForLastElement = true
-=======
 
 	for {
 		i := -1
@@ -511,7 +437,6 @@
 				i = ti
 				copy(minKey, ki)
 			}
->>>>>>> 913e9028
 		}
 
 		if i == -1 {
@@ -524,7 +449,7 @@
 
 		indices[i]++
 
-		propName := allMsAndProps[i].propname
+		propBoost := allMsAndProps[i].propBoost
 
 		// only create maps/slices if we know how many entries there are
 		if docMapPairs == nil {
@@ -539,7 +464,7 @@
 			docMapPairs = append(docMapPairs,
 				docPointerWithScore{
 					id:         binary.BigEndian.Uint64(val.Key),
-					frequency:  math.Float32frombits(freqBits) * propertyBoosts[propName],
+					frequency:  math.Float32frombits(freqBits) * propBoost,
 					propLength: math.Float32frombits(propLenBits),
 				})
 			docMapPairsIndices[binary.BigEndian.Uint64(val.Key)] = k
@@ -565,32 +490,16 @@
 				}
 
 				docMapPairs[ind].propLength += math.Float32frombits(propLenBits)
-				docMapPairs[ind].frequency += math.Float32frombits(freqBits) * propertyBoosts[propName]
+				docMapPairs[ind].frequency += math.Float32frombits(freqBits) * propBoost
 			} else {
 				docMapPairs = append(docMapPairs,
 					docPointerWithScore{
 						id:         binary.BigEndian.Uint64(val.Key),
-						frequency:  math.Float32frombits(freqBits) * mAndProps.propBoost,
+						frequency:  math.Float32frombits(freqBits) * propBoost,
 						propLength: math.Float32frombits(propLenBits),
 					})
 				docMapPairsIndices[binary.BigEndian.Uint64(val.Key)] = len(docMapPairs) - 1 // current last entry
 
-<<<<<<< HEAD
-					docMapPairs[ind].propLength += math.Float32frombits(propLenBits)
-					docMapPairs[ind].frequency += math.Float32frombits(freqBits) * mAndProps.propBoost
-				} else {
-					docMapPairs = append(docMapPairs,
-						docPointerWithScore{
-							id:         binary.BigEndian.Uint64(val.Key),
-							frequency:  math.Float32frombits(freqBits) * mAndProps.propBoost,
-							propLength: math.Float32frombits(propLenBits),
-						})
-					if includeIndicesForLastElement {
-						docMapPairsIndices[binary.BigEndian.Uint64(val.Key)] = len(docMapPairs) - 1 // current last entry
-					}
-				}
-=======
->>>>>>> 913e9028
 			}
 
 		}
