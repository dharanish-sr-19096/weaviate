//                           _       _
// __      _____  __ ___   ___  __ _| |_ ___
// \ \ /\ / / _ \/ _` \ \ / / |/ _` | __/ _ \
//  \ V  V /  __/ (_| |\ V /| | (_| | ||  __/
//   \_/\_/ \___|\__,_| \_/ |_|\__,_|\__\___|
//
//  Copyright © 2016 - 2024 Weaviate B.V. All rights reserved.
//
//  CONTACT: hello@weaviate.io
//

package lsmkv

import (
	"github.com/weaviate/weaviate/entities/lsmkv"
)

type segmentCursorReplace struct {
<<<<<<< HEAD
	segment      *segment
	nextOffset   uint64
	reusableNode *segmentReplaceNode
=======
	segment       *segment
	index         diskIndex
	keyFn         func(n *segmentReplaceNode) []byte
	firstOffsetFn func() (uint64, error)
	nextOffsetFn  func(n *segmentReplaceNode) (uint64, error)
	currOffset    uint64
	reusableNode  *segmentReplaceNode
	reusableBORW  byteops.ReadWriter
>>>>>>> 4c44e940
}

func (s *segment) newCursor() *segmentCursorReplace {
	cursor := &segmentCursorReplace{
		segment: s,
		index:   s.index,
		firstOffsetFn: func() (uint64, error) {
			return s.dataStartPos, nil
		},
		currOffset: s.dataStartPos,
		keyFn: func(n *segmentReplaceNode) []byte {
			return n.primaryKey
		},
		reusableNode: &segmentReplaceNode{},
		reusableBORW: byteops.NewReadWriter(nil),
	}

	cursor.nextOffsetFn = func(n *segmentReplaceNode) (uint64, error) {
		return cursor.currOffset + uint64(n.offset), nil
	}

	return cursor
}

// Note: scanning over secondary keys is sub-optimal
// i.e. no sequential scan is possible as when scanning over the primary key

func (s *segment) newCursorWithSecondaryIndex(pos int) *segmentCursorReplace {
	return &segmentCursorReplace{
		segment: s,
		index:   s.secondaryIndices[pos],
		keyFn: func(n *segmentReplaceNode) []byte {
			return n.secondaryKeys[pos]
		},
		firstOffsetFn: func() (uint64, error) {
			index := s.secondaryIndices[pos]
			n, err := index.Seek(nil)
			if err != nil {
				return 0, err
			}
			return n.Start, nil
		},
		nextOffsetFn: func(n *segmentReplaceNode) (uint64, error) {
			index := s.secondaryIndices[pos]
			next, err := index.Next(n.secondaryKeys[pos])
			if err != nil {
				return 0, err
			}
			return next.Start, nil
		},
		reusableNode: &segmentReplaceNode{},
	}
}

func (sg *SegmentGroup) newCursors() ([]innerCursorReplace, func()) {
	sg.maintenanceLock.RLock()
	out := make([]innerCursorReplace, len(sg.segments))

	for i, segment := range sg.segments {
		out[i] = segment.newCursor()
	}

	return out, sg.maintenanceLock.RUnlock
}

func (sg *SegmentGroup) newCursorsWithSecondaryIndex(pos int) ([]innerCursorReplace, func()) {
	sg.maintenanceLock.RLock()
	out := make([]innerCursorReplace, len(sg.segments))

	for i, segment := range sg.segments {
		out[i] = segment.newCursorWithSecondaryIndex(pos)
	}

	return out, sg.maintenanceLock.RUnlock
}

func (s *segmentCursorReplace) seek(key []byte) ([]byte, []byte, error) {
	node, err := s.index.Seek(key)
	if err != nil {
		return nil, nil, err
	}

<<<<<<< HEAD
	err = s.parseReplaceNodeInto(nodeOffset{start: node.Start, end: node.End})
	// make sure to set the next offset before checking the error. The error
	// could be 'Deleted' which would require that the offset is still advanced
	// for the next cycle
	s.nextOffset = node.End

=======
	s.currOffset = node.Start

	err = s.parseReplaceNodeInto(nodeOffset{start: node.Start, end: node.End},
		s.segment.contents[node.Start:node.End])
>>>>>>> 4c44e940
	if err != nil {
		return s.keyFn(s.reusableNode), nil, err
	}

	return s.keyFn(s.reusableNode), s.reusableNode.value, nil
}

func (s *segmentCursorReplace) next() ([]byte, []byte, error) {
	nextOffset, err := s.nextOffsetFn(s.reusableNode)
	if err != nil {
		return nil, nil, err
	}

	if nextOffset >= s.segment.dataEndPos {
		return nil, nil, lsmkv.NotFound
	}

<<<<<<< HEAD
	err := s.parseReplaceNodeInto(nodeOffset{start: s.nextOffset})
	// make sure to set the next offset before checking the error. The error
	// could be 'Deleted' which would require that the offset is still advanced
	// for the next cycle
	s.nextOffset = s.nextOffset + uint64(s.reusableNode.offset)
=======
	s.currOffset = nextOffset

	err = s.parseReplaceNodeInto(nodeOffset{start: s.currOffset},
		s.segment.contents[s.currOffset:])
>>>>>>> 4c44e940
	if err != nil {
		return s.keyFn(s.reusableNode), nil, err
	}

	return s.keyFn(s.reusableNode), s.reusableNode.value, nil
}

func (s *segmentCursorReplace) first() ([]byte, []byte, error) {
<<<<<<< HEAD
	s.nextOffset = s.segment.dataStartPos
	err := s.parseReplaceNodeInto(nodeOffset{start: s.nextOffset})
	// make sure to set the next offset before checking the error. The error
	// could be 'Deleted' which would require that the offset is still advanced
	// for the next cycle
	s.nextOffset = s.nextOffset + uint64(s.reusableNode.offset)
=======
	firstOffset, err := s.firstOffsetFn()
>>>>>>> 4c44e940
	if err != nil {
		return nil, nil, err
	}

	s.currOffset = firstOffset

	err = s.parseReplaceNodeInto(nodeOffset{start: s.currOffset},
		s.segment.contents[s.currOffset:])
	if err != nil {
		return s.keyFn(s.reusableNode), nil, err
	}

	return s.keyFn(s.reusableNode), s.reusableNode.value, nil
}

func (s *segmentCursorReplace) nextWithAllKeys() (n segmentReplaceNode, err error) {
	nextOffset, err := s.nextOffsetFn(s.reusableNode)
	if err != nil {
		return n, err
	}

	if nextOffset >= s.segment.dataEndPos {
		return n, lsmkv.NotFound
	}

	s.currOffset = nextOffset

	n, err = s.parseReplaceNode(nodeOffset{start: s.currOffset})

	s.reusableNode = &n

	return n, err
}

func (s *segmentCursorReplace) firstWithAllKeys() (n segmentReplaceNode, err error) {
	firstOffset, err := s.firstOffsetFn()
	if err != nil {
		return n, err
	}

	s.currOffset = firstOffset

	n, err = s.parseReplaceNode(nodeOffset{start: s.currOffset})

	s.reusableNode = &n

	return n, err
}

func (s *segmentCursorReplace) parseReplaceNode(offset nodeOffset) (segmentReplaceNode, error) {
	r, err := s.segment.newNodeReader(offset)
	if err != nil {
		return segmentReplaceNode{}, err
	}
	out, err := ParseReplaceNode(r, s.segment.secondaryIndexCount)
	if out.tombstone {
		return out, lsmkv.Deleted
	}
	return out, err
}

func (s *segmentCursorReplace) parseReplaceNodeInto(readOffset nodeOffset) error {
	contentReader, err := s.segment.contentReader.NewWithOffsetStart(readOffset.start)
	if err != nil {
		return err
	}
	offset := uint64(0)
	tombstoneByte, offset := contentReader.ReadValue(offset)
	s.reusableNode.tombstone = tombstoneByte != 0

	valueLength, offset := contentReader.ReadUint64(offset)
	if valueLength > uint64(len(s.reusableNode.value)) {
		s.reusableNode.value = make([]byte, valueLength)
	} else {
		s.reusableNode.value = s.reusableNode.value[:valueLength]
	}
	_, offset = contentReader.ReadRange(offset, valueLength, s.reusableNode.value)

	keyLength, offset := contentReader.ReadUint32(offset)
	if keyLength > uint32(len(s.reusableNode.primaryKey)) {
		s.reusableNode.primaryKey = make([]byte, keyLength)
	} else {
		s.reusableNode.primaryKey = s.reusableNode.primaryKey[:keyLength]
	}
	_, offset = contentReader.ReadRange(offset, uint64(keyLength), s.reusableNode.primaryKey)

	if s.segment.secondaryIndexCount > 0 {
		s.reusableNode.secondaryKeys = make([][]byte, s.segment.secondaryIndexCount)
	}

	var secKeyLen uint32
	for j := 0; j < int(s.segment.secondaryIndexCount); j++ {
		secKeyLen, offset = contentReader.ReadUint32(offset)
		if secKeyLen == 0 {
			continue
		}
		secKey := make([]byte, secKeyLen)
		_, offset = contentReader.ReadRange(offset, uint64(secKeyLen), secKey)
		s.reusableNode.secondaryKeys[j] = secKey
	}
	s.reusableNode.offset = int(offset)
	if s.reusableNode.tombstone {
		return lsmkv.Deleted
	}
	return nil
}<|MERGE_RESOLUTION|>--- conflicted
+++ resolved
@@ -16,20 +16,13 @@
 )
 
 type segmentCursorReplace struct {
-<<<<<<< HEAD
-	segment      *segment
-	nextOffset   uint64
-	reusableNode *segmentReplaceNode
-=======
 	segment       *segment
+	reusableNode  *segmentReplaceNode
 	index         diskIndex
 	keyFn         func(n *segmentReplaceNode) []byte
 	firstOffsetFn func() (uint64, error)
 	nextOffsetFn  func(n *segmentReplaceNode) (uint64, error)
 	currOffset    uint64
-	reusableNode  *segmentReplaceNode
-	reusableBORW  byteops.ReadWriter
->>>>>>> 4c44e940
 }
 
 func (s *segment) newCursor() *segmentCursorReplace {
@@ -44,7 +37,6 @@
 			return n.primaryKey
 		},
 		reusableNode: &segmentReplaceNode{},
-		reusableBORW: byteops.NewReadWriter(nil),
 	}
 
 	cursor.nextOffsetFn = func(n *segmentReplaceNode) (uint64, error) {
@@ -111,20 +103,9 @@
 	if err != nil {
 		return nil, nil, err
 	}
-
-<<<<<<< HEAD
+	s.currOffset = node.Start
+
 	err = s.parseReplaceNodeInto(nodeOffset{start: node.Start, end: node.End})
-	// make sure to set the next offset before checking the error. The error
-	// could be 'Deleted' which would require that the offset is still advanced
-	// for the next cycle
-	s.nextOffset = node.End
-
-=======
-	s.currOffset = node.Start
-
-	err = s.parseReplaceNodeInto(nodeOffset{start: node.Start, end: node.End},
-		s.segment.contents[node.Start:node.End])
->>>>>>> 4c44e940
 	if err != nil {
 		return s.keyFn(s.reusableNode), nil, err
 	}
@@ -142,18 +123,8 @@
 		return nil, nil, lsmkv.NotFound
 	}
 
-<<<<<<< HEAD
-	err := s.parseReplaceNodeInto(nodeOffset{start: s.nextOffset})
-	// make sure to set the next offset before checking the error. The error
-	// could be 'Deleted' which would require that the offset is still advanced
-	// for the next cycle
-	s.nextOffset = s.nextOffset + uint64(s.reusableNode.offset)
-=======
 	s.currOffset = nextOffset
-
-	err = s.parseReplaceNodeInto(nodeOffset{start: s.currOffset},
-		s.segment.contents[s.currOffset:])
->>>>>>> 4c44e940
+	err = s.parseReplaceNodeInto(nodeOffset{start: s.currOffset})
 	if err != nil {
 		return s.keyFn(s.reusableNode), nil, err
 	}
@@ -162,24 +133,14 @@
 }
 
 func (s *segmentCursorReplace) first() ([]byte, []byte, error) {
-<<<<<<< HEAD
-	s.nextOffset = s.segment.dataStartPos
-	err := s.parseReplaceNodeInto(nodeOffset{start: s.nextOffset})
-	// make sure to set the next offset before checking the error. The error
-	// could be 'Deleted' which would require that the offset is still advanced
-	// for the next cycle
-	s.nextOffset = s.nextOffset + uint64(s.reusableNode.offset)
-=======
 	firstOffset, err := s.firstOffsetFn()
->>>>>>> 4c44e940
 	if err != nil {
 		return nil, nil, err
 	}
 
 	s.currOffset = firstOffset
 
-	err = s.parseReplaceNodeInto(nodeOffset{start: s.currOffset},
-		s.segment.contents[s.currOffset:])
+	err = s.parseReplaceNodeInto(nodeOffset{start: s.currOffset})
 	if err != nil {
 		return s.keyFn(s.reusableNode), nil, err
 	}
