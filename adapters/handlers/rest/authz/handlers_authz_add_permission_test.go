//                           _       _
// __      _____  __ ___   ___  __ _| |_ ___
// \ \ /\ / / _ \/ _` \ \ / / |/ _` | __/ _ \
//  \ V  V /  __/ (_| |\ V /| | (_| | ||  __/
//   \_/\_/ \___|\__,_| \_/ |_|\__,_|\__\___|
//
//  Copyright © 2016 - 2024 Weaviate B.V. All rights reserved.
//
//  CONTACT: hello@weaviate.io
//

package authz

import (
	"fmt"
	"testing"

	"github.com/sirupsen/logrus/hooks/test"
	"github.com/stretchr/testify/assert"
	"github.com/stretchr/testify/mock"
	"github.com/stretchr/testify/require"
	"github.com/weaviate/weaviate/usecases/schema"

	"github.com/weaviate/weaviate/adapters/handlers/rest/authz/mocks"
	"github.com/weaviate/weaviate/adapters/handlers/rest/operations/authz"
	"github.com/weaviate/weaviate/entities/models"
	"github.com/weaviate/weaviate/usecases/auth/authorization"
	"github.com/weaviate/weaviate/usecases/auth/authorization/conv"
<<<<<<< HEAD
	authZmocks "github.com/weaviate/weaviate/usecases/auth/authorization/mocks"
	schemaMocks "github.com/weaviate/weaviate/usecases/schema/mocks"
=======
>>>>>>> 188b64a0
)

func TestAddPermissionsSuccess(t *testing.T) {
	type testCase struct {
		name      string
		principal *models.Principal
		params    authz.AddPermissionsParams
	}

	tests := []testCase{
		{
			name:      "all are *",
			principal: &models.Principal{Username: "user1"},
			params: authz.AddPermissionsParams{
				ID: "test",
				Body: authz.AddPermissionsBody{
					Permissions: []*models.Permission{
						{
							Action: String(authorization.CreateCollections),
							Collections: &models.PermissionCollections{
								Collection: String("*"),
							},
						},
					},
				},
			},
		},
		{
			name:      "collection checks",
			principal: &models.Principal{Username: "user1"},
			params: authz.AddPermissionsParams{
				ID: "newRole",
				Body: authz.AddPermissionsBody{
					Permissions: []*models.Permission{
						{
							Action:      String(authorization.CreateCollections),
							Collections: &models.PermissionCollections{Collection: String("ABC")},
						},
					},
				},
			},
		},
		{
			name:      "collection and tenant checks",
			principal: &models.Principal{Username: "user1"},
			params: authz.AddPermissionsParams{
				ID: "newRole",
				Body: authz.AddPermissionsBody{
					Permissions: []*models.Permission{
						{
							Action: String(authorization.CreateCollections),
							Collections: &models.PermissionCollections{
								Collection: String("ABC"),
							},
						},
					},
				},
			},
		},
		{
			name:      "* collections and tenant checks",
			principal: &models.Principal{Username: "user1"},
			params: authz.AddPermissionsParams{
				ID: "newRole",
				Body: authz.AddPermissionsBody{
					Permissions: []*models.Permission{
						{
							Action: String(authorization.CreateCollections),
							Collections: &models.PermissionCollections{
								Collection: String("*"),
							},
						},
					},
				},
			},
		},
	}

	for _, tt := range tests {
		t.Run(tt.name, func(t *testing.T) {
<<<<<<< HEAD
			authorizer := authZmocks.NewAuthorizer(t)
			controller := mocks.NewControllerAndGetUsers(t)
			schemaReader := schemaMocks.NewSchemaGetter(t)
=======
			authorizer := authorization.NewMockAuthorizer(t)
			controller := authorization.NewMockController(t)
			schemaReader := schema.NewMockSchemaGetter(t)
>>>>>>> 188b64a0
			logger, _ := test.NewNullLogger()

			policies, err := conv.RolesToPolicies(&models.Role{
				Name:        &tt.params.ID,
				Permissions: tt.params.Body.Permissions,
			})
			require.Nil(t, err)

			authorizer.On("Authorize", tt.principal, authorization.VerbWithScope(authorization.UPDATE, authorization.ROLE_SCOPE_ALL), authorization.Roles(tt.params.ID)[0]).Return(nil)
			controller.On("GetRoles", tt.params.ID).Return(map[string][]authorization.Policy{
				"test": {
					{Resource: "whatever", Verb: authorization.READ, Domain: "whatever"},
				},
			}, nil)
			controller.On("UpdateRolesPermissions", policies).Return(nil)

			h := &authZHandlers{
				authorizer:   authorizer,
				controller:   controller,
				schemaReader: schemaReader,
				logger:       logger,
			}
			res := h.addPermissions(tt.params, tt.principal)
			parsed, ok := res.(*authz.AddPermissionsOK)
			assert.True(t, ok)
			assert.NotNil(t, parsed)
		})
	}
}

func TestAddPermissionsBadRequest(t *testing.T) {
	type testCase struct {
		name          string
		params        authz.AddPermissionsParams
		principal     *models.Principal
		expectedError string
	}

	tests := []testCase{
		{
			name: "role has to have at least 1 permission",
			params: authz.AddPermissionsParams{
				ID: "someName",
				Body: authz.AddPermissionsBody{
					Permissions: []*models.Permission{},
				},
			},
			principal:     &models.Principal{Username: "user1"},
			expectedError: "role has to have at least 1 permission",
		},
		{
			name: "update builtin role",
			params: authz.AddPermissionsParams{
				ID: authorization.BuiltInRoles[0],
				Body: authz.AddPermissionsBody{
					Permissions: []*models.Permission{
						{
							Action:      String(authorization.CreateCollections),
							Collections: &models.PermissionCollections{},
						},
					},
				},
			},
			principal:     &models.Principal{Username: "user1"},
			expectedError: "you can not update built-in role",
		},
	}

	for _, tt := range tests {
		t.Run(tt.name, func(t *testing.T) {
<<<<<<< HEAD
			controller := mocks.NewControllerAndGetUsers(t)
			authorizer := authZmocks.NewAuthorizer(t)
			schemaReader := schemaMocks.NewSchemaGetter(t)
=======
			controller := authorization.NewMockController(t)
			authorizer := authorization.NewMockAuthorizer(t)
			schemaReader := schema.NewMockSchemaGetter(t)
>>>>>>> 188b64a0
			logger, _ := test.NewNullLogger()
			h := &authZHandlers{
				controller:   controller,
				authorizer:   authorizer,
				schemaReader: schemaReader,
				logger:       logger,
			}
			res := h.addPermissions(tt.params, tt.principal)
			parsed, ok := res.(*authz.AddPermissionsBadRequest)
			assert.True(t, ok)

			if tt.expectedError != "" {
				assert.Contains(t, parsed.Payload.Error[0].Message, tt.expectedError)
			}
		})
	}
}

func TestAddPermissionsForbidden(t *testing.T) {
	type testCase struct {
		name          string
		params        authz.AddPermissionsParams
		principal     *models.Principal
		authorizeErr  error
		expectedError string
	}

	tests := []testCase{
		{
			name: "update some role",
			params: authz.AddPermissionsParams{
				ID: "someRole",
				Body: authz.AddPermissionsBody{
					Permissions: []*models.Permission{
						{
							Action: String(authorization.CreateCollections),
							Collections: &models.PermissionCollections{
								Collection: String("*"),
							},
						},
					},
				},
			},
			principal:     &models.Principal{Username: "user1"},
			authorizeErr:  fmt.Errorf("some error from authZ"),
			expectedError: "some error from authZ",
		},
	}

	for _, tt := range tests {
		t.Run(tt.name, func(t *testing.T) {
<<<<<<< HEAD
			authorizer := authZmocks.NewAuthorizer(t)
			controller := mocks.NewControllerAndGetUsers(t)
=======
			authorizer := authorization.NewMockAuthorizer(t)
			controller := authorization.NewMockController(t)
>>>>>>> 188b64a0
			logger, _ := test.NewNullLogger()

			authorizer.On("Authorize", tt.principal, authorization.VerbWithScope(authorization.UPDATE, authorization.ROLE_SCOPE_ALL), authorization.Roles(tt.params.ID)[0]).Return(tt.authorizeErr)
			if tt.authorizeErr != nil {
				authorizer.On("Authorize", tt.principal, authorization.VerbWithScope(authorization.UPDATE, authorization.ROLE_SCOPE_MATCH), authorization.Roles(tt.params.ID)[0]).Return(tt.authorizeErr)
			}

			h := &authZHandlers{
				authorizer: authorizer,
				controller: controller,
				logger:     logger,
			}
			res := h.addPermissions(tt.params, tt.principal)
			parsed, ok := res.(*authz.AddPermissionsForbidden)
			assert.True(t, ok)

			if tt.expectedError != "" {
				assert.Contains(t, parsed.Payload.Error[0].Message, tt.expectedError)
			}
		})
	}
}

func TestAddPermissionsRoleNotFound(t *testing.T) {
	type testCase struct {
		name          string
		params        authz.AddPermissionsParams
		principal     *models.Principal
		expectedError string
	}

	tests := []testCase{
		{
			name: "role not found",
			params: authz.AddPermissionsParams{
				ID: "some role",
				Body: authz.AddPermissionsBody{
					Permissions: []*models.Permission{
						{
							Action: String(authorization.CreateCollections),
							Collections: &models.PermissionCollections{
								Collection: String("*"),
							},
						},
					},
				},
			},
			principal:     &models.Principal{Username: "user1"},
			expectedError: "role not found",
		},
	}

	for _, tt := range tests {
		t.Run(tt.name, func(t *testing.T) {
<<<<<<< HEAD
			authorizer := authZmocks.NewAuthorizer(t)
			controller := mocks.NewControllerAndGetUsers(t)
=======
			authorizer := authorization.NewMockAuthorizer(t)
			controller := authorization.NewMockController(t)
>>>>>>> 188b64a0
			logger, _ := test.NewNullLogger()

			authorizer.On("Authorize", tt.principal, authorization.VerbWithScope(authorization.UPDATE, authorization.ROLE_SCOPE_ALL), authorization.Roles(tt.params.ID)[0]).Return(nil)
			controller.On("GetRoles", tt.params.ID).Return(map[string][]authorization.Policy{}, nil)

			h := &authZHandlers{
				authorizer: authorizer,
				controller: controller,
				logger:     logger,
			}
			res := h.addPermissions(tt.params, tt.principal)
			_, ok := res.(*authz.AddPermissionsNotFound)
			assert.True(t, ok)
		})
	}
}

func TestAddPermissionsInternalServerError(t *testing.T) {
	type testCase struct {
		name          string
		params        authz.AddPermissionsParams
		principal     *models.Principal
		upsertErr     error
		expectedError string
	}

	tests := []testCase{
		{
			name: "update some role",
			params: authz.AddPermissionsParams{
				ID: "someRole",
				Body: authz.AddPermissionsBody{
					Permissions: []*models.Permission{
						{
							Action: String(authorization.CreateCollections),
							Collections: &models.PermissionCollections{
								Collection: String("*"),
							},
						},
					},
				},
			},
			principal:     &models.Principal{Username: "user1"},
			upsertErr:     fmt.Errorf("some error from controller"),
			expectedError: "some error from controller",
		},
	}

	for _, tt := range tests {
		t.Run(tt.name, func(t *testing.T) {
<<<<<<< HEAD
			authorizer := authZmocks.NewAuthorizer(t)
			controller := mocks.NewControllerAndGetUsers(t)
=======
			authorizer := authorization.NewMockAuthorizer(t)
			controller := authorization.NewMockController(t)
>>>>>>> 188b64a0
			logger, _ := test.NewNullLogger()

			authorizer.On("Authorize", tt.principal, authorization.VerbWithScope(authorization.UPDATE, authorization.ROLE_SCOPE_ALL), authorization.Roles(tt.params.ID)[0]).Return(nil)
			controller.On("GetRoles", tt.params.ID).Return(map[string][]authorization.Policy{
				"test": {
					{Resource: "whatever", Verb: authorization.READ, Domain: "whatever"},
				},
			}, nil)
			controller.On("UpdateRolesPermissions", mock.Anything).Return(tt.upsertErr)

			h := &authZHandlers{
				authorizer: authorizer,
				controller: controller,
				logger:     logger,
			}
			res := h.addPermissions(tt.params, tt.principal)
			parsed, ok := res.(*authz.AddPermissionsInternalServerError)
			assert.True(t, ok)

			if tt.expectedError != "" {
				assert.Contains(t, parsed.Payload.Error[0].Message, tt.expectedError)
			}
		})
	}
}<|MERGE_RESOLUTION|>--- conflicted
+++ resolved
@@ -21,16 +21,10 @@
 	"github.com/stretchr/testify/require"
 	"github.com/weaviate/weaviate/usecases/schema"
 
-	"github.com/weaviate/weaviate/adapters/handlers/rest/authz/mocks"
 	"github.com/weaviate/weaviate/adapters/handlers/rest/operations/authz"
 	"github.com/weaviate/weaviate/entities/models"
 	"github.com/weaviate/weaviate/usecases/auth/authorization"
 	"github.com/weaviate/weaviate/usecases/auth/authorization/conv"
-<<<<<<< HEAD
-	authZmocks "github.com/weaviate/weaviate/usecases/auth/authorization/mocks"
-	schemaMocks "github.com/weaviate/weaviate/usecases/schema/mocks"
-=======
->>>>>>> 188b64a0
 )
 
 func TestAddPermissionsSuccess(t *testing.T) {
@@ -111,15 +105,9 @@
 
 	for _, tt := range tests {
 		t.Run(tt.name, func(t *testing.T) {
-<<<<<<< HEAD
-			authorizer := authZmocks.NewAuthorizer(t)
-			controller := mocks.NewControllerAndGetUsers(t)
-			schemaReader := schemaMocks.NewSchemaGetter(t)
-=======
-			authorizer := authorization.NewMockAuthorizer(t)
-			controller := authorization.NewMockController(t)
+			authorizer := authorization.NewMockAuthorizer(t)
+			controller := NewMockControllerAndGetUsers(t)
 			schemaReader := schema.NewMockSchemaGetter(t)
->>>>>>> 188b64a0
 			logger, _ := test.NewNullLogger()
 
 			policies, err := conv.RolesToPolicies(&models.Role{
@@ -190,15 +178,9 @@
 
 	for _, tt := range tests {
 		t.Run(tt.name, func(t *testing.T) {
-<<<<<<< HEAD
-			controller := mocks.NewControllerAndGetUsers(t)
-			authorizer := authZmocks.NewAuthorizer(t)
-			schemaReader := schemaMocks.NewSchemaGetter(t)
-=======
-			controller := authorization.NewMockController(t)
+			controller := NewMockControllerAndGetUsers(t)
 			authorizer := authorization.NewMockAuthorizer(t)
 			schemaReader := schema.NewMockSchemaGetter(t)
->>>>>>> 188b64a0
 			logger, _ := test.NewNullLogger()
 			h := &authZHandlers{
 				controller:   controller,
@@ -250,13 +232,8 @@
 
 	for _, tt := range tests {
 		t.Run(tt.name, func(t *testing.T) {
-<<<<<<< HEAD
-			authorizer := authZmocks.NewAuthorizer(t)
-			controller := mocks.NewControllerAndGetUsers(t)
-=======
-			authorizer := authorization.NewMockAuthorizer(t)
-			controller := authorization.NewMockController(t)
->>>>>>> 188b64a0
+			authorizer := authorization.NewMockAuthorizer(t)
+			controller := NewMockControllerAndGetUsers(t)
 			logger, _ := test.NewNullLogger()
 
 			authorizer.On("Authorize", tt.principal, authorization.VerbWithScope(authorization.UPDATE, authorization.ROLE_SCOPE_ALL), authorization.Roles(tt.params.ID)[0]).Return(tt.authorizeErr)
@@ -311,13 +288,8 @@
 
 	for _, tt := range tests {
 		t.Run(tt.name, func(t *testing.T) {
-<<<<<<< HEAD
-			authorizer := authZmocks.NewAuthorizer(t)
-			controller := mocks.NewControllerAndGetUsers(t)
-=======
-			authorizer := authorization.NewMockAuthorizer(t)
-			controller := authorization.NewMockController(t)
->>>>>>> 188b64a0
+			authorizer := authorization.NewMockAuthorizer(t)
+			controller := NewMockControllerAndGetUsers(t)
 			logger, _ := test.NewNullLogger()
 
 			authorizer.On("Authorize", tt.principal, authorization.VerbWithScope(authorization.UPDATE, authorization.ROLE_SCOPE_ALL), authorization.Roles(tt.params.ID)[0]).Return(nil)
@@ -368,13 +340,8 @@
 
 	for _, tt := range tests {
 		t.Run(tt.name, func(t *testing.T) {
-<<<<<<< HEAD
-			authorizer := authZmocks.NewAuthorizer(t)
-			controller := mocks.NewControllerAndGetUsers(t)
-=======
-			authorizer := authorization.NewMockAuthorizer(t)
-			controller := authorization.NewMockController(t)
->>>>>>> 188b64a0
+			authorizer := authorization.NewMockAuthorizer(t)
+			controller := NewMockControllerAndGetUsers(t)
 			logger, _ := test.NewNullLogger()
 
 			authorizer.On("Authorize", tt.principal, authorization.VerbWithScope(authorization.UPDATE, authorization.ROLE_SCOPE_ALL), authorization.Roles(tt.params.ID)[0]).Return(nil)
