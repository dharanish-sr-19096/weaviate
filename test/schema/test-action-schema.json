--- conflicted
+++ resolved
@@ -1,159 +1,4 @@
 {
-<<<<<<< HEAD
-    "type": "action",
-    "version": "1.0.0",
-    "name": "example.org - Action Test",
-    "maintainer": "hello@creativesoftwarefdn.org",
-    "classes": [
-        {
-            "class": "TestAction",
-            "description": "This is a Test",
-            "properties": [
-                {
-                   "name": "testString",
-                    "dataType": [
-                        "string"
-                    ],
-                    "description": "Value of testString."
-                },
-                {
-                   "name": "testText",
-                    "dataType": [
-                        "text"
-                    ],
-                    "description": "Value of testText."
-                },
-                {
-                    "name": "testInt",
-                    "keywords": [
-                      { "keyword": "test", "weight": 1.0 },
-                      { "keyword": "number", "weight": 1.0 }
-                    ],
-                    "dataType": [
-                        "int"
-                    ],
-                    "description": "Value of testInt."
-                },
-                {
-                    "name": "testBoolean",
-                    "keywords": [
-                      { "keyword": "test", "weight": 1.0 },
-                      { "keyword": "truth", "weight": 1.0 },
-                      { "keyword": "value", "weight": 1.0 }
-                    ],
-                    "dataType": [
-                        "boolean"
-                    ],
-                    "description": "Value of testBoolean."
-                },
-                {
-                    "name": "testNumber",
-                    "dataType": [
-                        "number"
-                    ],
-                    "description": "Value of testNumber."
-                },
-                {
-                    "name": "testDateTime",
-                    "dataType": [
-                        "date"
-                    ],
-                    "description": "Value of testDateTime."
-                },
-                {
-                    "name": "testCref",
-                    "keywords": [
-                      { "keyword": "test", "weight": 1.0 },
-                      { "keyword": "reference", "weight": 1.0 }
-                    ],
-                    "dataType": [
-                        "TestThing"
-                    ],
-                    "description": "Value of testCref."
-                }
-            ]
-        },
-        {
-            "class": "TestActionTwo",
-            "description": "This is a Test",
-            "properties": [
-                {
-                    "name": "testString",
-                    "dataType": [
-                        "string"
-                    ],
-                    "description": "Value of testString."
-                },
-                {
-                   "name": "testText",
-                    "dataType": [
-                        "text"
-                    ],
-                    "description": "Value of testText."
-                },
-                {
-                    "name": "testInt",
-                    "dataType": [
-                        "int"
-                    ],
-                    "keywords": [
-                      { "keyword": "test", "weight": 1.0 },
-                      { "keyword": "number", "weight": 1.0 }
-                    ],
-                    "description": "Value of testInt."
-                },
-                {
-                    "name": "testBoolean",
-                    "keywords": [
-                      { "keyword": "test", "weight": 1.0 },
-                      { "keyword": "truth", "weight": 1.0 },
-                      { "keyword": "value", "weight": 1.0 }
-                    ],
-                    "dataType": [
-                        "boolean"
-                    ],
-                    "description": "Value of testBoolean."
-                },
-                {
-                    "name": "testNumber",
-                    "dataType": [
-                        "number"
-                    ],
-                    "description": "Value of testNumber."
-                },
-                {
-                    "name": "testDateTime",
-                    "dataType": [
-                        "date"
-                    ],
-                    "description": "Value of testDateTime."
-                },
-                {
-                    "name": "testCref",
-                    "keywords": [
-                      { "keyword": "test", "weight": 1.0 },
-                      { "keyword": "reference", "weight": 1.0 }
-                    ],
-                    "dataType": [
-                        "TestAction"
-                    ],
-                    "description": "Value of testCref."
-                },
-		{
-                    "name": "testCrefs",
-                    "cardinality": "many",
-                    "keywords": [
-                      { "keyword": "test", "weight": 1.0 },
-                      { "keyword": "reference", "weight": 1.0 }
-                    ],
-                    "dataType": [
-                        "TestAction"
-                    ],
-                    "description": "Value of testCref."
-		}
-
-            ]
-=======
   "@context": "http://example.org",
   "type": "action",
   "version": "1.0.0",
@@ -166,12 +11,12 @@
       "properties": [
         {
           "name": "testString",
-          "@dataType": ["string"],
+          "dataType": ["string"],
           "description": "Value of testString."
         },
         {
           "name": "testText",
-          "@dataType": ["text"],
+          "dataType": ["text"],
           "description": "Value of testText."
         },
         {
@@ -180,7 +25,7 @@
             {"keyword": "test", "weight": 1.0},
             {"keyword": "number", "weight": 1.0}
           ],
-          "@dataType": ["int"],
+          "dataType": ["int"],
           "description": "Value of testInt."
         },
         {
@@ -190,17 +35,17 @@
             {"keyword": "truth", "weight": 1.0},
             {"keyword": "value", "weight": 1.0}
           ],
-          "@dataType": ["boolean"],
+          "dataType": ["boolean"],
           "description": "Value of testBoolean."
         },
         {
           "name": "testNumber",
-          "@dataType": ["number"],
+          "dataType": ["number"],
           "description": "Value of testNumber."
         },
         {
           "name": "testDateTime",
-          "@dataType": ["date"],
+          "dataType": ["date"],
           "description": "Value of testDateTime."
         },
         {
@@ -209,7 +54,7 @@
             {"keyword": "test", "weight": 1.0},
             {"keyword": "reference", "weight": 1.0}
           ],
-          "@dataType": ["TestThing"],
+          "dataType": ["TestThing"],
           "description": "Value of testCref."
         }
       ]
@@ -220,17 +65,17 @@
       "properties": [
         {
           "name": "testString",
-          "@dataType": ["string"],
+          "dataType": ["string"],
           "description": "Value of testString."
         },
         {
           "name": "testText",
-          "@dataType": ["text"],
+          "dataType": ["text"],
           "description": "Value of testText."
         },
         {
           "name": "testInt",
-          "@dataType": ["int"],
+          "dataType": ["int"],
           "keywords": [
             {"keyword": "test", "weight": 1.0},
             {"keyword": "number", "weight": 1.0}
@@ -244,17 +89,17 @@
             {"keyword": "truth", "weight": 1.0},
             {"keyword": "value", "weight": 1.0}
           ],
-          "@dataType": ["boolean"],
+          "dataType": ["boolean"],
           "description": "Value of testBoolean."
         },
         {
           "name": "testNumber",
-          "@dataType": ["number"],
+          "dataType": ["number"],
           "description": "Value of testNumber."
         },
         {
           "name": "testDateTime",
-          "@dataType": ["date"],
+          "dataType": ["date"],
           "description": "Value of testDateTime."
         },
         {
@@ -263,7 +108,7 @@
             {"keyword": "test", "weight": 1.0},
             {"keyword": "reference", "weight": 1.0}
           ],
-          "@dataType": ["TestAction"],
+          "dataType": ["TestAction"],
           "description": "Value of testCref."
         },
         {
@@ -273,9 +118,8 @@
             {"keyword": "test", "weight": 1.0},
             {"keyword": "reference", "weight": 1.0}
           ],
-          "@dataType": ["TestAction"],
+          "dataType": ["TestAction"],
           "description": "Value of testCref."
->>>>>>> 14fb7f83
         }
       ]
     }
