//                           _       _
// __      _____  __ ___   ___  __ _| |_ ___
// \ \ /\ / / _ \/ _` \ \ / / |/ _` | __/ _ \
//  \ V  V /  __/ (_| |\ V /| | (_| | ||  __/
//   \_/\_/ \___|\__,_| \_/ |_|\__,_|\__\___|
//
//  Copyright © 2016 - 2024 Weaviate B.V. All rights reserved.
//
//  CONTACT: hello@weaviate.io
//

package db

import (
	"context"
	"fmt"
	"time"

	"github.com/go-openapi/strfmt"
	"github.com/pkg/errors"
	"github.com/weaviate/weaviate/adapters/repos/db/refcache"
	"github.com/weaviate/weaviate/entities/additional"
	"github.com/weaviate/weaviate/entities/models"
	"github.com/weaviate/weaviate/entities/multi"
	"github.com/weaviate/weaviate/entities/schema"
	"github.com/weaviate/weaviate/entities/schema/crossref"
	"github.com/weaviate/weaviate/entities/search"
	"github.com/weaviate/weaviate/entities/storobj"
	"github.com/weaviate/weaviate/usecases/objects"
)

func (db *DB) PutObject(ctx context.Context, obj *models.Object,
	vector []float32, vectors models.Vectors, repl *additional.ReplicationProperties,
	schemaVersion uint64,
) error {
	object := storobj.FromObject(obj, vector, vectors)
	idx := db.GetIndex(object.Class())
	if idx == nil {
		return fmt.Errorf("import into non-existing index for %s", object.Class())
	}

	if err := idx.putObject(ctx, object, repl, schemaVersion); err != nil {
		return fmt.Errorf("import into index %s: %w", idx.ID(), err)
	}

	return nil
}

// DeleteObject from of a specific class giving its ID
func (db *DB) DeleteObject(ctx context.Context, class string, id strfmt.UUID,
<<<<<<< HEAD
	repl *additional.ReplicationProperties, tenant string, schemaVersion uint64,
=======
	deletionTime time.Time, repl *additional.ReplicationProperties, tenant string,
>>>>>>> f62158e2
) error {
	idx := db.GetIndex(schema.ClassName(class))
	if idx == nil {
		return fmt.Errorf("delete from non-existing index for %s", class)
	}

<<<<<<< HEAD
	err := idx.deleteObject(ctx, id, repl, tenant, schemaVersion)
=======
	err := idx.deleteObject(ctx, id, deletionTime, repl, tenant)
>>>>>>> f62158e2
	if err != nil {
		return fmt.Errorf("delete from index %q: %w", idx.ID(), err)
	}

	return nil
}

func (db *DB) MultiGet(ctx context.Context, query []multi.Identifier,
	additional additional.Properties, tenant string,
) ([]search.Result, error) {
	byIndex := map[string][]multi.Identifier{}
	db.indexLock.RLock()
	defer db.indexLock.RUnlock()

	for i, q := range query {
		// store original position to make assembly easier later
		q.OriginalPosition = i

		for _, index := range db.indices {
			if index.Config.ClassName != schema.ClassName(q.ClassName) {
				continue
			}

			queue := byIndex[index.ID()]
			queue = append(queue, q)
			byIndex[index.ID()] = queue
		}
	}

	out := make(search.Results, len(query))
	for indexID, queries := range byIndex {
		indexRes, err := db.indices[indexID].multiObjectByID(ctx, queries, tenant)
		if err != nil {
			return nil, errors.Wrapf(err, "index %q", indexID)
		}

		for i, obj := range indexRes {
			if obj == nil {
				continue
			}
			res := obj.SearchResult(additional, tenant)
			out[queries[i].OriginalPosition] = *res
		}
	}

	return out, nil
}

// ObjectByID checks every index of the particular kind for the ID
//
// @warning: this function is deprecated by Object()
func (db *DB) ObjectByID(ctx context.Context, id strfmt.UUID,
	props search.SelectProperties, additional additional.Properties,
	tenant string,
) (*search.Result, error) {
	results, err := db.ObjectsByID(ctx, id, props, additional, tenant)
	if err != nil {
		return nil, err
	}
	if len(results) == 0 {
		return nil, nil
	}
	return &results[0], nil
}

// ObjectsByID checks every index of the particular kind for the ID
// this method is only used for Explore queries where we don't have
// a class context
func (db *DB) ObjectsByID(ctx context.Context, id strfmt.UUID,
	props search.SelectProperties, additional additional.Properties,
	tenant string,
) (search.Results, error) {
	var result []*storobj.Object
	// TODO: Search in parallel, rather than sequentially or this will be
	// painfully slow on large schemas
	db.indexLock.RLock()

	for _, index := range db.indices {
		res, err := index.objectByID(ctx, id, props, additional, nil, tenant)
		if err != nil {
			db.indexLock.RUnlock()
			switch err.(type) {
			case objects.ErrMultiTenancy:
				return nil, objects.NewErrMultiTenancy(fmt.Errorf("search index %s: %w", index.ID(), err))
			default:
				return nil, errors.Wrapf(err, "search index %s", index.ID())
			}
		}

		if res != nil {
			result = append(result, res)
		}
	}
	db.indexLock.RUnlock()

	if result == nil {
		return nil, nil
	}

	return db.ResolveReferences(ctx,
		storobj.SearchResults(result, additional, tenant), props, nil, additional, tenant)
}

// Object gets object with id from index of specified class.
func (db *DB) Object(ctx context.Context, class string, id strfmt.UUID,
	props search.SelectProperties, addl additional.Properties,
	repl *additional.ReplicationProperties, tenant string,
) (*search.Result, error) {
	idx := db.GetIndex(schema.ClassName(class))
	if idx == nil {
		return nil, nil
	}

	obj, err := idx.objectByID(ctx, id, props, addl, repl, tenant)
	if err != nil {
		switch err.(type) {
		case objects.ErrMultiTenancy:
			return nil, objects.NewErrMultiTenancy(fmt.Errorf("search index %s: %w", idx.ID(), err))
		default:
			return nil, errors.Wrapf(err, "search index %s", idx.ID())
		}
	}
	var r *search.Result
	if obj != nil {
		r = obj.SearchResult(addl, tenant)
	}
	if r == nil {
		return nil, nil
	}
	return db.enrichRefsForSingle(ctx, r, props, addl, tenant)
}

func (db *DB) enrichRefsForSingle(ctx context.Context, obj *search.Result,
	props search.SelectProperties, additional additional.Properties, tenant string,
) (*search.Result, error) {
	res, err := refcache.NewResolver(refcache.NewCacher(db, db.logger, tenant)).
		Do(ctx, []search.Result{*obj}, props, additional)
	if err != nil {
		return nil, errors.Wrap(err, "resolve cross-refs")
	}

	return &res[0], nil
}

func (db *DB) Exists(ctx context.Context, class string, id strfmt.UUID,
	repl *additional.ReplicationProperties, tenant string,
) (bool, error) {
	if class == "" {
		return db.anyExists(ctx, id, repl)
	}
	index := db.GetIndex(schema.ClassName(class))
	if index == nil {
		return false, nil
	}
	return index.exists(ctx, id, repl, tenant)
}

func (db *DB) anyExists(ctx context.Context, id strfmt.UUID,
	repl *additional.ReplicationProperties,
) (bool, error) {
	// TODO: Search in parallel, rather than sequentially or this will be
	// painfully slow on large schemas
	db.indexLock.RLock()
	defer db.indexLock.RUnlock()

	for _, index := range db.indices {
		ok, err := index.exists(ctx, id, repl, "")
		if err != nil {
			switch err.(type) {
			case objects.ErrMultiTenancy:
				return false, objects.NewErrMultiTenancy(fmt.Errorf("search index %s: %w", index.ID(), err))
			default:
				return false, errors.Wrapf(err, "search index %s", index.ID())
			}
		}
		if ok {
			return true, nil
		}
	}

	return false, nil
}

func (db *DB) AddReference(ctx context.Context, source *crossref.RefSource, target *crossref.Ref,
	repl *additional.ReplicationProperties, tenant string, schemaVersion uint64,
) error {
	return db.Merge(ctx, objects.MergeDocument{
		Class:      source.Class.String(),
		ID:         source.TargetID,
		UpdateTime: time.Now().UnixMilli(),
		References: objects.BatchReferences{
			objects.BatchReference{
				From: source,
				To:   target,
			},
		},
	}, repl, tenant, schemaVersion)
}

func (db *DB) Merge(ctx context.Context, merge objects.MergeDocument,
	repl *additional.ReplicationProperties, tenant string, schemaVersion uint64,
) error {
	idx := db.GetIndex(schema.ClassName(merge.Class))
	if idx == nil {
		return fmt.Errorf("merge from non-existing index for %s", merge.Class)
	}

	err := idx.mergeObject(ctx, merge, repl, tenant, schemaVersion)
	if err != nil {
		return errors.Wrapf(err, "merge into index %s", idx.ID())
	}

	return nil
}<|MERGE_RESOLUTION|>--- conflicted
+++ resolved
@@ -48,22 +48,14 @@
 
 // DeleteObject from of a specific class giving its ID
 func (db *DB) DeleteObject(ctx context.Context, class string, id strfmt.UUID,
-<<<<<<< HEAD
-	repl *additional.ReplicationProperties, tenant string, schemaVersion uint64,
-=======
-	deletionTime time.Time, repl *additional.ReplicationProperties, tenant string,
->>>>>>> f62158e2
+	deletionTime time.Time, repl *additional.ReplicationProperties, tenant string, schemaVersion uint64,
 ) error {
 	idx := db.GetIndex(schema.ClassName(class))
 	if idx == nil {
 		return fmt.Errorf("delete from non-existing index for %s", class)
 	}
 
-<<<<<<< HEAD
-	err := idx.deleteObject(ctx, id, repl, tenant, schemaVersion)
-=======
-	err := idx.deleteObject(ctx, id, deletionTime, repl, tenant)
->>>>>>> f62158e2
+	err := idx.deleteObject(ctx, id, deletionTime, repl, tenant, schemaVersion)
 	if err != nil {
 		return fmt.Errorf("delete from index %q: %w", idx.ID(), err)
 	}
