//                           _       _
// __      _____  __ ___   ___  __ _| |_ ___
// \ \ /\ / / _ \/ _` \ \ / / |/ _` | __/ _ \
//  \ V  V /  __/ (_| |\ V /| | (_| | ||  __/
//   \_/\_/ \___|\__,_| \_/ |_|\__,_|\__\___|
//
//  Copyright © 2016 - 2024 Weaviate B.V. All rights reserved.
//
//  CONTACT: hello@weaviate.io
//

package modulecomponents

import (
	"time"

<<<<<<< HEAD
	"github.com/weaviate/weaviate/entities/types"
=======
	"github.com/weaviate/weaviate/usecases/monitoring"
>>>>>>> 8dabc747
)

type RateLimits struct {
	LastOverwrite        time.Time
	AfterRequestFunction func(limits *RateLimits, tokensUsed int, deductRequest bool)
	LimitRequests        int
	LimitTokens          int
	RemainingRequests    int
	RemainingTokens      int
	ReservedRequests     int
	ReservedTokens       int
	ResetRequests        time.Time
	ResetTokens          time.Time
	Label                string
}

func (rl *RateLimits) ResetAfterRequestFunction(tokensUsed int) {
	if rl.AfterRequestFunction != nil {
		rl.AfterRequestFunction(rl, tokensUsed, true)
	}
}

func (rl *RateLimits) CheckForReset() {
	if rl.AfterRequestFunction != nil {
		rl.AfterRequestFunction(rl, 0, false)
	}
}

func (rl *RateLimits) CanSendFullBatch(numRequests int, batchTokens int, addMetrics bool, metricsLabel string) bool {
	freeRequests := rl.RemainingRequests - rl.ReservedRequests
	freeTokens := rl.RemainingTokens - rl.ReservedTokens

	stats := monitoring.GetMetrics().T2VRepeatStats

	if addMetrics {
		stats.WithLabelValues(metricsLabel, "free_requests").Set(float64(freeRequests))
		stats.WithLabelValues(metricsLabel, "free_tokens").Set(float64(freeTokens))
		stats.WithLabelValues(metricsLabel, "expected_requests").Set(float64(numRequests))
		stats.WithLabelValues(metricsLabel, "expected_tokens").Set(float64(batchTokens))
	}

	fitsCurrentBatch := freeRequests >= numRequests && freeTokens >= batchTokens
	if !fitsCurrentBatch {
		return false
	}

	// also make sure that we do not "spend" all the rate limit at once
	var percentageOfRequests, percentageOfTokens int
	if rl.LimitRequests > 0 {
		percentageOfRequests = numRequests * 100 / rl.LimitRequests
	}
	if rl.LimitTokens > 0 {
		percentageOfTokens = batchTokens * 100 / rl.LimitTokens
	}

	if addMetrics {
		stats.WithLabelValues(metricsLabel, "percentage_of_requests").Set(float64(percentageOfRequests))
		stats.WithLabelValues(metricsLabel, "percentage_of_tokens").Set(float64(percentageOfTokens))
	}

	// the clients aim for 10s per batch, or 6 batches per minute in sequential-mode. 15% is somewhat below that to
	// account for some variance in the rate limits
	return percentageOfRequests <= 15 && percentageOfTokens <= 15
}

func (rl *RateLimits) UpdateWithRateLimit(other *RateLimits) {
	rl.LimitRequests = other.LimitRequests
	rl.LimitTokens = other.LimitTokens
	rl.ResetRequests = other.ResetRequests
	rl.ResetTokens = other.ResetTokens
	rl.RemainingRequests = other.RemainingRequests
	rl.RemainingTokens = other.RemainingTokens
}

func (rl *RateLimits) IsInitialized() bool {
	return rl.RemainingRequests == 0 && rl.RemainingTokens == 0
}

type VectorizationResult[T types.Embedding] struct {
	Text       []string
	Dimensions int
	Vector     []T
	Errors     []error
}

type VectorizationCLIPResult[T types.Embedding] struct {
	TextVectors  []T
	ImageVectors []T
}

type Usage struct {
	CompletionTokens int `json:"completion_tokens,omitempty"`
	PromptTokens     int `json:"prompt_tokens,omitempty"`
	TotalTokens      int `json:"total_tokens,omitempty"`
}

func GetTotalTokens(usage *Usage) int {
	if usage == nil {
		return -1
	}
	return usage.TotalTokens
}<|MERGE_RESOLUTION|>--- conflicted
+++ resolved
@@ -14,11 +14,8 @@
 import (
 	"time"
 
-<<<<<<< HEAD
 	"github.com/weaviate/weaviate/entities/types"
-=======
 	"github.com/weaviate/weaviate/usecases/monitoring"
->>>>>>> 8dabc747
 )
 
 type RateLimits struct {
