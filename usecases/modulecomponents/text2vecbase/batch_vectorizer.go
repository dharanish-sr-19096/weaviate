--- conflicted
+++ resolved
@@ -62,16 +62,10 @@
 	return res.Vector[0], nil
 }
 
-<<<<<<< HEAD
 func (v *BatchVectorizer[T]) ObjectBatch(ctx context.Context, objects []*models.Object, skipObject []bool, cfg moduletools.ClassConfig,
 ) ([]T, map[int]error) {
-	texts, tokenCounts, skipAll, err := v.tokenizerFunc(ctx, objects, skipObject, cfg, v.objectVectorizer)
-=======
-func (v *BatchVectorizer) ObjectBatch(ctx context.Context, objects []*models.Object, skipObject []bool, cfg moduletools.ClassConfig,
-) ([][]float32, map[int]error) {
 	beforeTokenization := time.Now()
 	texts, tokenCounts, skipAll, err := v.tokenizerFunc(ctx, objects, skipObject, cfg, v.objectVectorizer, v.encoderCache)
->>>>>>> 79b88aae
 	if err != nil {
 		errs := make(map[int]error)
 		for j := range texts {
