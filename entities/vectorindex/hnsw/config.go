--- conflicted
+++ resolved
@@ -175,13 +175,10 @@
 		return uc, err
 	}
 
-<<<<<<< HEAD
 	if err := parsePQMap(asMap, &uc.PQ); err != nil {
 		return uc, err
 	}
 
-	return uc, nil
-=======
 	return uc, uc.validate()
 }
 
@@ -207,7 +204,6 @@
 	}
 
 	return nil
->>>>>>> bf5540d0
 }
 
 // Tries to parse the int value from the map, if it overflows math.MaxInt64, it
