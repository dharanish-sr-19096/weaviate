--- conflicted
+++ resolved
@@ -916,7 +916,6 @@
 	}
 }
 
-<<<<<<< HEAD
 func TestMetadataWriteAndRestore(t *testing.T) {
 	t.Run("v1 metadata - basic fields only", func(t *testing.T) {
 		// Create a basic state with no compression/encoding
@@ -1358,7 +1357,8 @@
 		require.Error(t, err)
 		require.Contains(t, err.Error(), "invalid checksum")
 	})
-=======
+}
+
 func TestCommitLogger_Snapshot_Race(t *testing.T) {
 	dir := t.TempDir()
 	id := "main"
@@ -1383,5 +1383,4 @@
 	}
 
 	wg.Wait()
->>>>>>> aa57a944
 }