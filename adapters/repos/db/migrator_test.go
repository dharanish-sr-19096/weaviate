//                           _       _
// __      _____  __ ___   ___  __ _| |_ ___
// \ \ /\ / / _ \/ _` \ \ / / |/ _` | __/ _ \
//  \ V  V /  __/ (_| |\ V /| | (_| | ||  __/
//   \_/\_/ \___|\__,_| \_/ |_|\__,_|\__\___|
//
//  Copyright © 2016 - 2025 Weaviate B.V. All rights reserved.
//
//  CONTACT: hello@weaviate.io
//

package db

import (
	"context"
	"hash/crc32"
	"io"
	"slices"
	"testing"

	routerTypes "github.com/weaviate/weaviate/cluster/router/types"

	"github.com/go-openapi/strfmt"
	"github.com/sirupsen/logrus"
	"github.com/stretchr/testify/require"

	"github.com/weaviate/weaviate/adapters/repos/db/inverted"
	"github.com/weaviate/weaviate/adapters/repos/db/queue"
	"github.com/weaviate/weaviate/adapters/repos/db/roaringset"
	"github.com/weaviate/weaviate/entities/models"
	"github.com/weaviate/weaviate/entities/schema"
	"github.com/weaviate/weaviate/entities/storagestate"
	"github.com/weaviate/weaviate/entities/storobj"
	"github.com/weaviate/weaviate/entities/vectorindex/hnsw"
	"github.com/weaviate/weaviate/usecases/memwatch"
	"github.com/weaviate/weaviate/usecases/monitoring"
	schemaUC "github.com/weaviate/weaviate/usecases/schema"
	"github.com/weaviate/weaviate/usecases/sharding"
)

func TestUpdateIndexTenants(t *testing.T) {
	tests := []struct {
		name           string
		originalStatus string
		incomingStatus string
		expectedStatus storagestate.Status
		getClass       bool
	}{
		{
			name:           "when tenant is marked as COLD in incoming state while being HOT in original index",
			originalStatus: models.TenantActivityStatusHOT,
			incomingStatus: models.TenantActivityStatusCOLD,
			expectedStatus: storagestate.StatusShutdown,
		},
		{
			name:           "when tenant is marked as HOT in incoming state while being COLD in original index",
			originalStatus: models.TenantActivityStatusCOLD,
			incomingStatus: models.TenantActivityStatusHOT,
			expectedStatus: storagestate.StatusReady,
			getClass:       true,
		},
	}

	for _, tt := range tests {
		t.Run(tt.name, func(t *testing.T) {
			mockSchemaGetter := schemaUC.NewMockSchemaGetter(t)
			mockSchemaGetter.On("NodeName").Return("node1")

			class := &models.Class{
				Class:               "TestClass",
				InvertedIndexConfig: &models.InvertedIndexConfig{},
			}
			if tt.getClass {
				mockSchemaGetter.On("ReadOnlyClass", "TestClass").Return(class)
			}
			logger := logrus.New()
			scheduler := queue.NewScheduler(queue.SchedulerOptions{
				Logger:  logger,
				Workers: 1,
			})

			// Create original index state
			originalSS := &sharding.State{
				Physical: map[string]sharding.Physical{
					"shard1": {
						Name:           "shard1",
						BelongsToNodes: []string{"node1"},
						Status:         tt.originalStatus,
					},
				},
				PartitioningEnabled: true,
			}

			router := routerTypes.NewMockRouter(t)

			index, err := NewIndex(context.Background(), IndexConfig{
				ClassName:         schema.ClassName("TestClass"),
				RootPath:          t.TempDir(),
				ReplicationFactor: 1,
				ShardLoadLimiter:  NewShardLoadLimiter(monitoring.NoopRegisterer, 1),
			}, originalSS, inverted.ConfigFromModel(class.InvertedIndexConfig),
<<<<<<< HEAD
				hnsw.NewDefaultUserConfig(), nil, router, mockSchemaGetter, nil, logger, nil, nil, nil, nil, nil, class, nil, scheduler, nil, nil, NewShardReindexerV3Noop())
=======
				hnsw.NewDefaultUserConfig(), nil, nil, mockSchemaGetter, nil, logger, nil, nil, nil, nil, nil, class, nil, scheduler, nil, nil, NewShardReindexerV3Noop(), roaringset.NewBitmapBufPoolNoop())
>>>>>>> f4b47a0f
			require.NoError(t, err)

			shard, err := NewShard(context.Background(), nil, "shard1", index, class, nil, scheduler, nil,
				NewShardReindexerV3Noop(), false, roaringset.NewBitmapBufPoolNoop())
			require.NoError(t, err)

			index.shards.Store("shard1", shard)

			migrator := &Migrator{
				db: &DB{
					schemaGetter: mockSchemaGetter,
				},
				nodeId: "node1",
			}

			// Create incoming state
			incomingSS := &sharding.State{
				Physical: map[string]sharding.Physical{
					"shard1": {
						Name:           "shard1",
						BelongsToNodes: []string{"node1"},
						Status:         tt.incomingStatus,
					},
				},
				PartitioningEnabled: true,
			}

			err = migrator.updateIndexTenants(context.Background(), index, incomingSS)
			require.NoError(t, err)

			mockSchemaGetter.AssertExpectations(t)

			// Verify the shard status
			require.Equal(t, tt.expectedStatus, shard.GetStatus())
		})
	}
}

func TestUpdateIndexShards(t *testing.T) {
	tests := []struct {
		name           string
		initialShards  []string
		newShards      []string
		expectedShards []string
		mustLoad       bool
	}{
		{
			name:           "add new shard with lazy loading",
			initialShards:  []string{"shard1", "shard2"},
			newShards:      []string{"shard1", "shard2", "shard3"},
			expectedShards: []string{"shard1", "shard2", "shard3"},
			mustLoad:       false,
		},
		{
			name:           "remove shard with lazy loading",
			initialShards:  []string{"shard1", "shard2", "shard3"},
			newShards:      []string{"shard1", "shard3"},
			expectedShards: []string{"shard1", "shard3"},
			mustLoad:       false,
		},
		{
			name:           "keep existing shards with lazy loading",
			initialShards:  []string{"shard1", "shard3"},
			newShards:      []string{"shard1", "shard3"},
			expectedShards: []string{"shard1", "shard3"},
			mustLoad:       false,
		},
		{
			name:           "add new shard with immediate loading",
			initialShards:  []string{"shard1", "shard2"},
			newShards:      []string{"shard1", "shard2", "shard3"},
			expectedShards: []string{"shard1", "shard2", "shard3"},
			mustLoad:       true,
		},
		{
			name:           "remove shard with immediate loading",
			initialShards:  []string{"shard1", "shard2", "shard3"},
			newShards:      []string{"shard1", "shard3"},
			expectedShards: []string{"shard1", "shard3"},
			mustLoad:       true,
		},
		{
			name:           "keep existing shards with immediate loading",
			initialShards:  []string{"shard1", "shard3"},
			newShards:      []string{"shard1", "shard3"},
			expectedShards: []string{"shard1", "shard3"},
			mustLoad:       true,
		},
	}

	for _, tt := range tests {
		t.Run(tt.name, func(t *testing.T) {
			ctx := context.Background()
			logger := logrus.New()

			mockSchemaGetter := schemaUC.NewMockSchemaGetter(t)
			mockSchemaGetter.On("NodeName").Return("node1")

			// Create a test class
			class := &models.Class{
				Class:               "TestClass",
				InvertedIndexConfig: &models.InvertedIndexConfig{},
			}
			mockSchemaGetter.On("ReadOnlyClass", "TestClass").Return(class).Maybe()

			// Create initial sharding state
			initialPhysical := make(map[string]sharding.Physical)
			for _, shard := range tt.initialShards {
				initialPhysical[shard] = sharding.Physical{
					Name:           shard,
					BelongsToNodes: []string{"node1"},
				}
			}
			initialState := &sharding.State{
				Physical: initialPhysical,
			}
			initialState.SetLocalName("node1")
			scheduler := queue.NewScheduler(queue.SchedulerOptions{
				Logger:  logger,
				Workers: 1,
			})

			router := routerTypes.NewMockRouter(t)
			// Create index with proper configuration
			index, err := NewIndex(ctx, IndexConfig{
				ClassName:         schema.ClassName("TestClass"),
				RootPath:          t.TempDir(),
				ReplicationFactor: 1,
				ShardLoadLimiter:  NewShardLoadLimiter(monitoring.NoopRegisterer, 1),
			}, initialState, inverted.ConfigFromModel(class.InvertedIndexConfig),
<<<<<<< HEAD
				hnsw.NewDefaultUserConfig(), nil, router, mockSchemaGetter, nil, logger, nil, nil, nil, nil, nil, class, nil, scheduler, nil, memwatch.NewDummyMonitor(), NewShardReindexerV3Noop())
=======
				hnsw.NewDefaultUserConfig(), nil, nil, mockSchemaGetter, nil, logger, nil, nil, nil, nil, nil, class, nil, scheduler, nil, memwatch.NewDummyMonitor(), NewShardReindexerV3Noop(), roaringset.NewBitmapBufPoolNoop())
>>>>>>> f4b47a0f
			require.NoError(t, err)

			// Initialize shards
			for _, shardName := range tt.initialShards {
				err := index.initLocalShardWithForcedLoading(ctx, class, shardName, tt.mustLoad, false)
				require.NoError(t, err)
			}

			migrator := &Migrator{
				db: &DB{
					schemaGetter: mockSchemaGetter,
				},
				nodeId: "node1",
			}

			// Create new sharding state
			newPhysical := make(map[string]sharding.Physical)
			for _, shard := range tt.newShards {
				newPhysical[shard] = sharding.Physical{
					Name:           shard,
					BelongsToNodes: []string{"node1"},
				}
			}
			newState := &sharding.State{
				Physical: newPhysical,
			}
			newState.SetLocalName("node1")

			// Update shards
			err = migrator.updateIndexShards(ctx, index, newState)
			require.NoError(t, err)

			// Verify expected shards exist and are ready
			for _, expectedShard := range tt.expectedShards {
				shard := index.shards.Load(expectedShard)
				require.NotNil(t, shard, "shard %s should exist", expectedShard)
				require.Equal(t, storagestate.StatusReady, shard.GetStatus(), "shard %s should be ready", expectedShard)
			}

			// Verify removed shards are dropped
			for _, initialShard := range tt.initialShards {
				if !slices.Contains(tt.newShards, initialShard) {
					shard := index.shards.Load(initialShard)
					require.Nil(t, shard, "shard %s should be dropped", initialShard)
				}
			}

			mockSchemaGetter.AssertExpectations(t)
		})
	}
}

func TestListAndGetFilesWithIntegrityChecking(t *testing.T) {
	mockSchemaGetter := schemaUC.NewMockSchemaGetter(t)
	mockSchemaGetter.On("NodeName").Return("node1")

	class := &models.Class{
		Class:               "TestClass",
		InvertedIndexConfig: &models.InvertedIndexConfig{},
	}
	mockSchemaGetter.On("ReadOnlyClass", "TestClass").Return(class).Maybe()

	mockSchemaGetter.On("ShardOwner", "TestClass", "shard1").Return("node1", nil)

	logger := logrus.New()
	scheduler := queue.NewScheduler(queue.SchedulerOptions{
		Logger:  logger,
		Workers: 1,
	})

	// Create original index state
	originalSS := &sharding.State{
		Physical: map[string]sharding.Physical{
			"shard1": {
				Name:           "shard1",
				BelongsToNodes: []string{"node1"},
				Status:         models.TenantActivityStatusHOT,
			},
		},
		PartitioningEnabled: true,
	}

	router := routerTypes.NewMockRouter(t)
	index, err := NewIndex(context.Background(), IndexConfig{
		ClassName:         schema.ClassName("TestClass"),
		RootPath:          t.TempDir(),
		ReplicationFactor: 1,
		ShardLoadLimiter:  NewShardLoadLimiter(monitoring.NoopRegisterer, 1),
	}, originalSS, inverted.ConfigFromModel(class.InvertedIndexConfig),
<<<<<<< HEAD
		hnsw.NewDefaultUserConfig(), nil, router, mockSchemaGetter, nil, logger, nil, nil, nil, nil, nil, class, nil, scheduler, nil, nil, NewShardReindexerV3Noop())
=======
		hnsw.NewDefaultUserConfig(), nil, nil, mockSchemaGetter, nil, logger, nil, nil, nil, nil, nil, class, nil, scheduler, nil, nil, NewShardReindexerV3Noop(), roaringset.NewBitmapBufPoolNoop())
>>>>>>> f4b47a0f
	require.NoError(t, err)

	shard, err := NewShard(context.Background(), nil, "shard1", index, class, nil, scheduler, nil,
		NewShardReindexerV3Noop(), false, roaringset.NewBitmapBufPoolNoop())
	require.NoError(t, err)

	index.shards.Store("shard1", shard)

	ctx := context.Background()

	err = index.IncomingPutObject(ctx, "shard1", &storobj.Object{
		MarshallerVersion: 1,
		DocID:             0,
		Object: models.Object{
			ID:    strfmt.UUID("40d3be3e-2ecc-49c8-b37c-d8983164848b"),
			Class: "TestClass",
		},
	}, 0)
	require.NoError(t, err)

	err = index.IncomingPauseFileActivity(ctx, "shard1")
	require.NoError(t, err)

	files, err := index.IncomingListFiles(ctx, "shard1")
	require.NoError(t, err)
	require.NotEmpty(t, files)

	for i, f := range files {
		md, err := index.IncomingGetFileMetadata(ctx, "shard1", f)
		require.NoError(t, err)

		// object insertion should not affect file copy process
		err = index.IncomingPutObject(ctx, "shard1", &storobj.Object{
			MarshallerVersion: 1,
			DocID:             uint64(i) + 1,
			Object: models.Object{
				ID:    strfmt.UUID("40d3be3e-2ecc-49c8-b37c-d8983164848b"),
				Class: "TestClass",
			},
		}, 0)
		require.NoError(t, err)

		r, err := index.IncomingGetFile(ctx, "shard1", f)
		require.NoError(t, err)

		h := crc32.NewIEEE()

		_, err = io.Copy(h, r)
		require.NoError(t, err)

		require.Equal(t, md.CRC32, h.Sum32())
	}

	err = index.IncomingResumeFileActivity(ctx, "shard1")
	require.NoError(t, err)
}<|MERGE_RESOLUTION|>--- conflicted
+++ resolved
@@ -17,8 +17,6 @@
 	"io"
 	"slices"
 	"testing"
-
-	routerTypes "github.com/weaviate/weaviate/cluster/router/types"
 
 	"github.com/go-openapi/strfmt"
 	"github.com/sirupsen/logrus"
@@ -91,19 +89,13 @@
 				PartitioningEnabled: true,
 			}
 
-			router := routerTypes.NewMockRouter(t)
-
 			index, err := NewIndex(context.Background(), IndexConfig{
 				ClassName:         schema.ClassName("TestClass"),
 				RootPath:          t.TempDir(),
 				ReplicationFactor: 1,
 				ShardLoadLimiter:  NewShardLoadLimiter(monitoring.NoopRegisterer, 1),
 			}, originalSS, inverted.ConfigFromModel(class.InvertedIndexConfig),
-<<<<<<< HEAD
-				hnsw.NewDefaultUserConfig(), nil, router, mockSchemaGetter, nil, logger, nil, nil, nil, nil, nil, class, nil, scheduler, nil, nil, NewShardReindexerV3Noop())
-=======
 				hnsw.NewDefaultUserConfig(), nil, nil, mockSchemaGetter, nil, logger, nil, nil, nil, nil, nil, class, nil, scheduler, nil, nil, NewShardReindexerV3Noop(), roaringset.NewBitmapBufPoolNoop())
->>>>>>> f4b47a0f
 			require.NoError(t, err)
 
 			shard, err := NewShard(context.Background(), nil, "shard1", index, class, nil, scheduler, nil,
@@ -225,8 +217,6 @@
 				Logger:  logger,
 				Workers: 1,
 			})
-
-			router := routerTypes.NewMockRouter(t)
 			// Create index with proper configuration
 			index, err := NewIndex(ctx, IndexConfig{
 				ClassName:         schema.ClassName("TestClass"),
@@ -234,11 +224,7 @@
 				ReplicationFactor: 1,
 				ShardLoadLimiter:  NewShardLoadLimiter(monitoring.NoopRegisterer, 1),
 			}, initialState, inverted.ConfigFromModel(class.InvertedIndexConfig),
-<<<<<<< HEAD
-				hnsw.NewDefaultUserConfig(), nil, router, mockSchemaGetter, nil, logger, nil, nil, nil, nil, nil, class, nil, scheduler, nil, memwatch.NewDummyMonitor(), NewShardReindexerV3Noop())
-=======
 				hnsw.NewDefaultUserConfig(), nil, nil, mockSchemaGetter, nil, logger, nil, nil, nil, nil, nil, class, nil, scheduler, nil, memwatch.NewDummyMonitor(), NewShardReindexerV3Noop(), roaringset.NewBitmapBufPoolNoop())
->>>>>>> f4b47a0f
 			require.NoError(t, err)
 
 			// Initialize shards
@@ -321,18 +307,13 @@
 		PartitioningEnabled: true,
 	}
 
-	router := routerTypes.NewMockRouter(t)
 	index, err := NewIndex(context.Background(), IndexConfig{
 		ClassName:         schema.ClassName("TestClass"),
 		RootPath:          t.TempDir(),
 		ReplicationFactor: 1,
 		ShardLoadLimiter:  NewShardLoadLimiter(monitoring.NoopRegisterer, 1),
 	}, originalSS, inverted.ConfigFromModel(class.InvertedIndexConfig),
-<<<<<<< HEAD
-		hnsw.NewDefaultUserConfig(), nil, router, mockSchemaGetter, nil, logger, nil, nil, nil, nil, nil, class, nil, scheduler, nil, nil, NewShardReindexerV3Noop())
-=======
 		hnsw.NewDefaultUserConfig(), nil, nil, mockSchemaGetter, nil, logger, nil, nil, nil, nil, nil, class, nil, scheduler, nil, nil, NewShardReindexerV3Noop(), roaringset.NewBitmapBufPoolNoop())
->>>>>>> f4b47a0f
 	require.NoError(t, err)
 
 	shard, err := NewShard(context.Background(), nil, "shard1", index, class, nil, scheduler, nil,
