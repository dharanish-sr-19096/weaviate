--- conflicted
+++ resolved
@@ -2782,14 +2782,8 @@
 	return shard.GetStatus().String(), nil
 }
 
-<<<<<<< HEAD
 func (i *Index) updateShardStatus(ctx context.Context, tenantName, shardName, targetStatus string, schemaVersion uint64) error {
 	shard, release, err := i.getShardForDirectLocalOperation(ctx, tenantName, shardName, localShardOperationWrite)
-	defer release()
-=======
-func (i *Index) updateShardStatus(ctx context.Context, shardName, targetStatus string, schemaVersion uint64) error {
-	shard, release, err := i.getShardForDirectLocalOperation(ctx, shardName, localShardOperationWrite)
->>>>>>> 2535be6d
 	if err != nil {
 		return err
 	}
