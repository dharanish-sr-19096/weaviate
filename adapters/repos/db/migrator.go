//                           _       _
// __      _____  __ ___   ___  __ _| |_ ___
// \ \ /\ / / _ \/ _` \ \ / / |/ _` | __/ _ \
//  \ V  V /  __/ (_| |\ V /| | (_| | ||  __/
//   \_/\_/ \___|\__,_| \_/ |_|\__,_|\__\___|
//
//  Copyright © 2016 - 2022 SeMI Technologies B.V. All rights reserved.
//
//  CONTACT: hello@semi.technology
//

package db

import (
	"context"
	"fmt"
	"time"

	"github.com/pkg/errors"
	"github.com/semi-technologies/weaviate/adapters/repos/db/inverted"
	"github.com/semi-technologies/weaviate/adapters/repos/db/vector/hnsw"
	"github.com/semi-technologies/weaviate/entities/models"
	"github.com/semi-technologies/weaviate/entities/schema"
	"github.com/semi-technologies/weaviate/entities/storobj"
	"github.com/semi-technologies/weaviate/usecases/replica"
	"github.com/semi-technologies/weaviate/usecases/sharding"
	"github.com/sirupsen/logrus"
)

type Migrator struct {
	db     *DB
	logger logrus.FieldLogger
}

func (m *Migrator) AddClass(ctx context.Context, class *models.Class,
	shardState *sharding.State,
) error {
	if err := replica.ValidateConfig(class); err != nil {
		return fmt.Errorf("replication config: %w", err)
	}

	idx, err := NewIndex(ctx,
		IndexConfig{
			ClassName:                 schema.ClassName(class.Class),
			RootPath:                  m.db.config.RootPath,
			ResourceUsage:             m.db.config.ResourceUsage,
			QueryMaximumResults:       m.db.config.QueryMaximumResults,
			MaxImportGoroutinesFactor: m.db.config.MaxImportGoroutinesFactor,
			MemtablesFlushIdleAfter:   m.db.config.MemtablesFlushIdleAfter,
			MemtablesInitialSizeMB:    m.db.config.MemtablesInitialSizeMB,
			MemtablesMaxSizeMB:        m.db.config.MemtablesMaxSizeMB,
			MemtablesMinActiveSeconds: m.db.config.MemtablesMinActiveSeconds,
			MemtablesMaxActiveSeconds: m.db.config.MemtablesMaxActiveSeconds,
			TrackVectorDimensions:     m.db.config.TrackVectorDimensions,
			ReplicationFactor:         class.ReplicationConfig.Factor,
		},
		shardState,
		// no backward-compatibility check required, since newly added classes will
		// always have the field set
		inverted.ConfigFromModel(class.InvertedIndexConfig),
		class.VectorIndexConfig.(schema.VectorIndexConfig),
		m.db.schemaGetter, m.db, m.logger, m.db.nodeResolver, m.db.remoteIndex,
		m.db.replicaClient, m.db.promMetrics, class)
	if err != nil {
		return errors.Wrap(err, "create index")
	}

	err = idx.addUUIDProperty(ctx)
	if err != nil {
		return errors.Wrapf(err, "extend idx '%s' with uuid property", idx.ID())
	}

	if class.InvertedIndexConfig.IndexTimestamps {
		err = idx.addTimestampProperties(ctx)
		if err != nil {
			return errors.Wrapf(err, "extend idx '%s' with timestamp properties", idx.ID())
		}
	}

	for _, prop := range class.Properties {
		if prop.IndexInverted != nil && !*prop.IndexInverted {
			continue
		}
<<<<<<< HEAD
		errProps := m.addPropertiesAndNullAndLength(ctx, prop, idx)
		if errProps != nil {
			return errors.Wrapf(errProps, "add prop and null state and property length '%v'", prop)
=======

		err := idx.addProperty(ctx, prop)
		if err != nil {
			return errors.Wrapf(err, "extend idx '%s' with property", idx.ID())
		}

		if class.InvertedIndexConfig.IndexNullState {
			err = idx.addNullStateProperty(ctx, prop)
			if err != nil {
				return errors.Wrapf(err, "extend idx '%s' with nullstate properties", idx.ID())
			}
		}

		if class.InvertedIndexConfig.IndexPropertyLength {
			err = idx.addPropertyLength(ctx, prop)
			if err != nil {
				return errors.Wrapf(err, "extend idx '%s' with property length", idx.ID())
			}
>>>>>>> 8a7e4afa
		}
	}

	if m.db.config.TrackVectorDimensions {
		if err := idx.addDimensionsProperty(context.TODO()); err != nil {
			return errors.Wrap(err, "init id property")
		}
	}

	m.db.indexLock.Lock()
	m.db.indices[idx.ID()] = idx
	idx.notifyReady()
	m.db.indexLock.Unlock()

	return nil
}

func (m *Migrator) addPropertiesAndNullAndLength(ctx context.Context, prop *models.Property, idx *Index) error {
	err := idx.addProperty(ctx, prop)
	if err != nil {
		return errors.Wrapf(err, "extend idx '%s' with property", idx.ID())
	}

	if idx.invertedIndexConfig.IndexNullState {
		err = idx.addNullStateProperty(ctx, prop)
		if err != nil {
			return errors.Wrapf(err, "extend idx '%s' with nullstate properties", idx.ID())
		}
	}

	if idx.invertedIndexConfig.IndexPropertyLength {
		dt := schema.DataType(prop.DataType[0])
		// some datatypes are not added to the inverted index, so we can skip them here
		switch dt {
		case schema.DataTypeGeoCoordinates, schema.DataTypePhoneNumber, schema.DataTypeBlob, schema.DataTypeInt,
			schema.DataTypeNumber, schema.DataTypeBoolean, schema.DataTypeDate:
		default:
			err = idx.addPropertyLength(ctx, prop)
			if err != nil {
				return errors.Wrapf(err, "extend idx '%s' with property length", idx.ID())
			}
		}
	}
	return nil
}

func (m *Migrator) DropClass(ctx context.Context, className string) error {
	err := m.db.DeleteIndex(schema.ClassName(className))
	if err != nil {
		return errors.Wrapf(err, "delete idx for class '%s'", className)
	}

	return nil
}

func (m *Migrator) UpdateClass(ctx context.Context, className string, newClassName *string) error {
	if newClassName != nil {
		return errors.New("weaviate does not support renaming of classes")
	}

	return nil
}

func (m *Migrator) AddProperty(ctx context.Context, className string, prop *models.Property) error {
	idx := m.db.GetIndex(schema.ClassName(className))
	if idx == nil {
		return errors.Errorf("cannot add property to a non-existing index for %s", className)
	}

	return m.addPropertiesAndNullAndLength(ctx, prop, idx)
}

// DropProperty is ignored, API compliant change
func (m *Migrator) DropProperty(ctx context.Context, className string, propertyName string) error {
	// ignore but don't error
	return nil
}

func (m *Migrator) UpdateProperty(ctx context.Context, className string, propName string, newName *string) error {
	if newName != nil {
		return errors.New("weaviate does not support renaming of properties")
	}

	return nil
}

func (m *Migrator) GetShardsStatus(ctx context.Context, className string) (map[string]string, error) {
	idx := m.db.GetIndex(schema.ClassName(className))
	if idx == nil {
		return nil, errors.Errorf("cannot get shards status for a non-existing index for %s", className)
	}

	return idx.getShardsStatus(ctx)
}

func (m *Migrator) UpdateShardStatus(ctx context.Context, className, shardName, targetStatus string) error {
	idx := m.db.GetIndex(schema.ClassName(className))
	if idx == nil {
		return errors.Errorf("cannot update shard status to a non-existing index for %s", className)
	}

	return idx.updateShardStatus(ctx, shardName, targetStatus)
}

func NewMigrator(db *DB, logger logrus.FieldLogger) *Migrator {
	return &Migrator{db: db, logger: logger}
}

func (m *Migrator) UpdateVectorIndexConfig(ctx context.Context,
	className string, updated schema.VectorIndexConfig,
) error {
	idx := m.db.GetIndex(schema.ClassName(className))
	if idx == nil {
		return errors.Errorf("cannot update vector index config of non-existing index for %s", className)
	}

	return idx.updateVectorIndexConfig(ctx, updated)
}

func (m *Migrator) ValidateVectorIndexConfigUpdate(ctx context.Context,
	old, updated schema.VectorIndexConfig,
) error {
	// hnsw is the only supported vector index type at the moment, so no need
	// to check, we can always use that an hnsw-specific validation should be
	// used for now.
	return hnsw.ValidateUserConfigUpdate(old, updated)
}

func (m *Migrator) ValidateInvertedIndexConfigUpdate(ctx context.Context,
	old, updated *models.InvertedIndexConfig,
) error {
	return inverted.ValidateUserConfigUpdate(old, updated)
}

func (m *Migrator) UpdateInvertedIndexConfig(ctx context.Context, className string,
	updated *models.InvertedIndexConfig,
) error {
	idx := m.db.GetIndex(schema.ClassName(className))
	if idx == nil {
		return errors.Errorf("cannot update inverted index config of non-existing index for %s", className)
	}

	conf := inverted.ConfigFromModel(updated)

	return idx.updateInvertedIndexConfig(ctx, conf)
}

func (m *Migrator) RecalculateVectorDimensions(ctx context.Context) error {
	count := 0
	m.logger.
		WithField("action", "reindex").
		Info("Reindexing dimensions, this may take a while")

	// Iterate over all indexes
	for _, index := range m.db.indices {
		// Iterate over all shards
		if err := index.IterateObjects(ctx, func(index *Index, shard *Shard, object *storobj.Object) error {
			count = count + 1
			err := shard.extendDimensionTrackerLSM(len(object.Vector), object.DocID())
			return err
		}); err != nil {
			return err
		}
	}
	go func() {
		for {
			m.logger.
				WithField("action", "reindex").
				Warnf("Reindexed %v objects. Reindexing dimensions complete. Please remove environment variable REINDEX_VECTOR_DIMENSIONS_AT_STARTUP before next startup", count)
			time.Sleep(5 * time.Minute)
		}
	}()

	return nil
}<|MERGE_RESOLUTION|>--- conflicted
+++ resolved
@@ -81,30 +81,10 @@
 		if prop.IndexInverted != nil && !*prop.IndexInverted {
 			continue
 		}
-<<<<<<< HEAD
+
 		errProps := m.addPropertiesAndNullAndLength(ctx, prop, idx)
 		if errProps != nil {
 			return errors.Wrapf(errProps, "add prop and null state and property length '%v'", prop)
-=======
-
-		err := idx.addProperty(ctx, prop)
-		if err != nil {
-			return errors.Wrapf(err, "extend idx '%s' with property", idx.ID())
-		}
-
-		if class.InvertedIndexConfig.IndexNullState {
-			err = idx.addNullStateProperty(ctx, prop)
-			if err != nil {
-				return errors.Wrapf(err, "extend idx '%s' with nullstate properties", idx.ID())
-			}
-		}
-
-		if class.InvertedIndexConfig.IndexPropertyLength {
-			err = idx.addPropertyLength(ctx, prop)
-			if err != nil {
-				return errors.Wrapf(err, "extend idx '%s' with property length", idx.ID())
-			}
->>>>>>> 8a7e4afa
 		}
 	}
 
