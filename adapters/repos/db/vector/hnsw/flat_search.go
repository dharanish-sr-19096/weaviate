//                           _       _
// __      _____  __ ___   ___  __ _| |_ ___
// \ \ /\ / / _ \/ _` \ \ / / |/ _` | __/ _ \
//  \ V  V /  __/ (_| |\ V /| | (_| | ||  __/
//   \_/\_/ \___|\__,_| \_/ |_|\__,_|\__\___|
//
//  Copyright © 2016 - 2024 Weaviate B.V. All rights reserved.
//
//  CONTACT: hello@weaviate.io
//

package hnsw

import (
<<<<<<< HEAD
	"fmt"
	"sync"
=======
	"context"
	"fmt"
>>>>>>> e3060d44
	"time"

	"github.com/pkg/errors"
	"github.com/weaviate/weaviate/adapters/repos/db/helpers"
	"github.com/weaviate/weaviate/adapters/repos/db/priorityqueue"
	"github.com/weaviate/weaviate/adapters/repos/db/vector/compressionhelpers"
	enterrors "github.com/weaviate/weaviate/entities/errors"
	"github.com/weaviate/weaviate/entities/storobj"
)

func (h *hnsw) flatSearch(ctx context.Context, queryVector []float32, k, limit int,
	allowList helpers.AllowList,
) ([]uint64, []float32, error) {
	if !h.shouldRescore() {
		limit = k
	}

	h.RLock()
	nodeSize := uint64(len(h.nodes))
	h.RUnlock()

	var compressorDistancer compressionhelpers.CompressorDistancer
	if h.compressed.Load() {
		distancer, returnFn := h.compressor.NewDistancer(queryVector)
		defer returnFn()
		compressorDistancer = distancer
	}

<<<<<<< HEAD
	aggregateMu := &sync.Mutex{}
	results := priorityqueue.NewMax[any](limit)

	// first extract all candidates, this reduces the amount of coordination
	// needed for the workers
	beforeExtractCandidates := time.Now()
	candidates := make([]uint64, 0, allowList.Len())
	it := allowList.Iterator()
	for candidate, ok := it.Next(); ok; candidate, ok = it.Next() {
		candidates = append(candidates, candidate)
	}
	fmt.Printf("extract candidates took %s\n", time.Since(beforeExtractCandidates))

	beforeDistances := time.Now()
	eg := enterrors.NewErrorGroupWrapper(h.logger)
	for workerID := 0; workerID < h.flatSearchConcurrency; workerID++ {
		workerID := workerID
		eg.Go(func() error {
			localResults := priorityqueue.NewMax[any](limit)
			var e storobj.ErrNotFound
			for idPos := workerID; idPos < len(candidates); idPos += h.flatSearchConcurrency {
				candidate := candidates[idPos]

				// Hot fix for https://github.com/weaviate/weaviate/issues/1937
				// this if statement mitigates the problem but it doesn't resolve the issue
				if candidate >= nodeSize {
					h.logger.WithField("action", "flatSearch").
						Debugf("trying to get candidate: %v but we only have: %v elements.",
							candidate, nodeSize)
					return nil
				}

				h.shardedNodeLocks.RLock(candidate)
				c := h.nodes[candidate]
				h.shardedNodeLocks.RUnlock(candidate)

				if c == nil || h.hasTombstone(candidate) {
					return nil
				}

				dist, err := h.distToNode(compressorDistancer, candidate, queryVector)
				if errors.As(err, &e) {
					h.handleDeletedNode(e.DocID, "flatSearch")
					return nil
				}
				if err != nil {
					return err
				}

				addResult(localResults, candidate, dist, limit)
			}

			aggregateMu.Lock()
			defer aggregateMu.Unlock()
			for localResults.Len() > 0 {
				res := localResults.Pop()
				addResult(results, res.ID, res.Dist, limit)
			}

			return nil
		})
	}

	if err := eg.Wait(); err != nil {
		return nil, nil, err
	}
	fmt.Printf("distance calculations took %s\n", time.Since(beforeDistances))

=======
	beforeIter := time.Now()
	it := allowList.Iterator()
	for candidate, ok := it.Next(); ok; candidate, ok = it.Next() {
		if err := ctx.Err(); err != nil {
			helpers.AnnotateSlowQueryLog(ctx, "context_error", "flat_search_iteration")
			took := time.Since(beforeIter)
			helpers.AnnotateSlowQueryLog(ctx, "flat_search_iteration_took", took)
			return nil, nil, fmt.Errorf("flat search: iterating candidates: %w", err)
		}

		// Hot fix for https://github.com/weaviate/weaviate/issues/1937
		// this if statement mitigates the problem but it doesn't resolve the issue
		if candidate >= nodeSize {
			h.logger.WithField("action", "flatSearch").
				Debugf("trying to get candidate: %v but we only have: %v elements.",
					candidate, nodeSize)
			continue
		}

		h.shardedNodeLocks.RLock(candidate)
		c := h.nodes[candidate]
		h.shardedNodeLocks.RUnlock(candidate)

		if c == nil || h.hasTombstone(candidate) {
			continue
		}

		dist, err := h.distToNode(compressorDistancer, candidate, queryVector)
		var e storobj.ErrNotFound
		if errors.As(err, &e) {
			h.handleDeletedNode(e.DocID, "flatSearch")
			continue
		}
		if err != nil {
			return nil, nil, err
		}

		if results.Len() < limit {
			results.Insert(candidate, dist)
		} else if results.Top().Dist > dist {
			results.Pop()
			results.Insert(candidate, dist)
		}
	}
	took := time.Since(beforeIter)
	helpers.AnnotateSlowQueryLog(ctx, "flat_search_iteration_took", took)

>>>>>>> e3060d44
	beforeRescore := time.Now()
	if h.shouldRescore() {
		compressorDistancer, fn := h.compressor.NewDistancer(queryVector)
		if err := h.rescore(ctx, results, k, compressorDistancer); err != nil {
			helpers.AnnotateSlowQueryLog(ctx, "context_error", "flat_search_rescore")
			took := time.Since(beforeRescore)
			helpers.AnnotateSlowQueryLog(ctx, "flat_search_rescore_took", took)
			return nil, nil, fmt.Errorf("flat search: %w", err)
		}
		fn()
		took := time.Since(beforeRescore)
		helpers.AnnotateSlowQueryLog(ctx, "flat_search_rescore_took", took)
	}
	fmt.Printf("rescore took %s\n", time.Since(beforeRescore))

	ids := make([]uint64, results.Len())
	dists := make([]float32, results.Len())

	// results is ordered in reverse, we need to flip the order before presenting
	// to the user!
	i := len(ids) - 1
	for results.Len() > 0 {
		res := results.Pop()
		ids[i] = res.ID
		dists[i] = res.Dist
		i--
	}

	return ids, dists, nil
}

func addResult(results *priorityqueue.Queue[any], id uint64, dist float32, limit int) {
	if results.Len() < limit {
		results.Insert(id, dist)
		return
	}

	if results.Top().Dist > dist {
		results.Pop()
		results.Insert(id, dist)
	}
}<|MERGE_RESOLUTION|>--- conflicted
+++ resolved
@@ -12,13 +12,9 @@
 package hnsw
 
 import (
-<<<<<<< HEAD
+	"context"
 	"fmt"
 	"sync"
-=======
-	"context"
-	"fmt"
->>>>>>> e3060d44
 	"time"
 
 	"github.com/pkg/errors"
@@ -47,21 +43,18 @@
 		compressorDistancer = distancer
 	}
 
-<<<<<<< HEAD
 	aggregateMu := &sync.Mutex{}
 	results := priorityqueue.NewMax[any](limit)
 
+	beforeIter := time.Now()
 	// first extract all candidates, this reduces the amount of coordination
 	// needed for the workers
-	beforeExtractCandidates := time.Now()
 	candidates := make([]uint64, 0, allowList.Len())
 	it := allowList.Iterator()
 	for candidate, ok := it.Next(); ok; candidate, ok = it.Next() {
 		candidates = append(candidates, candidate)
 	}
-	fmt.Printf("extract candidates took %s\n", time.Since(beforeExtractCandidates))
 
-	beforeDistances := time.Now()
 	eg := enterrors.NewErrorGroupWrapper(h.logger)
 	for workerID := 0; workerID < h.flatSearchConcurrency; workerID++ {
 		workerID := workerID
@@ -114,57 +107,9 @@
 	if err := eg.Wait(); err != nil {
 		return nil, nil, err
 	}
-	fmt.Printf("distance calculations took %s\n", time.Since(beforeDistances))
-
-=======
-	beforeIter := time.Now()
-	it := allowList.Iterator()
-	for candidate, ok := it.Next(); ok; candidate, ok = it.Next() {
-		if err := ctx.Err(); err != nil {
-			helpers.AnnotateSlowQueryLog(ctx, "context_error", "flat_search_iteration")
-			took := time.Since(beforeIter)
-			helpers.AnnotateSlowQueryLog(ctx, "flat_search_iteration_took", took)
-			return nil, nil, fmt.Errorf("flat search: iterating candidates: %w", err)
-		}
-
-		// Hot fix for https://github.com/weaviate/weaviate/issues/1937
-		// this if statement mitigates the problem but it doesn't resolve the issue
-		if candidate >= nodeSize {
-			h.logger.WithField("action", "flatSearch").
-				Debugf("trying to get candidate: %v but we only have: %v elements.",
-					candidate, nodeSize)
-			continue
-		}
-
-		h.shardedNodeLocks.RLock(candidate)
-		c := h.nodes[candidate]
-		h.shardedNodeLocks.RUnlock(candidate)
-
-		if c == nil || h.hasTombstone(candidate) {
-			continue
-		}
-
-		dist, err := h.distToNode(compressorDistancer, candidate, queryVector)
-		var e storobj.ErrNotFound
-		if errors.As(err, &e) {
-			h.handleDeletedNode(e.DocID, "flatSearch")
-			continue
-		}
-		if err != nil {
-			return nil, nil, err
-		}
-
-		if results.Len() < limit {
-			results.Insert(candidate, dist)
-		} else if results.Top().Dist > dist {
-			results.Pop()
-			results.Insert(candidate, dist)
-		}
-	}
 	took := time.Since(beforeIter)
 	helpers.AnnotateSlowQueryLog(ctx, "flat_search_iteration_took", took)
 
->>>>>>> e3060d44
 	beforeRescore := time.Now()
 	if h.shouldRescore() {
 		compressorDistancer, fn := h.compressor.NewDistancer(queryVector)
@@ -178,7 +123,6 @@
 		took := time.Since(beforeRescore)
 		helpers.AnnotateSlowQueryLog(ctx, "flat_search_rescore_took", took)
 	}
-	fmt.Printf("rescore took %s\n", time.Since(beforeRescore))
 
 	ids := make([]uint64, results.Len())
 	dists := make([]float32, results.Len())
