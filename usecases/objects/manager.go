--- conflicted
+++ resolved
@@ -178,11 +178,7 @@
 		vectorRepo:        vectorRepo,
 		timeSource:        defaultTimeSource{},
 		modulesProvider:   modulesProvider,
-<<<<<<< HEAD
-		autoSchemaManager: newAutoSchemaManager(schemaManager, vectorRepo, config, authorizer, logger),
-=======
 		autoSchemaManager: autoSchemaManager,
->>>>>>> 75fada42
 		metrics:           metrics,
 		allocChecker:      allocChecker,
 	}
