//                           _       _
// __      _____  __ ___   ___  __ _| |_ ___
// \ \ /\ / / _ \/ _` \ \ / / |/ _` | __/ _ \
//  \ V  V /  __/ (_| |\ V /| | (_| | ||  __/
//   \_/\_/ \___|\__,_| \_/ |_|\__,_|\__\___|
//
//  Copyright © 2016 - 2024 Weaviate B.V. All rights reserved.
//
//  CONTACT: hello@weaviate.io
//

package db

import (
	"context"
	"fmt"
	"os"
	"path"
	"runtime"
	"runtime/debug"
	golangSort "sort"
	"strings"
	"sync"
	"sync/atomic"
	"time"

	entcfg "github.com/weaviate/weaviate/entities/config"
	"github.com/weaviate/weaviate/entities/dto"
	"github.com/weaviate/weaviate/entities/modulecapabilities"

	"github.com/weaviate/weaviate/adapters/repos/db/lsmkv"

	"github.com/pkg/errors"

	"github.com/go-openapi/strfmt"
	"github.com/google/uuid"
	"github.com/sirupsen/logrus"
	"github.com/weaviate/weaviate/adapters/repos/db/aggregator"
	"github.com/weaviate/weaviate/adapters/repos/db/helpers"
	"github.com/weaviate/weaviate/adapters/repos/db/indexcheckpoint"
	"github.com/weaviate/weaviate/adapters/repos/db/inverted"
	"github.com/weaviate/weaviate/adapters/repos/db/inverted/stopwords"
	"github.com/weaviate/weaviate/adapters/repos/db/sorter"
	"github.com/weaviate/weaviate/adapters/repos/db/vector/hnsw"
	"github.com/weaviate/weaviate/entities/additional"
	"github.com/weaviate/weaviate/entities/aggregation"
	"github.com/weaviate/weaviate/entities/autocut"
	"github.com/weaviate/weaviate/entities/errorcompounder"
	enterrors "github.com/weaviate/weaviate/entities/errors"
	"github.com/weaviate/weaviate/entities/filters"
	"github.com/weaviate/weaviate/entities/models"
	"github.com/weaviate/weaviate/entities/multi"
	"github.com/weaviate/weaviate/entities/schema"
	schemaConfig "github.com/weaviate/weaviate/entities/schema/config"
	"github.com/weaviate/weaviate/entities/search"
	"github.com/weaviate/weaviate/entities/searchparams"
	entsentry "github.com/weaviate/weaviate/entities/sentry"
	"github.com/weaviate/weaviate/entities/storagestate"
	"github.com/weaviate/weaviate/entities/storobj"
	esync "github.com/weaviate/weaviate/entities/sync"
	"github.com/weaviate/weaviate/usecases/config"
	"github.com/weaviate/weaviate/usecases/memwatch"
	"github.com/weaviate/weaviate/usecases/modules"
	"github.com/weaviate/weaviate/usecases/monitoring"
	"github.com/weaviate/weaviate/usecases/objects"
	"github.com/weaviate/weaviate/usecases/replica"
	schemaUC "github.com/weaviate/weaviate/usecases/schema"
	"github.com/weaviate/weaviate/usecases/sharding"
)

var (

	// Use runtime.GOMAXPROCS instead of runtime.NumCPU because NumCPU returns
	// the physical CPU cores. However, in a containerization context, that might
	// not be what we want. The physical node could have 128 cores, but we could
	// be cgroup-limited to 2 cores. In that case, we want 2 to be our limit, not
	// 128. It isn't guaranteed that MAXPROCS reflects the cgroup limit, but at
	// least there is a chance that it was set correctly. If not, it defaults to
	// NumCPU anyway, so we're not any worse off.
	_NUMCPU          = runtime.GOMAXPROCS(0)
	ErrShardNotFound = errors.New("shard not found")
)

// shardMap is a syn.Map which specialized in storing shards
type shardMap sync.Map

// Range calls f sequentially for each key and value present in the map.
// If f returns an error, range stops the iteration
func (m *shardMap) Range(f func(name string, shard ShardLike) error) (err error) {
	(*sync.Map)(m).Range(func(key, value any) bool {
		err = f(key.(string), value.(ShardLike))
		return err == nil
	})
	return err
}

// RangeConcurrently calls f for each key and value present in the map with at
// most _NUMCPU executors running in parallel. As opposed to [Range] it does
// not guarantee an exit on the first error.
func (m *shardMap) RangeConcurrently(logger logrus.FieldLogger, f func(name string, shard ShardLike) error) (err error) {
	eg := enterrors.NewErrorGroupWrapper(logger)
	eg.SetLimit(_NUMCPU)
	(*sync.Map)(m).Range(func(key, value any) bool {
		name, shard := key.(string), value.(ShardLike)
		eg.Go(func() error {
			return f(name, shard)
		}, name, shard)
		return true
	})

	return eg.Wait()
}

// Load returns the shard or nil if no shard is present.
func (m *shardMap) Load(name string) ShardLike {
	v, ok := (*sync.Map)(m).Load(name)
	if !ok {
		return nil
	}

	shard, ok := v.(ShardLike)
	if !ok {
		return nil
	}
	return shard
}

// Store sets a shard giving its name and value
func (m *shardMap) Store(name string, shard ShardLike) {
	(*sync.Map)(m).Store(name, shard)
}

// Swap swaps the shard for a key and returns the previous value if any.
// The loaded result reports whether the key was present.
func (m *shardMap) Swap(name string, shard ShardLike) (previous ShardLike, loaded bool) {
	v, ok := (*sync.Map)(m).Swap(name, shard)
	if v == nil || !ok {
		return nil, ok
	}
	return v.(ShardLike), ok
}

// CompareAndSwap swaps the old and new values for key if the value stored in the map is equal to old.
func (m *shardMap) CompareAndSwap(name string, old, new ShardLike) bool {
	return (*sync.Map)(m).CompareAndSwap(name, old, new)
}

// LoadAndDelete deletes the value for a key, returning the previous value if any.
// The loaded result reports whether the key was present.
func (m *shardMap) LoadAndDelete(name string) (ShardLike, bool) {
	v, ok := (*sync.Map)(m).LoadAndDelete(name)
	if v == nil || !ok {
		return nil, ok
	}
	return v.(ShardLike), ok
}

// Index is the logical unit which contains all the data for one particular
// class. An index can be further broken up into self-contained units, called
// Shards, to allow for easy distribution across Nodes
type Index struct {
	classSearcher             inverted.ClassSearcher // to allow for nested by-references searches
	shards                    shardMap
	Config                    IndexConfig
	vectorIndexUserConfig     schemaConfig.VectorIndexConfig
	vectorIndexUserConfigLock sync.Mutex
	vectorIndexUserConfigs    map[string]schemaConfig.VectorIndexConfig
	getSchema                 schemaUC.SchemaGetter
	logger                    logrus.FieldLogger
	remote                    *sharding.RemoteIndex
	stopwords                 *stopwords.Detector
	replicator                *replica.Replicator

	partitioningEnabled bool

	invertedIndexConfig     schema.InvertedIndexConfig
	invertedIndexConfigLock sync.Mutex

	// This lock should be used together with the db indexLock.
	//
	// The db indexlock locks the map that contains all indices against changes and should be used while iterating.
	// This lock protects this specific index form being deleted while in use. Use Rlock to signal that it is in use.
	// This way many goroutines can use a specific index in parallel. The delete-routine will try to acquire a RWlock.
	//
	// Usage:
	// Lock the whole db using db.indexLock
	// pick the indices you want and Rlock them
	// unlock db.indexLock
	// Use the indices
	// RUnlock all picked indices
	dropIndex sync.RWMutex

	metrics          *Metrics
	centralJobQueue  chan job
	indexCheckpoints *indexcheckpoint.Checkpoints

	cycleCallbacks *indexCycleCallbacks

	shardTransferMutex shardTransfer
	lastBackup         atomic.Pointer[BackupState]

	// canceled when either Shutdown or Drop called
	closingCtx    context.Context
	closingCancel context.CancelFunc

	// always true if lazy shard loading is off, in the case of lazy shard
	// loading will be set to true once the last shard was loaded.
	allShardsReady   atomic.Bool
	allocChecker     memwatch.AllocChecker
	shardCreateLocks *esync.KeyLocker

	asyncReplicationLock sync.RWMutex

	closeLock sync.RWMutex
	closed    bool
}

func (i *Index) ID() string {
	return indexID(i.Config.ClassName)
}

func (i *Index) path() string {
	return path.Join(i.Config.RootPath, i.ID())
}

type nodeResolver interface {
	AllHostnames() []string
	NodeHostname(nodeName string) (string, bool)
}

// NewIndex creates an index with the specified amount of shards, using only
// the shards that are local to a node
func NewIndex(ctx context.Context, cfg IndexConfig,
	shardState *sharding.State, invertedIndexConfig schema.InvertedIndexConfig,
	vectorIndexUserConfig schemaConfig.VectorIndexConfig,
	vectorIndexUserConfigs map[string]schemaConfig.VectorIndexConfig,
	sg schemaUC.SchemaGetter,
	cs inverted.ClassSearcher, logger logrus.FieldLogger,
	nodeResolver nodeResolver, remoteClient sharding.RemoteIndexClient,
	replicaClient replica.Client,
	promMetrics *monitoring.PrometheusMetrics, class *models.Class, jobQueueCh chan job,
	indexCheckpoints *indexcheckpoint.Checkpoints,
	allocChecker memwatch.AllocChecker,
) (*Index, error) {
	sd, err := stopwords.NewDetectorFromConfig(invertedIndexConfig.Stopwords)
	if err != nil {
		return nil, errors.Wrap(err, "failed to create new index")
	}

	repl := replica.NewReplicator(cfg.ClassName.String(),
		sg, nodeResolver, string(cfg.DeletionStrategy), replicaClient, logger)

	if cfg.QueryNestedRefLimit == 0 {
		cfg.QueryNestedRefLimit = config.DefaultQueryNestedCrossReferenceLimit
	}

	index := &Index{
		Config:                 cfg,
		getSchema:              sg,
		logger:                 logger,
		classSearcher:          cs,
		vectorIndexUserConfig:  vectorIndexUserConfig,
		invertedIndexConfig:    invertedIndexConfig,
		vectorIndexUserConfigs: vectorIndexUserConfigs,
		stopwords:              sd,
		replicator:             repl,
		partitioningEnabled:    shardState.PartitioningEnabled,
		remote:                 sharding.NewRemoteIndex(cfg.ClassName.String(), sg, nodeResolver, remoteClient),
		metrics:                NewMetrics(logger, promMetrics, cfg.ClassName.String(), "n/a"),
		centralJobQueue:        jobQueueCh,
		shardTransferMutex:     shardTransfer{log: logger, retryDuration: mutexRetryDuration, notifyDuration: mutexNotifyDuration},
		indexCheckpoints:       indexCheckpoints,
		allocChecker:           allocChecker,
		shardCreateLocks:       esync.NewKeyLocker(),
	}
	index.closingCtx, index.closingCancel = context.WithCancel(context.Background())

	index.initCycleCallbacks()

	if err := index.checkSingleShardMigration(); err != nil {
		return nil, errors.Wrap(err, "migrating sharding state from previous version")
	}

	if err := os.MkdirAll(index.path(), os.ModePerm); err != nil {
		return nil, fmt.Errorf("init index %q: %w", index.ID(), err)
	}

	if err := index.initAndStoreShards(ctx, class, shardState, promMetrics); err != nil {
		return nil, err
	}

	index.cycleCallbacks.compactionCycle.Start()
	index.cycleCallbacks.compactionAuxCycle.Start()
	index.cycleCallbacks.flushCycle.Start()

	return index, nil
}

// since called in Index's constructor there is no risk same shard will be inited/created in parallel,
// therefore shardCreateLocks are not used here
func (i *Index) initAndStoreShards(ctx context.Context, class *models.Class,
	shardState *sharding.State, promMetrics *monitoring.PrometheusMetrics,
) error {
	if i.Config.DisableLazyLoadShards {
		eg := enterrors.NewErrorGroupWrapper(i.logger)
		eg.SetLimit(_NUMCPU)

		for _, shardName := range shardState.AllLocalPhysicalShards() {
			physical := shardState.Physical[shardName]
			if physical.ActivityStatus() != models.TenantActivityStatusHOT {
				// do not instantiate inactive shard
				continue
			}

			shardName := shardName // prevent loop variable capture
			eg.Go(func() error {
				shard, err := NewShard(ctx, promMetrics, shardName, i, class, i.centralJobQueue, i.indexCheckpoints)
				if err != nil {
					return fmt.Errorf("init shard %s of index %s: %w", shardName, i.ID(), err)
				}

				i.shards.Store(shardName, shard)
				return nil
			}, shardName)
		}

		if err := eg.Wait(); err != nil {
			return err
		}

		i.allShardsReady.Store(true)
		return nil
	}

	// shards to lazily initialize are fetch once and in the same goroutine the index is initialized
	// so to avoid races if shards are deleted before being initialized
	shards := shardState.AllLocalPhysicalShards()

	for _, shardName := range shards {
		physical := shardState.Physical[shardName]
		if physical.ActivityStatus() != models.TenantActivityStatusHOT {
			// do not instantiate inactive shard
			continue
		}

		shard := NewLazyLoadShard(ctx, promMetrics, shardName, i, class, i.centralJobQueue, i.indexCheckpoints, i.allocChecker)
		i.shards.Store(shardName, shard)
	}

	initLazyShardsInBackground := func() {
		defer i.allShardsReady.Store(true)

		ticker := time.NewTicker(time.Second)
		defer ticker.Stop()

		now := time.Now()

		for _, shardName := range shards {
			// prioritize closingCtx over ticker:
			// check closing again in case of ticker was selected when both
			// cases where available
			select {
			case <-i.closingCtx.Done():
				// break loop by returning error
				i.logger.
					WithField("action", "load_all_shards").
					Errorf("failed to load all shards: %v", i.closingCtx.Err())
				return
			case <-ticker.C:
				select {
				case <-i.closingCtx.Done():
					// break loop by returning error
					i.logger.
						WithField("action", "load_all_shards").
						Errorf("failed to load all shards: %v", i.closingCtx.Err())
					return
				default:
					err := i.loadLocalShardIfActive(shardName)
					if err != nil {
						i.logger.
							WithField("action", "load_shard").
							WithField("shard_name", shardName).
							Errorf("failed to load shard: %v", err)
						return
					}
				}
			}
		}

		i.logger.
			WithField("action", "load_all_shards").
			WithField("took", time.Since(now).String()).
			Debug("finished loading all shards")
	}

	enterrors.GoWrapper(initLazyShardsInBackground, i.logger)

	return nil
}

func (i *Index) loadLocalShardIfActive(shardName string) error {
	i.shardCreateLocks.Lock(shardName)
	defer i.shardCreateLocks.Unlock(shardName)

	// check if set to inactive in the meantime by concurrent call
	shard := i.shards.Load(shardName)
	if shard == nil {
		return nil
	}

	lazyShard, ok := shard.(*LazyLoadShard)
	if ok {
		return lazyShard.Load(context.Background())
	}

	return nil
}

// used to init/create shard in different moments of index's lifecycle, therefore it needs to be called
// within shardCreateLocks to prevent parallel create/init of the same shard
func (i *Index) initShard(ctx context.Context, shardName string, class *models.Class,
	promMetrics *monitoring.PrometheusMetrics, disableLazyLoad bool,
) (ShardLike, error) {
	if disableLazyLoad {
		if err := i.allocChecker.CheckMappingAndReserve(3, int(lsmkv.FlushAfterDirtyDefault.Seconds())); err != nil {
			return nil, errors.Wrap(err, "memory pressure: cannot init shard")
		}

		shard, err := NewShard(ctx, promMetrics, shardName, i, class, i.centralJobQueue, i.indexCheckpoints)
		if err != nil {
			return nil, fmt.Errorf("init shard %s of index %s: %w", shardName, i.ID(), err)
		}

		return shard, nil
	}

	shard := NewLazyLoadShard(ctx, promMetrics, shardName, i, class, i.centralJobQueue, i.indexCheckpoints, i.allocChecker)
	return shard, nil
}

// Iterate over all objects in the index, applying the callback function to each one.  Adding or removing objects during iteration is not supported.
func (i *Index) IterateObjects(ctx context.Context, cb func(index *Index, shard ShardLike, object *storobj.Object) error) (err error) {
	return i.ForEachShard(func(_ string, shard ShardLike) error {
		wrapper := func(object *storobj.Object) error {
			return cb(i, shard, object)
		}
		bucket := shard.Store().Bucket(helpers.ObjectsBucketLSM)
		return bucket.IterateObjects(ctx, wrapper)
	})
}

// ForEachShard applies func f on each shard in the index.
//
// WARNING: only use this if you expect all LazyLoadShards to be loaded!
// Calling this method may lead to shards being force-loaded, causing
// unexpected CPU spikes. If you only want to apply f on loaded shards,
// call ForEachLoadedShard instead.
func (i *Index) ForEachShard(f func(name string, shard ShardLike) error) error {
	return i.shards.Range(f)
}

func (i *Index) ForEachLoadedShard(f func(name string, shard ShardLike) error) error {
	return i.shards.Range(func(name string, shard ShardLike) error {
		// Skip lazy loaded shard which are not loaded
		if asLazyLoadShard, ok := shard.(*LazyLoadShard); ok {
			if !asLazyLoadShard.isLoaded() {
				return nil
			}
		}
		return f(name, shard)
	})
}

func (i *Index) ForEachShardConcurrently(f func(name string, shard ShardLike) error) error {
	return i.shards.RangeConcurrently(i.logger, f)
}

// Iterate over all objects in the shard, applying the callback function to each one.  Adding or removing objects during iteration is not supported.
func (i *Index) IterateShards(ctx context.Context, cb func(index *Index, shard ShardLike) error) (err error) {
	return i.ForEachShard(func(key string, shard ShardLike) error {
		return cb(i, shard)
	})
}

func (i *Index) addProperty(ctx context.Context, props ...*models.Property) error {
	eg := enterrors.NewErrorGroupWrapper(i.logger)
	eg.SetLimit(_NUMCPU)

	i.ForEachShard(func(key string, shard ShardLike) error {
		shard.initPropertyBuckets(ctx, eg, props...)
		return nil
	})

	if err := eg.Wait(); err != nil {
		return errors.Wrapf(err, "extend idx '%s' with properties '%v", i.ID(), props)
	}
	return nil
}

func (i *Index) updateVectorIndexConfig(ctx context.Context,
	updated schemaConfig.VectorIndexConfig,
) error {
	// an updated is not specific to one shard, but rather all
	err := i.ForEachShard(func(name string, shard ShardLike) error {
		// At the moment, we don't do anything in an update that could fail, but
		// technically this should be part of some sort of a two-phase commit  or
		// have another way to rollback if we have updates that could potentially
		// fail in the future. For now that's not a realistic risk.
		if err := shard.UpdateVectorIndexConfig(ctx, updated); err != nil {
			return errors.Wrapf(err, "shard %s", name)
		}
		return nil
	})
	if err != nil {
		return err
	}
	i.vectorIndexUserConfigLock.Lock()
	defer i.vectorIndexUserConfigLock.Unlock()

	i.vectorIndexUserConfig = updated

	return nil
}

func (i *Index) updateVectorIndexConfigs(ctx context.Context,
	updated map[string]schemaConfig.VectorIndexConfig,
) error {
	err := i.ForEachShard(func(name string, shard ShardLike) error {
		if err := shard.UpdateVectorIndexConfigs(ctx, updated); err != nil {
			return fmt.Errorf("shard %q: %w", name, err)
		}
		return nil
	})
	if err != nil {
		return err
	}

	i.vectorIndexUserConfigLock.Lock()
	defer i.vectorIndexUserConfigLock.Unlock()

	for targetName, targetCfg := range updated {
		i.vectorIndexUserConfigs[targetName] = targetCfg
	}

	return nil
}

func (i *Index) getInvertedIndexConfig() schema.InvertedIndexConfig {
	i.invertedIndexConfigLock.Lock()
	defer i.invertedIndexConfigLock.Unlock()

	return i.invertedIndexConfig
}

func (i *Index) updateInvertedIndexConfig(ctx context.Context,
	updated schema.InvertedIndexConfig,
) error {
	i.invertedIndexConfigLock.Lock()
	defer i.invertedIndexConfigLock.Unlock()

	i.invertedIndexConfig = updated

	return nil
}

func asyncReplicationGloballyDisabled() bool {
	// Disable async replication regardless of class setting if env var is set
	return entcfg.Enabled(os.Getenv("ASYNC_REPLICATION_DISABLED"))
}

func (i *Index) updateAsyncReplicationConfig(ctx context.Context, enabled bool) error {
	i.asyncReplicationLock.Lock()
	defer i.asyncReplicationLock.Unlock()

	i.Config.AsyncReplicationEnabled = enabled && i.replicationEnabled() && !asyncReplicationGloballyDisabled()

	err := i.ForEachLoadedShard(func(name string, shard ShardLike) error {
		if err := shard.updateAsyncReplicationConfig(ctx, i.Config.AsyncReplicationEnabled); err != nil {
			return fmt.Errorf("updating async replication on shard %q: %w", name, err)
		}
		return nil
	})
	if err != nil {
		return err
	}

	return nil
}

type IndexConfig struct {
	RootPath                            string
	ClassName                           schema.ClassName
	QueryMaximumResults                 int64
	QueryNestedRefLimit                 int64
	ResourceUsage                       config.ResourceUsage
	MemtablesFlushDirtyAfter            int
	MemtablesInitialSizeMB              int
	MemtablesMaxSizeMB                  int
	MemtablesMinActiveSeconds           int
	MemtablesMaxActiveSeconds           int
	SegmentsCleanupIntervalSeconds      int
<<<<<<< HEAD
	SeparateObjectsCompactions          bool
=======
	CycleManagerRoutinesFactor          int
>>>>>>> 05cc1001
	MaxSegmentSize                      int64
	HNSWMaxLogSize                      int64
	HNSWWaitForCachePrefill             bool
	HNSWFlatSearchConcurrency           int
	VisitedListPoolMaxSize              int
	ReplicationFactor                   *atomic.Int64
	DeletionStrategy                    string
	AsyncReplicationEnabled             bool
	AvoidMMap                           bool
	DisableLazyLoadShards               bool
	ForceFullReplicasSearch             bool
	LSMEnableSegmentsChecksumValidation bool
	TrackVectorDimensions               bool
}

func indexID(class schema.ClassName) string {
	return strings.ToLower(string(class))
}

func (i *Index) determineObjectShard(ctx context.Context, id strfmt.UUID, tenant string) (string, error) {
	return i.determineObjectShardByStatus(ctx, id, tenant, nil)
}

func (i *Index) determineObjectShardByStatus(ctx context.Context, id strfmt.UUID, tenant string, shardsStatus map[string]string) (string, error) {
	if tenant == "" {
		uuid, err := uuid.Parse(id.String())
		if err != nil {
			return "", fmt.Errorf("parse uuid: %q", id.String())
		}

		uuidBytes, err := uuid.MarshalBinary() // cannot error
		if err != nil {
			return "", fmt.Errorf("marshal uuid: %q", id.String())
		}
		return i.getSchema.ShardFromUUID(i.Config.ClassName.String(), uuidBytes), nil
	}

	var err error
	if len(shardsStatus) == 0 {
		shardsStatus, err = i.getSchema.TenantsShards(ctx, i.Config.ClassName.String(), tenant)
		if err != nil {
			return "", err
		}
	}

	if status := shardsStatus[tenant]; status != "" {
		if status == models.TenantActivityStatusHOT {
			return tenant, nil
		}
		return "", objects.NewErrMultiTenancy(fmt.Errorf("%w: '%s'", enterrors.ErrTenantNotActive, tenant))
	}
	class := i.getSchema.ReadOnlyClass(i.Config.ClassName.String())
	if class == nil {
		return "", fmt.Errorf("class %q not found in schema", i.Config.ClassName)
	}
	return "", objects.NewErrMultiTenancy(
		fmt.Errorf("%w: %q", enterrors.ErrTenantNotFound, tenant))
}

func (i *Index) putObject(ctx context.Context, object *storobj.Object,
	replProps *additional.ReplicationProperties, schemaVersion uint64,
) error {
	if err := i.validateMultiTenancy(object.Object.Tenant); err != nil {
		return err
	}

	if i.Config.ClassName != object.Class() {
		return fmt.Errorf("cannot import object of class %s into index of class %s",
			object.Class(), i.Config.ClassName)
	}

	shardName, err := i.determineObjectShard(ctx, object.ID(), object.Object.Tenant)
	if err != nil {
		return objects.NewErrInvalidUserInput("determine shard: %v", err)
	}

	if i.replicationEnabled() {
		if replProps == nil {
			replProps = defaultConsistency()
		}
		cl := replica.ConsistencyLevel(replProps.ConsistencyLevel)
		if err := i.replicator.PutObject(ctx, shardName, object, cl, schemaVersion); err != nil {
			return fmt.Errorf("replicate insertion: shard=%q: %w", shardName, err)
		}
		return nil
	}

	// no replication, remote shard (or local not yet inited)
	shard, release, err := i.GetShard(ctx, shardName)
	if err != nil {
		return err
	}

	if shard == nil {
		if err := i.remote.PutObject(ctx, shardName, object, schemaVersion); err != nil {
			return fmt.Errorf("put remote object: shard=%q: %w", shardName, err)
		}
		return nil
	}
	defer release()

	// no replication, local shard
	i.shardTransferMutex.RLock()
	defer i.shardTransferMutex.RUnlock()

	err = shard.PutObject(ctx, object)
	if err != nil {
		return fmt.Errorf("put local object: shard=%q: %w", shardName, err)
	}

	return nil
}

func (i *Index) IncomingPutObject(ctx context.Context, shardName string,
	object *storobj.Object, schemaVersion uint64,
) error {
	i.shardTransferMutex.RLock()
	defer i.shardTransferMutex.RUnlock()

	// This is a bit hacky, the problem here is that storobj.Parse() currently
	// misses date fields as it has no way of knowing that a date-formatted
	// string was actually a date type. However, adding this functionality to
	// Parse() would break a lot of code, because it currently
	// schema-independent. To find out if a field is a date or date[], we need to
	// involve the schema, thus why we are doing it here. This was discovered as
	// part of https://github.com/weaviate/weaviate/issues/1775
	if err := i.parseDateFieldsInProps(object.Object.Properties); err != nil {
		return err
	}

	shard, release, err := i.getOrInitShard(ctx, shardName)
	if err != nil {
		return err
	}
	defer release()

	return shard.PutObject(ctx, object)
}

func (i *Index) replicationEnabled() bool {
	return i.Config.ReplicationFactor.Load() > 1
}

func (i *Index) asyncReplicationEnabled() bool {
	i.asyncReplicationLock.RLock()
	defer i.asyncReplicationLock.RUnlock()

	return i.replicationEnabled() && i.Config.AsyncReplicationEnabled && !asyncReplicationGloballyDisabled()
}

// parseDateFieldsInProps checks the schema for the current class for which
// fields are date fields, then - if they are set - parses them accordingly.
// Works for both date and date[].
func (i *Index) parseDateFieldsInProps(props interface{}) error {
	if props == nil {
		return nil
	}

	propMap, ok := props.(map[string]interface{})
	if !ok {
		// don't know what to do with this
		return nil
	}

	c := i.getSchema.ReadOnlyClass(i.Config.ClassName.String())
	if c == nil {
		return fmt.Errorf("class %s not found in schema", i.Config.ClassName)
	}

	for _, prop := range c.Properties {
		if prop.DataType[0] == string(schema.DataTypeDate) {
			raw, ok := propMap[prop.Name]
			if !ok {
				// prop is not set, nothing to do
				continue
			}

			parsed, err := parseAsStringToTime(raw)
			if err != nil {
				return errors.Wrapf(err, "time prop %q", prop.Name)
			}

			propMap[prop.Name] = parsed
		}

		if prop.DataType[0] == string(schema.DataTypeDateArray) {
			raw, ok := propMap[prop.Name]
			if !ok {
				// prop is not set, nothing to do
				continue
			}

			asSlice, ok := raw.([]string)
			if !ok {
				return errors.Errorf("parse as time array, expected []interface{} got %T",
					raw)
			}
			parsedSlice := make([]interface{}, len(asSlice))
			for j := range asSlice {
				parsed, err := parseAsStringToTime(interface{}(asSlice[j]))
				if err != nil {
					return errors.Wrapf(err, "time array prop %q at pos %d", prop.Name, j)
				}

				parsedSlice[j] = parsed
			}
			propMap[prop.Name] = parsedSlice

		}
	}

	return nil
}

func parseAsStringToTime(in interface{}) (time.Time, error) {
	var parsed time.Time
	var err error

	asString, ok := in.(string)
	if !ok {
		return parsed, errors.Errorf("parse as time, expected string got %T", in)
	}

	parsed, err = time.Parse(time.RFC3339, asString)
	if err != nil {
		return parsed, err
	}

	return parsed, nil
}

// return value []error gives the error for the index with the positions
// matching the inputs
func (i *Index) putObjectBatch(ctx context.Context, objects []*storobj.Object,
	replProps *additional.ReplicationProperties, schemaVersion uint64,
) []error {
	type objsAndPos struct {
		objects []*storobj.Object
		pos     []int
	}
	out := make([]error, len(objects))
	if i.replicationEnabled() && replProps == nil {
		replProps = defaultConsistency()
	}

	byShard := map[string]objsAndPos{}
	// get all tenants shards
	tenants := make([]string, len(objects))
	tenantsStatus := map[string]string{}
	var err error
	for _, obj := range objects {
		if obj.Object.Tenant == "" {
			continue
		}
		tenants = append(tenants, obj.Object.Tenant)
	}

	if len(tenants) > 0 {
		tenantsStatus, err = i.getSchema.TenantsShards(ctx, i.Config.ClassName.String(), tenants...)
		if err != nil {
			return []error{err}
		}
	}

	for pos, obj := range objects {
		if err := i.validateMultiTenancy(obj.Object.Tenant); err != nil {
			out[pos] = err
			continue
		}
		shardName, err := i.determineObjectShardByStatus(ctx, obj.ID(), obj.Object.Tenant, tenantsStatus)
		if err != nil {
			out[pos] = err
			continue
		}

		group := byShard[shardName]
		group.objects = append(group.objects, obj)
		group.pos = append(group.pos, pos)
		byShard[shardName] = group
	}

	wg := &sync.WaitGroup{}
	for shardName, group := range byShard {
		shardName := shardName
		group := group
		wg.Add(1)
		f := func() {
			defer wg.Done()

			defer func() {
				err := recover()
				if err != nil {
					for pos := range group.pos {
						out[pos] = fmt.Errorf("an unexpected error occurred: %s", err)
					}
					fmt.Fprintf(os.Stderr, "panic: %s\n", err)
					entsentry.Recover(err)
					debug.PrintStack()
				}
			}()
			var errs []error
			if replProps != nil {
				errs = i.replicator.PutObjects(ctx, shardName, group.objects,
					replica.ConsistencyLevel(replProps.ConsistencyLevel), schemaVersion)
			} else {
				shard, release, err := i.GetShard(ctx, shardName)
				if err != nil {
					errs = []error{err}
				} else if shard != nil {
					i.shardTransferMutex.RLockGuard(func() error {
						defer release()
						errs = shard.PutObjectBatch(ctx, group.objects)
						return nil
					})
				} else {
					errs = i.remote.BatchPutObjects(ctx, shardName, group.objects, schemaVersion)
				}
			}

			for i, err := range errs {
				desiredPos := group.pos[i]
				out[desiredPos] = err
			}
		}
		enterrors.GoWrapper(f, i.logger)
	}

	wg.Wait()

	return out
}

func duplicateErr(in error, count int) []error {
	out := make([]error, count)
	for i := range out {
		out[i] = in
	}

	return out
}

func (i *Index) IncomingBatchPutObjects(ctx context.Context, shardName string,
	objects []*storobj.Object, schemaVersion uint64,
) []error {
	i.shardTransferMutex.RLock()
	defer i.shardTransferMutex.RUnlock()

	// This is a bit hacky, the problem here is that storobj.Parse() currently
	// misses date fields as it has no way of knowing that a date-formatted
	// string was actually a date type. However, adding this functionality to
	// Parse() would break a lot of code, because it currently
	// schema-independent. To find out if a field is a date or date[], we need to
	// involve the schema, thus why we are doing it here. This was discovered as
	// part of https://github.com/weaviate/weaviate/issues/1775
	for j := range objects {
		if err := i.parseDateFieldsInProps(objects[j].Object.Properties); err != nil {
			return duplicateErr(err, len(objects))
		}
	}

	shard, release, err := i.getOrInitShard(ctx, shardName)
	if err != nil {
		return duplicateErr(err, len(objects))
	}
	defer release()

	return shard.PutObjectBatch(ctx, objects)
}

// return value map[int]error gives the error for the index as it received it
func (i *Index) AddReferencesBatch(ctx context.Context, refs objects.BatchReferences,
	replProps *additional.ReplicationProperties, schemaVersion uint64,
) []error {
	type refsAndPos struct {
		refs objects.BatchReferences
		pos  []int
	}
	if i.replicationEnabled() && replProps == nil {
		replProps = defaultConsistency()
	}

	byShard := map[string]refsAndPos{}
	out := make([]error, len(refs))

	for pos, ref := range refs {
		if err := i.validateMultiTenancy(ref.Tenant); err != nil {
			out[pos] = err
			continue
		}
		shardName, err := i.determineObjectShard(ctx, ref.From.TargetID, ref.Tenant)
		if err != nil {
			out[pos] = err
			continue
		}

		group := byShard[shardName]
		group.refs = append(group.refs, ref)
		group.pos = append(group.pos, pos)
		byShard[shardName] = group
	}

	for shardName, group := range byShard {
		var errs []error
		if i.replicationEnabled() {
			errs = i.replicator.AddReferences(ctx, shardName, group.refs, replica.ConsistencyLevel(replProps.ConsistencyLevel), schemaVersion)
		} else {
			shard, release, err := i.GetShard(ctx, shardName)
			if err != nil {
				errs = duplicateErr(err, len(group.refs))
			} else if shard != nil {
				i.shardTransferMutex.RLockGuard(func() error {
					defer release()
					errs = shard.AddReferencesBatch(ctx, group.refs)
					return nil
				})
			} else {
				errs = i.remote.BatchAddReferences(ctx, shardName, group.refs, schemaVersion)
			}
		}

		for i, err := range errs {
			desiredPos := group.pos[i]
			out[desiredPos] = err
		}
	}

	return out
}

func (i *Index) IncomingBatchAddReferences(ctx context.Context, shardName string,
	refs objects.BatchReferences, schemaVersion uint64,
) []error {
	i.shardTransferMutex.RLock()
	defer i.shardTransferMutex.RUnlock()

	shard, release, err := i.getOrInitShard(ctx, shardName)
	if err != nil {
		return duplicateErr(err, len(refs))
	}
	defer release()

	return shard.AddReferencesBatch(ctx, refs)
}

func (i *Index) objectByID(ctx context.Context, id strfmt.UUID,
	props search.SelectProperties, addl additional.Properties,
	replProps *additional.ReplicationProperties, tenant string,
) (*storobj.Object, error) {
	if err := i.validateMultiTenancy(tenant); err != nil {
		return nil, err
	}

	shardName, err := i.determineObjectShard(ctx, id, tenant)
	if err != nil {
		switch err.(type) {
		case objects.ErrMultiTenancy:
			return nil, objects.NewErrMultiTenancy(fmt.Errorf("determine shard: %w", err))
		default:
			return nil, objects.NewErrInvalidUserInput("determine shard: %v", err)
		}
	}

	var obj *storobj.Object

	if i.replicationEnabled() {
		if replProps == nil {
			replProps = defaultConsistency()
		}
		if replProps.NodeName != "" {
			obj, err = i.replicator.NodeObject(ctx, replProps.NodeName, shardName, id, props, addl)
		} else {
			obj, err = i.replicator.GetOne(ctx,
				replica.ConsistencyLevel(replProps.ConsistencyLevel), shardName, id, props, addl)
		}
		return obj, err
	}

	shard, release, err := i.GetShard(ctx, shardName)
	if err != nil {
		return obj, err
	}

	if shard != nil {
		defer release()
		if obj, err = shard.ObjectByID(ctx, id, props, addl); err != nil {
			return obj, fmt.Errorf("get local object: shard=%s: %w", shardName, err)
		}
	} else {
		if obj, err = i.remote.GetObject(ctx, shardName, id, props, addl); err != nil {
			return obj, fmt.Errorf("get remote object: shard=%s: %w", shardName, err)
		}
	}

	return obj, nil
}

func (i *Index) IncomingGetObject(ctx context.Context, shardName string,
	id strfmt.UUID, props search.SelectProperties,
	additional additional.Properties,
) (*storobj.Object, error) {
	shard, release, err := i.getOrInitShard(ctx, shardName)
	if err != nil {
		return nil, err
	}
	defer release()

	if shard.GetStatus() == storagestate.StatusLoading {
		return nil, enterrors.NewErrUnprocessable(fmt.Errorf("local %s shard is not ready", shardName))
	}

	return shard.ObjectByID(ctx, id, props, additional)
}

func (i *Index) IncomingMultiGetObjects(ctx context.Context, shardName string,
	ids []strfmt.UUID,
) ([]*storobj.Object, error) {
	shard, release, err := i.getOrInitShard(ctx, shardName)
	if err != nil {
		return nil, err
	}
	defer release()

	if shard.GetStatus() == storagestate.StatusLoading {
		return nil, enterrors.NewErrUnprocessable(fmt.Errorf("local %s shard is not ready", shardName))
	}

	return shard.MultiObjectByID(ctx, wrapIDsInMulti(ids))
}

func (i *Index) multiObjectByID(ctx context.Context,
	query []multi.Identifier, tenant string,
) ([]*storobj.Object, error) {
	if err := i.validateMultiTenancy(tenant); err != nil {
		return nil, err
	}

	type idsAndPos struct {
		ids []multi.Identifier
		pos []int
	}

	byShard := map[string]idsAndPos{}
	for pos, id := range query {
		shardName, err := i.determineObjectShard(ctx, strfmt.UUID(id.ID), tenant)
		if err != nil {
			return nil, objects.NewErrInvalidUserInput("determine shard: %v", err)
		}

		group := byShard[shardName]
		group.ids = append(group.ids, id)
		group.pos = append(group.pos, pos)
		byShard[shardName] = group
	}

	out := make([]*storobj.Object, len(query))

	for shardName, group := range byShard {
		var objects []*storobj.Object
		var err error

		shard, release, err := i.GetShard(ctx, shardName)
		if err != nil {
			return nil, err
		} else if shard != nil {
			defer release()
			objects, err = shard.MultiObjectByID(ctx, group.ids)
			if err != nil {
				return nil, errors.Wrapf(err, "local shard %s", shardId(i.ID(), shardName))
			}
		} else {
			objects, err = i.remote.MultiGetObjects(ctx, shardName, extractIDsFromMulti(group.ids))
			if err != nil {
				return nil, errors.Wrapf(err, "remote shard %s", shardName)
			}
		}

		for i, obj := range objects {
			desiredPos := group.pos[i]
			out[desiredPos] = obj
		}
	}

	return out, nil
}

func extractIDsFromMulti(in []multi.Identifier) []strfmt.UUID {
	out := make([]strfmt.UUID, len(in))

	for i, id := range in {
		out[i] = strfmt.UUID(id.ID)
	}

	return out
}

func wrapIDsInMulti(in []strfmt.UUID) []multi.Identifier {
	out := make([]multi.Identifier, len(in))

	for i, id := range in {
		out[i] = multi.Identifier{ID: string(id)}
	}

	return out
}

func (i *Index) exists(ctx context.Context, id strfmt.UUID,
	replProps *additional.ReplicationProperties, tenant string,
) (bool, error) {
	if err := i.validateMultiTenancy(tenant); err != nil {
		return false, err
	}

	shardName, err := i.determineObjectShard(ctx, id, tenant)
	if err != nil {
		switch err.(type) {
		case objects.ErrMultiTenancy:
			return false, objects.NewErrMultiTenancy(fmt.Errorf("determine shard: %w", err))
		default:
			return false, objects.NewErrInvalidUserInput("determine shard: %v", err)
		}
	}

	var exists bool
	if i.replicationEnabled() {
		if replProps == nil {
			replProps = defaultConsistency()
		}
		cl := replica.ConsistencyLevel(replProps.ConsistencyLevel)
		return i.replicator.Exists(ctx, cl, shardName, id)
	}

	shard, release, err := i.GetShard(ctx, shardName)
	if err != nil {
		return exists, err
	}

	if shard != nil {
		defer release()
		exists, err = shard.Exists(ctx, id)
		if err != nil {
			err = fmt.Errorf("exists locally: shard=%q: %w", shardName, err)
		}
	} else {
		exists, err = i.remote.Exists(ctx, shardName, id)
		if err != nil {
			owner, _ := i.getSchema.ShardOwner(i.Config.ClassName.String(), shardName)
			err = fmt.Errorf("exists remotely: shard=%q owner=%q: %w", shardName, owner, err)
		}
	}

	return exists, err
}

func (i *Index) IncomingExists(ctx context.Context, shardName string,
	id strfmt.UUID,
) (bool, error) {
	shard, release, err := i.getOrInitShard(ctx, shardName)
	if err != nil {
		return false, err
	}
	defer release()

	if shard.GetStatus() == storagestate.StatusLoading {
		return false, enterrors.NewErrUnprocessable(fmt.Errorf("local %s shard is not ready", shardName))
	}

	return shard.Exists(ctx, id)
}

func (i *Index) objectSearch(ctx context.Context, limit int, filters *filters.LocalFilter,
	keywordRanking *searchparams.KeywordRanking, sort []filters.Sort, cursor *filters.Cursor,
	addlProps additional.Properties, replProps *additional.ReplicationProperties, tenant string, autoCut int,
	properties []string,
) ([]*storobj.Object, []float32, error) {
	if err := i.validateMultiTenancy(tenant); err != nil {
		return nil, nil, err
	}

	shardNames, err := i.targetShardNames(ctx, tenant)
	if err != nil || len(shardNames) == 0 {
		return nil, nil, err
	}

	// If the request is a BM25F with no properties selected, use all possible properties
	if keywordRanking != nil && keywordRanking.Type == "bm25" && len(keywordRanking.Properties) == 0 {

		cl := i.getSchema.ReadOnlyClass(i.Config.ClassName.String())
		if cl == nil {
			return nil, nil, fmt.Errorf("class %s not found in schema", i.Config.ClassName)
		}

		propHash := cl.Properties
		// Get keys of hash
		for _, v := range propHash {
			if inverted.PropertyHasSearchableIndex(i.getSchema.ReadOnlyClass(i.Config.ClassName.String()), v.Name) {
				keywordRanking.Properties = append(keywordRanking.Properties, v.Name)
			}
		}

		// WEAVIATE-471 - error if we can't find a property to search
		if len(keywordRanking.Properties) == 0 {
			return nil, []float32{}, errors.New(
				"No properties provided, and no indexed properties found in class")
		}
	}

	outObjects, outScores, err := i.objectSearchByShard(ctx, limit,
		filters, keywordRanking, sort, cursor, addlProps, shardNames, properties)
	if err != nil {
		return nil, nil, err
	}

	if len(outObjects) == len(outScores) {
		if keywordRanking != nil && keywordRanking.Type == "bm25" {
			for ii := range outObjects {
				oo := outObjects[ii]

				if oo.AdditionalProperties() == nil {
					oo.Object.Additional = make(map[string]interface{})
				}

				// Additional score is filled in by the top level function

				// Collect all keys starting with "BM25F" and add them to the Additional
				if keywordRanking.AdditionalExplanations {
					explainScore := ""
					for k, v := range oo.Object.Additional {
						if strings.HasPrefix(k, "BM25F") {

							explainScore = fmt.Sprintf("%v, %v:%v", explainScore, k, v)
							delete(oo.Object.Additional, k)
						}
					}
					oo.Object.Additional["explainScore"] = explainScore
				}
			}
		}
	}

	if len(sort) > 0 {
		if len(shardNames) > 1 {
			var err error
			outObjects, outScores, err = i.sort(outObjects, outScores, sort, limit)
			if err != nil {
				return nil, nil, errors.Wrap(err, "sort")
			}
		}
	} else if keywordRanking != nil {
		outObjects, outScores = i.sortKeywordRanking(outObjects, outScores)
	} else if len(shardNames) > 1 && !addlProps.ReferenceQuery {
		// sort only for multiple shards (already sorted for single)
		// and for not reference nested query (sort is applied for root query)
		outObjects, outScores = i.sortByID(outObjects, outScores)
	}

	if autoCut > 0 {
		cutOff := autocut.Autocut(outScores, autoCut)
		outObjects = outObjects[:cutOff]
		outScores = outScores[:cutOff]
	}

	// if this search was caused by a reference property
	// search, we should not limit the number of results.
	// for example, if the query contains a where filter
	// whose operator is `And`, and one of the operands
	// contains a path to a reference prop, the Search
	// caused by such a ref prop being limited can cause
	// the `And` to return no results where results would
	// be expected. we won't know that unless we search
	// and return all referenced object properties.
	if !addlProps.ReferenceQuery && len(outObjects) > limit {
		if len(outObjects) == len(outScores) {
			outScores = outScores[:limit]
		}
		outObjects = outObjects[:limit]
	}

	if i.replicationEnabled() {
		if replProps == nil {
			replProps = defaultConsistency(replica.One)
		}
		l := replica.ConsistencyLevel(replProps.ConsistencyLevel)
		err = i.replicator.CheckConsistency(ctx, l, outObjects)
		if err != nil {
			i.logger.WithField("action", "object_search").
				Errorf("failed to check consistency of search results: %v", err)
		}
	}

	return outObjects, outScores, nil
}

func (i *Index) objectSearchByShard(ctx context.Context, limit int, filters *filters.LocalFilter,
	keywordRanking *searchparams.KeywordRanking, sort []filters.Sort, cursor *filters.Cursor,
	addlProps additional.Properties, shards []string, properties []string,
) ([]*storobj.Object, []float32, error) {
	resultObjects, resultScores := objectSearchPreallocate(limit, shards)

	eg := enterrors.NewErrorGroupWrapper(i.logger, "filters:", filters)
	eg.SetLimit(_NUMCPU * 2)
	shardResultLock := sync.Mutex{}
	for _, shardName := range shards {
		shardName := shardName

		eg.Go(func() error {
			var (
				objs     []*storobj.Object
				scores   []float32
				nodeName string
				err      error
			)

			shard, release, err := i.GetShard(ctx, shardName)
			if err != nil {
				return err
			}

			if shard != nil {
				defer release()
				localCtx := helpers.InitSlowQueryDetails(ctx)
				helpers.AnnotateSlowQueryLog(localCtx, "is_coordinator", true)
				objs, scores, err = shard.ObjectSearch(localCtx, limit, filters, keywordRanking, sort, cursor, addlProps, properties)
				if err != nil {
					return fmt.Errorf(
						"local shard object search %s: %w", shard.ID(), err)
				}
				nodeName = i.getSchema.NodeName()

			} else {
				objs, scores, nodeName, err = i.remote.SearchShard(
					ctx, shardName, nil, nil, limit, filters, keywordRanking,
					sort, cursor, nil, addlProps, i.replicationEnabled(), nil, properties)
				if err != nil {
					return fmt.Errorf(
						"remote shard object search %s: %w", shardName, err)
				}
			}

			if i.replicationEnabled() {
				storobj.AddOwnership(objs, nodeName, shardName)
			}

			shardResultLock.Lock()
			resultObjects = append(resultObjects, objs...)
			resultScores = append(resultScores, scores...)
			shardResultLock.Unlock()

			return nil
		}, shardName)
	}
	if err := eg.Wait(); err != nil {
		return nil, nil, err
	}

	if len(resultObjects) == len(resultScores) {

		// Force a stable sort order by UUID

		type resultSortable struct {
			object *storobj.Object
			score  float32
		}
		objs := resultObjects
		scores := resultScores
		var results []resultSortable = make([]resultSortable, len(objs))
		for i := range objs {
			results[i] = resultSortable{
				object: objs[i],
				score:  scores[i],
			}
		}

		golangSort.Slice(results, func(i, j int) bool {
			if results[i].score == results[j].score {
				return results[i].object.Object.ID > results[j].object.Object.ID
			}

			return results[i].score > results[j].score
		})

		var finalObjs []*storobj.Object = make([]*storobj.Object, len(results))
		var finalScores []float32 = make([]float32, len(results))
		for i, result := range results {

			finalObjs[i] = result.object
			finalScores[i] = result.score
		}

		return finalObjs, finalScores, nil
	}

	return resultObjects, resultScores, nil
}

func (i *Index) sortByID(objects []*storobj.Object, scores []float32,
) ([]*storobj.Object, []float32) {
	return newIDSorter().sort(objects, scores)
}

func (i *Index) sortKeywordRanking(objects []*storobj.Object,
	scores []float32,
) ([]*storobj.Object, []float32) {
	return newScoresSorter().sort(objects, scores)
}

func (i *Index) sort(objects []*storobj.Object, scores []float32,
	sort []filters.Sort, limit int,
) ([]*storobj.Object, []float32, error) {
	return sorter.NewObjectsSorter(i.getSchema.ReadOnlyClass).
		Sort(objects, scores, limit, sort)
}

func (i *Index) mergeGroups(objects []*storobj.Object, dists []float32,
	groupBy *searchparams.GroupBy, limit, shardCount int,
) ([]*storobj.Object, []float32, error) {
	return newGroupMerger(objects, dists, groupBy).Do()
}

func (i *Index) singleLocalShardObjectVectorSearch(ctx context.Context, searchVectors [][]float32,
	targetVectors []string, dist float32, limit int, filters *filters.LocalFilter,
	sort []filters.Sort, groupBy *searchparams.GroupBy, additional additional.Properties,
	shard ShardLike, targetCombination *dto.TargetCombination, properties []string,
) ([]*storobj.Object, []float32, error) {
	ctx = helpers.InitSlowQueryDetails(ctx)
	helpers.AnnotateSlowQueryLog(ctx, "is_coordinator", true)
	if shard.GetStatus() == storagestate.StatusLoading {
		return nil, nil, enterrors.NewErrUnprocessable(fmt.Errorf("local %s shard is not ready", shard.Name()))
	}
	res, resDists, err := shard.ObjectVectorSearch(
		ctx, searchVectors, targetVectors, dist, limit, filters, sort, groupBy, additional, targetCombination, properties)
	if err != nil {
		return nil, nil, errors.Wrapf(err, "shard %s", shard.ID())
	}
	return res, resDists, nil
}

// to be called after validating multi-tenancy
func (i *Index) targetShardNames(ctx context.Context, tenant string) ([]string, error) {
	className := i.Config.ClassName.String()
	if !i.partitioningEnabled {
		return i.getSchema.CopyShardingState(className).AllPhysicalShards(), nil
	}

	if tenant == "" {
		return []string{}, objects.NewErrMultiTenancy(fmt.Errorf("tenant name is empty"))
	}

	tenantShards, err := i.getSchema.OptimisticTenantStatus(ctx, className, tenant)
	if err != nil {
		return nil, err
	}

	if tenantShards[tenant] != "" {
		if tenantShards[tenant] == models.TenantActivityStatusHOT {
			return []string{tenant}, nil
		}
		return []string{}, objects.NewErrMultiTenancy(fmt.Errorf("%w: '%s'", enterrors.ErrTenantNotActive, tenant))
	}
	return []string{}, objects.NewErrMultiTenancy(
		fmt.Errorf("%w: %q", enterrors.ErrTenantNotFound, tenant))
}

func (i *Index) localShardSearch(ctx context.Context, searchVectors [][]float32,
	targetVectors []string, dist float32, limit int, localFilters *filters.LocalFilter,
	sort []filters.Sort, groupBy *searchparams.GroupBy, additionalProps additional.Properties,
	targetCombination *dto.TargetCombination, properties []string, shardName string,
) ([]*storobj.Object, []float32, error) {
	shard, release, err := i.GetShard(ctx, shardName)
	if err != nil {
		return nil, nil, err
	}
	if shard != nil {
		defer release()
	}

	localCtx := helpers.InitSlowQueryDetails(ctx)
	helpers.AnnotateSlowQueryLog(localCtx, "is_coordinator", true)
	localShardResult, localShardScores, err := shard.ObjectVectorSearch(
		localCtx, searchVectors, targetVectors, dist, limit, localFilters, sort, groupBy, additionalProps, targetCombination, properties)
	if err != nil {
		return nil, nil, errors.Wrapf(err, "shard %s", shard.ID())
	}
	// Append result to out
	if i.replicationEnabled() {
		storobj.AddOwnership(localShardResult, i.getSchema.NodeName(), shardName)
	}
	return localShardResult, localShardScores, nil
}

func (i *Index) remoteShardSearch(ctx context.Context, searchVectors [][]float32,
	targetVectors []string, limit int, localFilters *filters.LocalFilter,
	sort []filters.Sort, groupBy *searchparams.GroupBy, additional additional.Properties,
	targetCombination *dto.TargetCombination, properties []string, shardName string,
) ([]*storobj.Object, []float32, error) {
	var outObjects []*storobj.Object
	var outScores []float32

	shard, release, err := i.GetShard(ctx, shardName)
	if err != nil {
		return nil, nil, err
	}
	if shard != nil {
		defer release()
	}

	if i.Config.ForceFullReplicasSearch {
		// Force a search on all the replicas for the shard
		remoteSearchResults, err := i.remote.SearchAllReplicas(ctx,
			i.logger, shardName, searchVectors, targetVectors, limit, localFilters,
			nil, sort, nil, groupBy, additional, i.replicationEnabled(), i.getSchema.NodeName(), targetCombination, properties)
		// Only return an error if we failed to query remote shards AND we had no local shard to query
		if err != nil && shard == nil {
			return nil, nil, errors.Wrapf(err, "remote shard %s", shardName)
		}
		// Append the result of the search to the outgoing result
		for _, remoteShardResult := range remoteSearchResults {
			if i.replicationEnabled() {
				storobj.AddOwnership(remoteShardResult.Objects, remoteShardResult.Node, shardName)
			}
			outObjects = append(outObjects, remoteShardResult.Objects...)
			outScores = append(outScores, remoteShardResult.Scores...)
		}
	} else {
		// Search only what is necessary
		remoteResult, remoteDists, nodeName, err := i.remote.SearchShard(ctx,
			shardName, searchVectors, targetVectors, limit, localFilters,
			nil, sort, nil, groupBy, additional, i.replicationEnabled(), targetCombination, properties)
		if err != nil {
			return nil, nil, errors.Wrapf(err, "remote shard %s", shardName)
		}

		if i.replicationEnabled() {
			storobj.AddOwnership(remoteResult, nodeName, shardName)
		}
		outObjects = remoteResult
		outScores = remoteDists
	}
	return outObjects, outScores, nil
}

func (i *Index) objectVectorSearch(ctx context.Context, searchVectors [][]float32,
	targetVectors []string, dist float32, limit int, localFilters *filters.LocalFilter, sort []filters.Sort,
	groupBy *searchparams.GroupBy, additionalProps additional.Properties,
	replProps *additional.ReplicationProperties, tenant string, targetCombination *dto.TargetCombination, properties []string,
) ([]*storobj.Object, []float32, error) {
	if err := i.validateMultiTenancy(tenant); err != nil {
		return nil, nil, err
	}
	shardNames, err := i.targetShardNames(ctx, tenant)
	if err != nil || len(shardNames) == 0 {
		return nil, nil, err
	}

	if len(shardNames) == 1 && !i.Config.ForceFullReplicasSearch {
		shard, release, err := i.GetShard(ctx, shardNames[0])
		if err != nil {
			return nil, nil, err
		}

		if shard != nil {
			defer release()
			return i.singleLocalShardObjectVectorSearch(ctx, searchVectors, targetVectors, dist, limit, localFilters,
				sort, groupBy, additionalProps, shard, targetCombination, properties)
		}
	}

	// a limit of -1 is used to signal a search by distance. if that is
	// the case we have to adjust how we calculate the output capacity
	var shardCap int
	if limit < 0 {
		shardCap = len(shardNames) * hnsw.DefaultSearchByDistInitialLimit
	} else {
		shardCap = len(shardNames) * limit
	}

	eg := enterrors.NewErrorGroupWrapper(i.logger, "tenant:", tenant)
	eg.SetLimit(_NUMCPU * 2)
	m := &sync.Mutex{}

	out := make([]*storobj.Object, 0, shardCap)
	dists := make([]float32, 0, shardCap)
	var localSearches int64
	var localResponses atomic.Int64
	var remoteSearches int64
	var remoteResponses atomic.Int64

	for _, sn := range shardNames {
		shardName := sn
		shard, release, err := i.GetShard(ctx, shardName)
		if err != nil {
			return nil, nil, err
		}
		if shard != nil {
			defer release()
		}

		if shard != nil {
			localSearches++
			eg.Go(func() error {
				localShardResult, localShardScores, err1 := i.localShardSearch(ctx, searchVectors, targetVectors, dist, limit, localFilters, sort, groupBy, additionalProps, targetCombination, properties, shardName)
				if err1 != nil {
					return fmt.Errorf(
						"local shard object search %s: %w", shard.ID(), err1)
				}

				m.Lock()
				localResponses.Add(1)
				out = append(out, localShardResult...)
				dists = append(dists, localShardScores...)
				m.Unlock()
				return nil
			})
		}

		if shard == nil || i.Config.ForceFullReplicasSearch {
			remoteSearches++
			eg.Go(func() error {
				// If we have no local shard or if we force the query to reach all replicas
				remoteShardObject, remoteShardScores, err2 := i.remoteShardSearch(ctx, searchVectors, targetVectors, limit, localFilters, sort, groupBy, additionalProps, targetCombination, properties, shardName)
				if err2 != nil {
					return fmt.Errorf(
						"remote shard object search %s: %w", shardName, err2)
				}
				m.Lock()
				remoteResponses.Add(1)
				out = append(out, remoteShardObject...)
				dists = append(dists, remoteShardScores...)
				m.Unlock()
				return nil
			})
		}
	}

	if err := eg.Wait(); err != nil {
		return nil, nil, err
	}

	// If we are force querying all replicas, we need to run deduplication on the result.
	if i.Config.ForceFullReplicasSearch {
		if localSearches != localResponses.Load() {
			i.logger.Warnf("(in full replica search) local search count does not match local response count: searches=%d responses=%d", localSearches, localResponses.Load())
		}
		if remoteSearches != remoteResponses.Load() {
			i.logger.Warnf("(in full replica search) remote search count does not match remote response count: searches=%d responses=%d", remoteSearches, remoteResponses.Load())
		}
		out, dists, err = searchResultDedup(out, dists)
		if err != nil {
			return nil, nil, fmt.Errorf("could not deduplicate result after full replicas search: %w", err)
		}
	}

	if len(shardNames) == 1 {
		return out, dists, nil
	}

	if len(shardNames) > 1 && groupBy != nil {
		return i.mergeGroups(out, dists, groupBy, limit, len(shardNames))
	}

	if len(shardNames) > 1 && len(sort) > 0 {
		return i.sort(out, dists, sort, limit)
	}

	out, dists = newDistancesSorter().sort(out, dists)
	if limit > 0 && len(out) > limit {
		out = out[:limit]
		dists = dists[:limit]
	}

	if i.replicationEnabled() {
		if replProps == nil {
			replProps = defaultConsistency(replica.One)
		}
		l := replica.ConsistencyLevel(replProps.ConsistencyLevel)
		err = i.replicator.CheckConsistency(ctx, l, out)
		if err != nil {
			i.logger.WithField("action", "object_vector_search").
				Errorf("failed to check consistency of search results: %v", err)
		}
	}

	return out, dists, nil
}

func (i *Index) IncomingSearch(ctx context.Context, shardName string,
	searchVectors [][]float32, targetVectors []string, distance float32, limit int,
	filters *filters.LocalFilter, keywordRanking *searchparams.KeywordRanking,
	sort []filters.Sort, cursor *filters.Cursor, groupBy *searchparams.GroupBy,
	additional additional.Properties, targetCombination *dto.TargetCombination, properties []string,
) ([]*storobj.Object, []float32, error) {
	shard, release, err := i.getOrInitShard(ctx, shardName)
	if err != nil {
		return nil, nil, err
	}
	defer release()

	ctx = helpers.InitSlowQueryDetails(ctx)
	helpers.AnnotateSlowQueryLog(ctx, "is_coordinator", false)

	// Hacky fix here
	// shard.GetStatus() will force a lazy shard to load and we have usecases that rely on that behaviour that a search
	// will force a lazy loaded shard to load
	// However we also have cases (related to FORCE_FULL_REPLICAS_SEARCH) where we want to avoid waiting for a shard to
	// load, therefore we only call GetStatusNoLoad if replication is enabled -> another replica will be able to answer
	// the request and we want to exit early
	if i.replicationEnabled() && shard.GetStatusNoLoad() == storagestate.StatusLoading {
		return nil, nil, enterrors.NewErrUnprocessable(fmt.Errorf("local %s shard is not ready", shardName))
	} else {
		if shard.GetStatus() == storagestate.StatusLoading {
			// This effectively never happens with lazy loaded shard as GetStatus will wait for the lazy shard to load
			// and then status will never be "StatusLoading"
			return nil, nil, enterrors.NewErrUnprocessable(fmt.Errorf("local %s shard is not ready", shardName))
		}
	}

	if len(searchVectors) == 0 {
		res, scores, err := shard.ObjectSearch(ctx, limit, filters, keywordRanking, sort, cursor, additional, properties)
		if err != nil {
			return nil, nil, err
		}

		return res, scores, nil
	}

	res, resDists, err := shard.ObjectVectorSearch(
		ctx, searchVectors, targetVectors, distance, limit, filters, sort, groupBy, additional, targetCombination, properties)
	if err != nil {
		return nil, nil, errors.Wrapf(err, "shard %s", shard.ID())
	}

	return res, resDists, nil
}

func (i *Index) deleteObject(ctx context.Context, id strfmt.UUID,
	deletionTime time.Time, replProps *additional.ReplicationProperties, tenant string, schemaVersion uint64,
) error {
	if err := i.validateMultiTenancy(tenant); err != nil {
		return err
	}

	shardName, err := i.determineObjectShard(ctx, id, tenant)
	if err != nil {
		return objects.NewErrInvalidUserInput("determine shard: %v", err)
	}

	if i.replicationEnabled() {
		if replProps == nil {
			replProps = defaultConsistency()
		}
		cl := replica.ConsistencyLevel(replProps.ConsistencyLevel)
		if err := i.replicator.DeleteObject(ctx, shardName, id, deletionTime, cl, schemaVersion); err != nil {
			return fmt.Errorf("replicate deletion: shard=%q %w", shardName, err)
		}
		return nil
	}

	// no replication, remote shard (or local not yet inited)
	shard, release, err := i.GetShard(ctx, shardName)
	if err != nil {
		return err
	}

	if shard == nil {
		if err := i.remote.DeleteObject(ctx, shardName, id, deletionTime, schemaVersion); err != nil {
			return fmt.Errorf("delete remote object: shard=%q: %w", shardName, err)
		}
		return nil
	}
	defer release()

	// no replication, local shard
	i.shardTransferMutex.RLock()
	defer i.shardTransferMutex.RUnlock()
	if err = shard.DeleteObject(ctx, id, deletionTime); err != nil {
		return fmt.Errorf("delete local object: shard=%q: %w", shardName, err)
	}
	return nil
}

func (i *Index) IncomingDeleteObject(ctx context.Context, shardName string,
	id strfmt.UUID, deletionTime time.Time, schemaVersion uint64,
) error {
	i.shardTransferMutex.RLock()
	defer i.shardTransferMutex.RUnlock()

	shard, release, err := i.getOrInitShard(ctx, shardName)
	if err != nil {
		return err
	}
	defer release()

	return shard.DeleteObject(ctx, id, deletionTime)
}

func (i *Index) getClass() *models.Class {
	className := i.Config.ClassName.String()
	return i.getSchema.ReadOnlyClass(className)
}

// Intended to run on "receiver" nodes, where local shard
// is expected to exist and be active
// Method first tries to get shard from Index::shards map,
// or inits shard and adds it to the map if shard was not found
func (i *Index) initLocalShard(ctx context.Context, shardName string) error {
	return i.initLocalShardWithForcedLoading(ctx, i.getClass(), shardName, false)
}

func (i *Index) loadLocalShard(ctx context.Context, shardName string) error {
	return i.initLocalShardWithForcedLoading(ctx, i.getClass(), shardName, true)
}

func (i *Index) initLocalShardWithForcedLoading(ctx context.Context, class *models.Class, shardName string, mustLoad bool) error {
	i.closeLock.RLock()
	defer i.closeLock.RUnlock()

	if i.closed {
		return errAlreadyShutdown
	}

	// make sure same shard is not inited in parallel
	i.shardCreateLocks.Lock(shardName)
	defer i.shardCreateLocks.Unlock(shardName)

	// check if created in the meantime by concurrent call
	if shard := i.shards.Load(shardName); shard != nil {
		if mustLoad {
			lazyShard, ok := shard.(*LazyLoadShard)
			if ok {
				return lazyShard.Load(ctx)
			}
		}

		return nil
	}

	disableLazyLoad := mustLoad || i.Config.DisableLazyLoadShards

	shard, err := i.initShard(ctx, shardName, class, i.metrics.baseMetrics, disableLazyLoad)
	if err != nil {
		return err
	}

	i.shards.Store(shardName, shard)

	return nil
}

func (i *Index) GetShard(ctx context.Context, shardName string) (
	shard ShardLike, release func(), err error,
) {
	return i.getOptInitLocalShard(ctx, shardName, false)
}

func (i *Index) getOrInitShard(ctx context.Context, shardName string) (
	shard ShardLike, release func(), err error,
) {
	return i.getOptInitLocalShard(ctx, shardName, true)
}

// getOptInitLocalShard returns the local shard with the given name.
// It is ensured that the returned instance is a fully loaded shard if ensureInit is set to true.
// The returned shard may be a lazy shard instance or nil if the shard hasn't yet been initialized.
// The returned shard cannot be closed until release is called.
func (i *Index) getOptInitLocalShard(ctx context.Context, shardName string, ensureInit bool) (
	shard ShardLike, release func(), err error,
) {
	i.closeLock.RLock()
	defer i.closeLock.RUnlock()

	if i.closed {
		return nil, func() {}, errAlreadyShutdown
	}

	// make sure same shard is not inited in parallel
	i.shardCreateLocks.Lock(shardName)
	defer i.shardCreateLocks.Unlock(shardName)

	// check if created in the meantime by concurrent call
	shard = i.shards.Load(shardName)
	if shard == nil {
		if !ensureInit {
			return nil, func() {}, nil
		}

		className := i.Config.ClassName.String()
		class := i.getSchema.ReadOnlyClass(className)

		shard, err = i.initShard(ctx, shardName, class, i.metrics.baseMetrics, true)
		if err != nil {
			return nil, func() {}, err
		}

		i.shards.Store(shardName, shard)
	}

	release, err = shard.preventShutdown()
	if err != nil {
		return nil, func() {}, fmt.Errorf("get/init local shard %q, no shutdown: %w", shardName, err)
	}

	return shard, release, nil
}

func (i *Index) mergeObject(ctx context.Context, merge objects.MergeDocument,
	replProps *additional.ReplicationProperties, tenant string, schemaVersion uint64,
) error {
	if err := i.validateMultiTenancy(tenant); err != nil {
		return err
	}

	shardName, err := i.determineObjectShard(ctx, merge.ID, tenant)
	if err != nil {
		return objects.NewErrInvalidUserInput("determine shard: %v", err)
	}

	if i.replicationEnabled() {
		if replProps == nil {
			replProps = defaultConsistency()
		}
		cl := replica.ConsistencyLevel(replProps.ConsistencyLevel)
		if err := i.replicator.MergeObject(ctx, shardName, &merge, cl, schemaVersion); err != nil {
			return fmt.Errorf("replicate single update: %w", err)
		}
		return nil
	}

	// no replication, remote shard (or local not yet inited)
	shard, release, err := i.GetShard(ctx, shardName)
	if err != nil {
		return err
	}

	if shard == nil {
		if err := i.remote.MergeObject(ctx, shardName, merge, schemaVersion); err != nil {
			return fmt.Errorf("update remote object: shard=%q: %w", shardName, err)
		}
		return nil
	}
	defer release()

	// no replication, local shard
	i.shardTransferMutex.RLock()
	defer i.shardTransferMutex.RUnlock()
	if err = shard.MergeObject(ctx, merge); err != nil {
		return fmt.Errorf("update local object: shard=%q: %w", shardName, err)
	}

	return nil
}

func (i *Index) IncomingMergeObject(ctx context.Context, shardName string,
	mergeDoc objects.MergeDocument, schemaVersion uint64,
) error {
	i.shardTransferMutex.RLock()
	defer i.shardTransferMutex.RUnlock()

	shard, release, err := i.getOrInitShard(ctx, shardName)
	if err != nil {
		return err
	}
	defer release()

	return shard.MergeObject(ctx, mergeDoc)
}

func (i *Index) aggregate(ctx context.Context,
	params aggregation.Params, modules *modules.Provider,
) (*aggregation.Result, error) {
	if err := i.validateMultiTenancy(params.Tenant); err != nil {
		return nil, err
	}

	shardNames, err := i.targetShardNames(ctx, params.Tenant)
	if err != nil || len(shardNames) == 0 {
		return nil, err
	}

	results := make([]*aggregation.Result, len(shardNames))
	for j, shardName := range shardNames {
		var err error
		var res *aggregation.Result

		var shard ShardLike
		var release func()
		shard, release, err = i.GetShard(ctx, shardName)
		if err == nil {
			if shard != nil {
				func() {
					defer release()
					res, err = shard.Aggregate(ctx, params, modules)
				}()
			} else {
				res, err = i.remote.Aggregate(ctx, shardName, params)
			}
		}

		if err != nil {
			return nil, errors.Wrapf(err, "shard %s", shardName)
		}

		results[j] = res
	}

	return aggregator.NewShardCombiner().Do(results), nil
}

func (i *Index) IncomingAggregate(ctx context.Context, shardName string,
	params aggregation.Params, mods interface{},
) (*aggregation.Result, error) {
	shard, release, err := i.getOrInitShard(ctx, shardName)
	if err != nil {
		return nil, err
	}
	defer release()

	if shard.GetStatus() == storagestate.StatusLoading {
		return nil, enterrors.NewErrUnprocessable(fmt.Errorf("local %s shard is not ready", shardName))
	}

	return shard.Aggregate(ctx, params, mods.(*modules.Provider))
}

func (i *Index) drop() error {
	i.shardTransferMutex.RLock()
	defer i.shardTransferMutex.RUnlock()

	i.closeLock.Lock()
	defer i.closeLock.Unlock()

	if i.closed {
		return errAlreadyShutdown
	}

	i.closed = true

	i.closingCancel()

	eg := enterrors.NewErrorGroupWrapper(i.logger)
	eg.SetLimit(_NUMCPU * 2)
	fields := logrus.Fields{"action": "drop_shard", "class": i.Config.ClassName}
	dropShard := func(name string, shard ShardLike) error {
		if shard == nil {
			return nil
		}
		eg.Go(func() error {
			if err := shard.drop(); err != nil {
				logrus.WithFields(fields).WithField("id", shard.ID()).Error(err)
			}
			return nil
		})
		return nil
	}

	i.shards.Range(dropShard)
	if err := eg.Wait(); err != nil {
		return err
	}

	// Dropping the shards only unregisters the shards callbacks, but we still
	// need to stop the cycle managers that those shards used to register with.
	ctx, cancel := context.WithTimeout(context.Background(), 60*time.Second)
	defer cancel()
	i.logger.WithFields(logrus.Fields{
		"action":   "drop_index",
		"duration": 60 * time.Second,
	}).Debug("context.WithTimeout")

	if err := i.stopCycleManagers(ctx, "drop"); err != nil {
		return err
	}

	return os.RemoveAll(i.path())
}

func (i *Index) dropShards(names []string) error {
	i.shardTransferMutex.RLock()
	defer i.shardTransferMutex.RUnlock()

	i.closeLock.RLock()
	defer i.closeLock.RUnlock()

	if i.closed {
		return errAlreadyShutdown
	}

	ec := errorcompounder.New()
	eg := enterrors.NewErrorGroupWrapper(i.logger)
	eg.SetLimit(_NUMCPU * 2)

	for _, name := range names {
		name := name
		eg.Go(func() error {
			i.shardCreateLocks.Lock(name)
			defer i.shardCreateLocks.Unlock(name)

			shard, ok := i.shards.LoadAndDelete(name)
			if !ok {
				return nil // shard already does not exist (or inactive)
			}

			if err := shard.drop(); err != nil {
				ec.Add(err)
				i.logger.WithField("action", "drop_shard").
					WithField("shard", shard.ID()).Error(err)
			}

			return nil
		})
	}

	eg.Wait()
	return ec.ToError()
}

func (i *Index) dropCloudShards(ctx context.Context, cloud modulecapabilities.OffloadCloud, names []string, nodeId string) error {
	i.shardTransferMutex.RLock()
	defer i.shardTransferMutex.RUnlock()

	i.closeLock.RLock()
	defer i.closeLock.RUnlock()

	if i.closed {
		return errAlreadyShutdown
	}

	ec := &errorcompounder.ErrorCompounder{}
	eg := enterrors.NewErrorGroupWrapper(i.logger)
	eg.SetLimit(_NUMCPU * 2)

	for _, name := range names {
		name := name
		eg.Go(func() error {
			i.shardCreateLocks.Lock(name)
			defer i.shardCreateLocks.Unlock(name)

			if err := cloud.Delete(ctx, i.ID(), name, nodeId); err != nil {
				ec.Add(err)
				i.logger.WithField("action", "cloud_drop_shard").
					WithField("shard", name).Error(err)
			}
			return nil
		})
	}

	eg.Wait()
	return ec.ToError()
}

func (i *Index) Shutdown(ctx context.Context) error {
	i.shardTransferMutex.RLock()
	defer i.shardTransferMutex.RUnlock()

	i.closeLock.Lock()
	defer i.closeLock.Unlock()

	if i.closed {
		return errAlreadyShutdown
	}

	i.closed = true

	i.closingCancel()

	// TODO allow every resource cleanup to run, before returning early with error
	if err := i.shards.RangeConcurrently(i.logger, func(name string, shard ShardLike) error {
		if err := shard.Shutdown(ctx); err != nil {
			if !errors.Is(err, errAlreadyShutdown) {
				return errors.Wrapf(err, "shutdown shard %q", name)
			}
			i.logger.WithField("shard", shard.Name()).Debug("was already shut or dropped")
		}
		return nil
	}); err != nil {
		return err
	}
	if err := i.stopCycleManagers(ctx, "shutdown"); err != nil {
		return err
	}

	return nil
}

func (i *Index) stopCycleManagers(ctx context.Context, usecase string) error {
	if err := i.cycleCallbacks.compactionCycle.StopAndWait(ctx); err != nil {
		return fmt.Errorf("%s: stop objects compaction cycle: %w", usecase, err)
	}
	if err := i.cycleCallbacks.compactionAuxCycle.StopAndWait(ctx); err != nil {
		return fmt.Errorf("%s: stop non objects compaction cycle: %w", usecase, err)
	}
	if err := i.cycleCallbacks.flushCycle.StopAndWait(ctx); err != nil {
		return fmt.Errorf("%s: stop flush cycle: %w", usecase, err)
	}
	if err := i.cycleCallbacks.vectorCommitLoggerCycle.StopAndWait(ctx); err != nil {
		return fmt.Errorf("%s: stop vector commit logger cycle: %w", usecase, err)
	}
	if err := i.cycleCallbacks.vectorTombstoneCleanupCycle.StopAndWait(ctx); err != nil {
		return fmt.Errorf("%s: stop vector tombstone cleanup cycle: %w", usecase, err)
	}
	if err := i.cycleCallbacks.geoPropsCommitLoggerCycle.StopAndWait(ctx); err != nil {
		return fmt.Errorf("%s: stop geo props commit logger cycle: %w", usecase, err)
	}
	if err := i.cycleCallbacks.geoPropsTombstoneCleanupCycle.StopAndWait(ctx); err != nil {
		return fmt.Errorf("%s: stop geo props tombstone cleanup cycle: %w", usecase, err)
	}
	return nil
}

func (i *Index) shardState() *sharding.State {
	return i.getSchema.CopyShardingState(i.Config.ClassName.String())
}

func (i *Index) getShardsQueueSize(ctx context.Context, tenant string) (map[string]int64, error) {
	shardsQueueSize := make(map[string]int64)

	// TODO-RAFT should be strongly consistent?
	shardNames := i.shardState().AllPhysicalShards()

	for _, shardName := range shardNames {
		if tenant != "" && shardName != tenant {
			continue
		}
		var err error
		var size int64
		var shard ShardLike
		var release func()

		shard, release, err = i.GetShard(ctx, shardName)
		if err == nil {
			if shard != nil {
				func() {
					defer release()
					if shard.hasTargetVectors() {
						for _, queue := range shard.Queues() {
							size += queue.Size()
						}
					} else {
						size = shard.Queue().Size()
					}
				}()
			} else {
				size, err = i.remote.GetShardQueueSize(ctx, shardName)
			}
		}

		if err != nil {
			return nil, errors.Wrapf(err, "shard %s", shardName)
		}

		shardsQueueSize[shardName] = size
	}

	return shardsQueueSize, nil
}

func (i *Index) IncomingGetShardQueueSize(ctx context.Context, shardName string) (int64, error) {
	shard, release, err := i.getOrInitShard(ctx, shardName)
	if err != nil {
		return 0, err
	}
	defer release()

	if shard.GetStatus() == storagestate.StatusLoading {
		return 0, enterrors.NewErrUnprocessable(fmt.Errorf("local %s shard is not ready", shardName))
	}
	if !shard.hasTargetVectors() {
		return shard.Queue().Size(), nil
	}
	size := int64(0)
	for _, queue := range shard.Queues() {
		size += queue.Size()
	}
	return size, nil
}

func (i *Index) getShardsStatus(ctx context.Context, tenant string) (map[string]string, error) {
	shardsStatus := make(map[string]string)

	// TODO-RAFT should be strongly consistent?
	shardState := i.getSchema.CopyShardingState(i.Config.ClassName.String())
	shardNames := shardState.AllPhysicalShards()

	for _, shardName := range shardNames {
		if tenant != "" && shardName != tenant {
			continue
		}
		var err error
		var status string
		var shard ShardLike
		var release func()

		shard, release, err = i.GetShard(ctx, shardName)
		if err == nil {
			if shard != nil {
				func() {
					defer release()
					status = shard.GetStatus().String()
				}()
			} else {
				status, err = i.remote.GetShardStatus(ctx, shardName)
			}
		}

		if err != nil {
			return nil, errors.Wrapf(err, "shard %s", shardName)
		}

		shardsStatus[shardName] = status
	}

	return shardsStatus, nil
}

func (i *Index) IncomingGetShardStatus(ctx context.Context, shardName string) (string, error) {
	shard, release, err := i.getOrInitShard(ctx, shardName)
	if err != nil {
		return "", err
	}
	defer release()

	if shard.GetStatus() == storagestate.StatusLoading {
		return "", enterrors.NewErrUnprocessable(fmt.Errorf("local %s shard is not ready", shardName))
	}
	return shard.GetStatus().String(), nil
}

func (i *Index) updateShardStatus(ctx context.Context, shardName, targetStatus string, schemaVersion uint64) error {
	shard, release, err := i.GetShard(ctx, shardName)
	if err != nil {
		return err
	}
	if shard == nil {
		return i.remote.UpdateShardStatus(ctx, shardName, targetStatus, schemaVersion)
	}
	defer release()
	return shard.UpdateStatus(targetStatus)
}

func (i *Index) IncomingUpdateShardStatus(ctx context.Context, shardName, targetStatus string, schemaVersion uint64) error {
	shard, release, err := i.getOrInitShard(ctx, shardName)
	if err != nil {
		return err
	}
	defer release()

	return shard.UpdateStatus(targetStatus)
}

func (i *Index) findUUIDs(ctx context.Context,
	filters *filters.LocalFilter, tenant string, repl *additional.ReplicationProperties,
) (map[string][]strfmt.UUID, error) {
	before := time.Now()
	defer i.metrics.BatchDelete(before, "filter_total")

	if err := i.validateMultiTenancy(tenant); err != nil {
		return nil, err
	}

	className := i.Config.ClassName.String()

	shardNames, err := i.targetShardNames(ctx, tenant)
	if err != nil {
		return nil, err
	}

	results := make(map[string][]strfmt.UUID)
	for _, shardName := range shardNames {
		var shard ShardLike
		var release func()
		var err error

		if i.replicationEnabled() {
			if repl == nil {
				repl = defaultConsistency()
			}

			results[shardName], err = i.replicator.FindUUIDs(ctx, className, shardName, filters, replica.ConsistencyLevel(repl.ConsistencyLevel))
		} else {
			shard, release, err = i.GetShard(ctx, shardName)
			if err == nil {
				if shard != nil {
					func() {
						defer release()
						results[shardName], err = shard.FindUUIDs(ctx, filters)
					}()
				} else {
					results[shardName], err = i.remote.FindUUIDs(ctx, shardName, filters)
				}
			}
		}

		if err != nil {
			return nil, fmt.Errorf("find matching doc ids in shard %q: %w", shardName, err)
		}
	}

	return results, nil
}

func (i *Index) IncomingFindUUIDs(ctx context.Context, shardName string,
	filters *filters.LocalFilter,
) ([]strfmt.UUID, error) {
	shard, release, err := i.getOrInitShard(ctx, shardName)
	if err != nil {
		return nil, err
	}
	defer release()

	if shard.GetStatus() == storagestate.StatusLoading {
		return nil, enterrors.NewErrUnprocessable(fmt.Errorf("local %s shard is not ready", shardName))
	}

	return shard.FindUUIDs(ctx, filters)
}

func (i *Index) batchDeleteObjects(ctx context.Context, shardUUIDs map[string][]strfmt.UUID,
	deletionTime time.Time, dryRun bool, replProps *additional.ReplicationProperties, schemaVersion uint64,
) (objects.BatchSimpleObjects, error) {
	before := time.Now()
	defer i.metrics.BatchDelete(before, "delete_from_shards_total")

	type result struct {
		objs objects.BatchSimpleObjects
	}

	if i.replicationEnabled() && replProps == nil {
		replProps = defaultConsistency()
	}

	wg := &sync.WaitGroup{}
	ch := make(chan result, len(shardUUIDs))
	for shardName, uuids := range shardUUIDs {
		uuids := uuids
		shardName := shardName
		wg.Add(1)
		f := func() {
			defer wg.Done()

			var objs objects.BatchSimpleObjects
			if i.replicationEnabled() {
				objs = i.replicator.DeleteObjects(ctx, shardName, uuids, deletionTime,
					dryRun, replica.ConsistencyLevel(replProps.ConsistencyLevel), schemaVersion)
			} else {
				shard, release, err := i.GetShard(ctx, shardName)
				if err != nil {
					objs = objects.BatchSimpleObjects{
						objects.BatchSimpleObject{Err: err},
					}
				} else if shard != nil {
					i.shardTransferMutex.RLockGuard(func() error {
						defer release()
						objs = shard.DeleteObjectBatch(ctx, uuids, deletionTime, dryRun)
						return nil
					})
				} else {
					objs = i.remote.DeleteObjectBatch(ctx, shardName, uuids, deletionTime, dryRun, schemaVersion)
				}
			}

			ch <- result{objs}
		}
		enterrors.GoWrapper(f, i.logger)
	}

	wg.Wait()
	close(ch)

	var out objects.BatchSimpleObjects
	for res := range ch {
		out = append(out, res.objs...)
	}

	return out, nil
}

func (i *Index) IncomingDeleteObjectBatch(ctx context.Context, shardName string,
	uuids []strfmt.UUID, deletionTime time.Time, dryRun bool, schemaVersion uint64,
) objects.BatchSimpleObjects {
	i.shardTransferMutex.RLock()
	defer i.shardTransferMutex.RUnlock()

	shard, release, err := i.getOrInitShard(ctx, shardName)
	if err != nil {
		return objects.BatchSimpleObjects{
			objects.BatchSimpleObject{Err: err},
		}
	}
	defer release()

	return shard.DeleteObjectBatch(ctx, uuids, deletionTime, dryRun)
}

func defaultConsistency(l ...replica.ConsistencyLevel) *additional.ReplicationProperties {
	rp := &additional.ReplicationProperties{}
	if len(l) != 0 {
		rp.ConsistencyLevel = string(l[0])
	} else {
		rp.ConsistencyLevel = string(replica.Quorum)
	}
	return rp
}

func objectSearchPreallocate(limit int, shards []string) ([]*storobj.Object, []float32) {
	perShardLimit := config.DefaultQueryMaximumResults
	if perShardLimit > int64(limit) {
		perShardLimit = int64(limit)
	}
	capacity := perShardLimit * int64(len(shards))
	objects := make([]*storobj.Object, 0, capacity)
	scores := make([]float32, 0, capacity)

	return objects, scores
}

func (i *Index) validateMultiTenancy(tenant string) error {
	if i.partitioningEnabled && tenant == "" {
		return objects.NewErrMultiTenancy(
			fmt.Errorf("class %s has multi-tenancy enabled, but request was without tenant", i.Config.ClassName),
		)
	} else if !i.partitioningEnabled && tenant != "" {
		return objects.NewErrMultiTenancy(
			fmt.Errorf("class %s has multi-tenancy disabled, but request was with tenant", i.Config.ClassName),
		)
	}
	return nil
}

func convertToVectorIndexConfig(config interface{}) schemaConfig.VectorIndexConfig {
	if config == nil {
		return nil
	}
	// in case legacy vector config was set as an empty map/object instead of nil
	if empty, ok := config.(map[string]interface{}); ok && len(empty) == 0 {
		return nil
	}
	return config.(schemaConfig.VectorIndexConfig)
}

func convertToVectorIndexConfigs(configs map[string]models.VectorConfig) map[string]schemaConfig.VectorIndexConfig {
	if len(configs) > 0 {
		vectorIndexConfigs := make(map[string]schemaConfig.VectorIndexConfig)
		for targetVector, vectorConfig := range configs {
			if vectorIndexConfig, ok := vectorConfig.VectorIndexConfig.(schemaConfig.VectorIndexConfig); ok {
				vectorIndexConfigs[targetVector] = vectorIndexConfig
			}
		}
		return vectorIndexConfigs
	}
	return nil
}

// IMPORTANT:
// DebugResetVectorIndex is intended to be used for debugging purposes only.
// It drops the selected vector index, creates a new one, then reindexes it in the background.
// This function assumes the node is not receiving any traffic besides the
// debug endpoints and that async indexing is enabled.
func (i *Index) DebugResetVectorIndex(ctx context.Context, shardName, targetVector string) error {
	shard, release, err := i.GetShard(ctx, shardName)
	if err != nil {
		return err
	}
	if shard == nil {
		return errors.New("shard not found")
	}
	defer release()

	// Get the vector index
	var vidx VectorIndex
	if targetVector == "" {
		vidx = shard.VectorIndex()
	} else {
		vidx = shard.VectorIndexes()[targetVector]
	}

	if vidx == nil {
		return errors.New("vector index not found")
	}

	if !hnsw.IsHNSWIndex(vidx) {
		return errors.New("vector index is not hnsw")
	}

	// Reset the queue
	var q *IndexQueue
	if targetVector == "" {
		q = shard.Queue()
	} else {
		q = shard.Queues()[targetVector]
	}
	if q == nil {
		return errors.New("index queue not found")
	}

	// Reset the vector index
	err = shard.DebugResetVectorIndex(ctx, targetVector)
	if err != nil {
		return errors.Wrap(err, "failed to reset vector index")
	}

	// Reindex in the background
	enterrors.GoWrapper(func() {
		err = shard.PreloadQueue(targetVector)
		if err != nil {
			i.logger.WithField("shard", shardName).WithError(err).Error("failed to reindex vector index")
			return
		}
	}, i.logger)

	return nil
}

func (i *Index) DebugRepairIndex(ctx context.Context, shardName, targetVector string) error {
	shard, release, err := i.GetShard(ctx, shardName)
	if err != nil {
		return err
	}
	if shard == nil {
		return errors.New("shard not found")
	}
	defer release()

	// Repair in the background
	enterrors.GoWrapper(func() {
		err := shard.RepairIndex(context.Background(), targetVector)
		if err != nil {
			i.logger.WithField("shard", shardName).WithError(err).Error("failed to repair vector index")
			return
		}
	}, i.logger)

	return nil
}<|MERGE_RESOLUTION|>--- conflicted
+++ resolved
@@ -599,11 +599,8 @@
 	MemtablesMinActiveSeconds           int
 	MemtablesMaxActiveSeconds           int
 	SegmentsCleanupIntervalSeconds      int
-<<<<<<< HEAD
 	SeparateObjectsCompactions          bool
-=======
 	CycleManagerRoutinesFactor          int
->>>>>>> 05cc1001
 	MaxSegmentSize                      int64
 	HNSWMaxLogSize                      int64
 	HNSWWaitForCachePrefill             bool
