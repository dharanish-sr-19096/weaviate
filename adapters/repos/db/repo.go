//                           _       _
// __      _____  __ ___   ___  __ _| |_ ___
// \ \ /\ / / _ \/ _` \ \ / / |/ _` | __/ _ \
//  \ V  V /  __/ (_| |\ V /| | (_| | ||  __/
//   \_/\_/ \___|\__,_| \_/ |_|\__,_|\__\___|
//
//  Copyright © 2016 - 2024 Weaviate B.V. All rights reserved.
//
//  CONTACT: hello@weaviate.io
//

package db

import (
	"context"
	"fmt"
	"math"
	"runtime"
	"sync"
	"sync/atomic"
	"time"

	enterrors "github.com/weaviate/weaviate/entities/errors"

	"github.com/cenkalti/backoff/v4"
	"github.com/pkg/errors"
	"github.com/sirupsen/logrus"
	"github.com/weaviate/weaviate/adapters/repos/db/indexcheckpoint"
	"github.com/weaviate/weaviate/cluster/utils"
	"github.com/weaviate/weaviate/entities/replication"
	"github.com/weaviate/weaviate/entities/schema"
	"github.com/weaviate/weaviate/usecases/config"
	"github.com/weaviate/weaviate/usecases/memwatch"
	"github.com/weaviate/weaviate/usecases/monitoring"
	"github.com/weaviate/weaviate/usecases/replica"
	schemaUC "github.com/weaviate/weaviate/usecases/schema"
	"github.com/weaviate/weaviate/usecases/sharding"
)

type DB struct {
	logger            logrus.FieldLogger
	schemaGetter      schemaUC.SchemaGetter
	config            Config
	indices           map[string]*Index
	remoteIndex       sharding.RemoteIndexClient
	replicaClient     replica.Client
	nodeResolver      nodeResolver
	remoteNode        *sharding.RemoteNode
	promMetrics       *monitoring.PrometheusMetrics
	indexCheckpoints  *indexcheckpoint.Checkpoints
	shutdown          chan struct{}
	startupComplete   atomic.Bool
	resourceScanState *resourceScanState
	memMonitor        *memwatch.Monitor

	// indexLock is an RWMutex which allows concurrent access to various indexes,
	// but only one modification at a time. R/W can be a bit confusing here,
	// because it does not refer to write or read requests from a user's
	// perspective, but rather:
	//
	// - Read -> The array containing all indexes is read-only. In other words
	// there will never be a race condition from doing something like index :=
	// indexes[0]. What you do with the Index after retrieving it from the array
	// does not matter. Assuming that it is thread-safe (it is) you can
	// read/write from the index itself. Therefore from a user's perspective
	// something like a parallel import batch and a read-query can happen without
	// any problems.
	//
	// - Write -> The index array is being modified, for example, because a new
	// index is added. This is mutually exclusive with the other case (but
	// hopefully very short).
	//
	//
	// See also: https://github.com/weaviate/weaviate/issues/2351
	//
	// This lock should be used to avoid that the indices-map is changed while iterating over it. To
	// mark a given index in use, lock that index directly.
	indexLock sync.RWMutex

	jobQueueCh              chan job
	asyncIndexRetryInterval time.Duration
	shutDownWg              sync.WaitGroup
	maxNumberGoroutines     int
	ratePerSecond           atomic.Int64

	// in the case of metrics grouping we need to observe some metrics
	// node-centric, rather than shard-centric
	metricsObserver *nodeWideMetricsObserver
}

func (db *DB) GetSchemaGetter() schemaUC.SchemaGetter {
	return db.schemaGetter
}

func (db *DB) GetSchema() schema.Schema {
	return db.schemaGetter.GetSchemaSkipAuth()
}

func (db *DB) GetConfig() Config {
	return db.config
}

func (db *DB) GetRemoteIndex() sharding.RemoteIndexClient {
	return db.remoteIndex
}

func (db *DB) SetSchemaGetter(sg schemaUC.SchemaGetter) {
	db.schemaGetter = sg
}

func (db *DB) WaitForStartup(ctx context.Context) error {
	err := db.init(ctx)
	if err != nil {
		return err
	}

	db.startupComplete.Store(true)
	db.scanResourceUsage()

	return nil
}

func (db *DB) StartupComplete() bool { return db.startupComplete.Load() }

func New(logger logrus.FieldLogger, config Config,
	remoteIndex sharding.RemoteIndexClient, nodeResolver nodeResolver,
	remoteNodesClient sharding.RemoteNodeClient, replicaClient replica.Client,
	promMetrics *monitoring.PrometheusMetrics, memMonitor *memwatch.Monitor,
) (*DB, error) {
	if memMonitor == nil {
		memMonitor = memwatch.NewDummyMonitor()
	}
	db := &DB{
		logger:                  logger,
		config:                  config,
		indices:                 map[string]*Index{},
		remoteIndex:             remoteIndex,
		nodeResolver:            nodeResolver,
		remoteNode:              sharding.NewRemoteNode(nodeResolver, remoteNodesClient),
		replicaClient:           replicaClient,
		promMetrics:             promMetrics,
		shutdown:                make(chan struct{}),
		asyncIndexRetryInterval: 5 * time.Second,
		maxNumberGoroutines:     int(math.Round(config.MaxImportGoroutinesFactor * float64(runtime.GOMAXPROCS(0)))),
		resourceScanState:       newResourceScanState(),
		memMonitor:              memMonitor,
	}

	if db.maxNumberGoroutines == 0 {
		return db, errors.New("no workers to add batch-jobs configured.")
	}
	if !asyncEnabled() {
		db.jobQueueCh = make(chan job, 100000)
		db.shutDownWg.Add(db.maxNumberGoroutines)
		for i := 0; i < db.maxNumberGoroutines; i++ {
			i := i
			enterrors.GoWrapper(func() { db.batchWorker(i == 0) }, db.logger)
		}
	} else {
		logger.Info("async indexing enabled")
		w := runtime.GOMAXPROCS(0) - 1
		db.shutDownWg.Add(w)
		db.jobQueueCh = make(chan job)
		for i := 0; i < w; i++ {
			f := func() {
				defer db.shutDownWg.Done()
				NewAsyncWorker(db.jobQueueCh, db.logger, db.asyncIndexRetryInterval).Run()
			}
			enterrors.GoWrapper(f, db.logger)
		}
	}

	return db, nil
}

type Config struct {
<<<<<<< HEAD
	RootPath                             string
	QueryLimit                           int64
	QueryMaximumResults                  int64
	QueryNestedRefLimit                  int64
	ResourceUsage                        config.ResourceUsage
	MaxImportGoroutinesFactor            float64
	MemtablesFlushDirtyAfter             int
	MemtablesInitialSizeMB               int
	MemtablesMaxSizeMB                   int
	MemtablesMinActiveSeconds            int
	MemtablesMaxActiveSeconds            int
	SegmentsCleanupIntervalSeconds       int
	SeparateObjectsCompactions           bool
	MaxSegmentSize                       int64
	HNSWMaxLogSize                       int64
	HNSWWaitForCachePrefill              bool
	HNSWFlatSearchConcurrency            int
	VisitedListPoolMaxSize               int
	TrackVectorDimensions                bool
	ServerVersion                        string
	GitHash                              string
	AvoidMMap                            bool
	DisableLazyLoadShards                bool
	ForceFullReplicasSearch              bool
	LSMDisableSegmentsChecksumValidation bool
	Replication                          replication.GlobalConfig
=======
	RootPath                            string
	QueryLimit                          int64
	QueryMaximumResults                 int64
	QueryNestedRefLimit                 int64
	ResourceUsage                       config.ResourceUsage
	MaxImportGoroutinesFactor           float64
	MemtablesFlushDirtyAfter            int
	MemtablesInitialSizeMB              int
	MemtablesMaxSizeMB                  int
	MemtablesMinActiveSeconds           int
	MemtablesMaxActiveSeconds           int
	SegmentsCleanupIntervalSeconds      int
	MaxSegmentSize                      int64
	HNSWMaxLogSize                      int64
	HNSWWaitForCachePrefill             bool
	VisitedListPoolMaxSize              int
	TrackVectorDimensions               bool
	ServerVersion                       string
	GitHash                             string
	AvoidMMap                           bool
	DisableLazyLoadShards               bool
	ForceFullReplicasSearch             bool
	LSMEnableSegmentsChecksumValidation bool
	Replication                         replication.GlobalConfig
>>>>>>> 68d66947
}

// GetIndex returns the index if it exists or nil if it doesn't
// by default it will retry 3 times between 0-150 ms to get the index
// to handle the eventual consistency.
func (db *DB) GetIndex(className schema.ClassName) *Index {
	var (
		index  *Index
		exists bool
	)
	// TODO-RAFT remove backoff. Eventual consistency handled by versioning
	backoff.Retry(func() error {
		db.indexLock.RLock()
		defer db.indexLock.RUnlock()

		index, exists = db.indices[indexID(className)]
		if !exists {
			return fmt.Errorf("index for class %v not found locally", index)
		}
		return nil
	}, utils.NewBackoff())

	return index
}

// IndexExists returns if an index exists
func (db *DB) IndexExists(className schema.ClassName) bool {
	return db.GetIndex(className) != nil
}

// TODO-RAFT: Because of interfaces and import order we can't have this function just return the same index interface
// for both sharding and replica usage. With a refactor of the interfaces this can be done and we can remove the
// deduplication

// GetIndexForIncomingSharding returns the index if it exists or nil if it doesn't
// by default it will retry 3 times between 0-150 ms to get the index
// to handle the eventual consistency.
func (db *DB) GetIndexForIncomingSharding(className schema.ClassName) sharding.RemoteIndexIncomingRepo {
	index := db.GetIndex(className)
	if index == nil {
		return nil
	}

	return index
}

// GetIndexForIncomingReplica returns the index if it exists or nil if it doesn't
// by default it will retry 3 times between 0-150 ms to get the index
// to handle the eventual consistency.
func (db *DB) GetIndexForIncomingReplica(className schema.ClassName) replica.RemoteIndexIncomingRepo {
	index := db.GetIndex(className)
	if index == nil {
		return nil
	}

	return index
}

// DeleteIndex deletes the index
func (db *DB) DeleteIndex(className schema.ClassName) error {
	index := db.GetIndex(className)
	if index == nil {
		return nil
	}

	// drop index
	db.indexLock.Lock()
	defer db.indexLock.Unlock()

	index.dropIndex.Lock()
	defer index.dropIndex.Unlock()
	if err := index.drop(); err != nil {
		db.logger.WithField("action", "delete_index").WithField("class", className).Error(err)
	}

	delete(db.indices, indexID(className))

	if err := db.promMetrics.DeleteClass(className.String()); err != nil {
		db.logger.Error("can't delete prometheus metrics", err)
	}
	return nil
}

func (db *DB) Shutdown(ctx context.Context) error {
	db.shutdown <- struct{}{}

	if !asyncEnabled() {
		// shut down the workers that add objects to
		for i := 0; i < db.maxNumberGoroutines; i++ {
			db.jobQueueCh <- job{
				index: -1,
			}
		}
	}

	if db.metricsObserver != nil {
		db.metricsObserver.Shutdown()
	}

	db.indexLock.Lock()
	defer db.indexLock.Unlock()
	for id, index := range db.indices {
		if err := index.Shutdown(ctx); err != nil {
			return errors.Wrapf(err, "shutdown index %q", id)
		}
	}

	if asyncEnabled() {
		// shut down the async workers
		close(db.jobQueueCh)
	}

	db.shutDownWg.Wait() // wait until job queue shutdown is completed

	if asyncEnabled() {
		db.indexCheckpoints.Close()
	}

	return nil
}

func (db *DB) batchWorker(first bool) {
	objectCounter := 0
	checkTime := time.Now().Add(time.Second)
	for jobToAdd := range db.jobQueueCh {
		if jobToAdd.index < 0 {
			db.shutDownWg.Done()
			return
		}
		jobToAdd.batcher.storeSingleObjectInAdditionalStorage(jobToAdd.ctx, jobToAdd.object, jobToAdd.status, jobToAdd.index)
		jobToAdd.batcher.wg.Done()
		objectCounter += 1
		if first && time.Now().After(checkTime) { // only have one worker report the rate per second
			db.ratePerSecond.Store(int64(objectCounter * db.maxNumberGoroutines))

			objectCounter = 0
			checkTime = time.Now().Add(time.Second)
		}
	}
}<|MERGE_RESOLUTION|>--- conflicted
+++ resolved
@@ -174,34 +174,6 @@
 }
 
 type Config struct {
-<<<<<<< HEAD
-	RootPath                             string
-	QueryLimit                           int64
-	QueryMaximumResults                  int64
-	QueryNestedRefLimit                  int64
-	ResourceUsage                        config.ResourceUsage
-	MaxImportGoroutinesFactor            float64
-	MemtablesFlushDirtyAfter             int
-	MemtablesInitialSizeMB               int
-	MemtablesMaxSizeMB                   int
-	MemtablesMinActiveSeconds            int
-	MemtablesMaxActiveSeconds            int
-	SegmentsCleanupIntervalSeconds       int
-	SeparateObjectsCompactions           bool
-	MaxSegmentSize                       int64
-	HNSWMaxLogSize                       int64
-	HNSWWaitForCachePrefill              bool
-	HNSWFlatSearchConcurrency            int
-	VisitedListPoolMaxSize               int
-	TrackVectorDimensions                bool
-	ServerVersion                        string
-	GitHash                              string
-	AvoidMMap                            bool
-	DisableLazyLoadShards                bool
-	ForceFullReplicasSearch              bool
-	LSMDisableSegmentsChecksumValidation bool
-	Replication                          replication.GlobalConfig
-=======
 	RootPath                            string
 	QueryLimit                          int64
 	QueryMaximumResults                 int64
@@ -214,9 +186,11 @@
 	MemtablesMinActiveSeconds           int
 	MemtablesMaxActiveSeconds           int
 	SegmentsCleanupIntervalSeconds      int
+	SeparateObjectsCompactions          bool
 	MaxSegmentSize                      int64
 	HNSWMaxLogSize                      int64
 	HNSWWaitForCachePrefill             bool
+	HNSWFlatSearchConcurrency           int
 	VisitedListPoolMaxSize              int
 	TrackVectorDimensions               bool
 	ServerVersion                       string
@@ -226,7 +200,6 @@
 	ForceFullReplicasSearch             bool
 	LSMEnableSegmentsChecksumValidation bool
 	Replication                         replication.GlobalConfig
->>>>>>> 68d66947
 }
 
 // GetIndex returns the index if it exists or nil if it doesn't
