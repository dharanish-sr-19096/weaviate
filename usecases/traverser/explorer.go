//                           _       _
// __      _____  __ ___   ___  __ _| |_ ___
// \ \ /\ / / _ \/ _` \ \ / / |/ _` | __/ _ \
//  \ V  V /  __/ (_| |\ V /| | (_| | ||  __/
//   \_/\_/ \___|\__,_| \_/ |_|\__,_|\__\___|
//
//  Copyright © 2016 - 2024 Weaviate B.V. All rights reserved.
//
//  CONTACT: hello@weaviate.io
//

package traverser

import (
	"context"
	"fmt"
<<<<<<< HEAD
	"runtime"
	"strings"
=======
>>>>>>> dc70b9fb

	"github.com/weaviate/weaviate/entities/schema/configvalidation"

	enterrors "github.com/weaviate/weaviate/entities/errors"

	"github.com/go-openapi/strfmt"
	"github.com/pkg/errors"
	"github.com/sirupsen/logrus"
	"github.com/weaviate/weaviate/entities/additional"
	"github.com/weaviate/weaviate/entities/autocut"
	"github.com/weaviate/weaviate/entities/dto"
	"github.com/weaviate/weaviate/entities/filters"
	"github.com/weaviate/weaviate/entities/inverted"
	"github.com/weaviate/weaviate/entities/models"
	"github.com/weaviate/weaviate/entities/modulecapabilities"
	"github.com/weaviate/weaviate/entities/schema"
	"github.com/weaviate/weaviate/entities/schema/crossref"
	"github.com/weaviate/weaviate/entities/search"
	"github.com/weaviate/weaviate/entities/searchparams"
	"github.com/weaviate/weaviate/entities/storobj"
	"github.com/weaviate/weaviate/usecases/config"
	"github.com/weaviate/weaviate/usecases/floatcomp"
	uc "github.com/weaviate/weaviate/usecases/schema"
	"github.com/weaviate/weaviate/usecases/traverser/grouper"
)

var _NUMCPU = runtime.GOMAXPROCS(0)

// Explorer is a helper construct to perform vector-based searches. It does not
// contain monitoring or authorization checks. It should thus never be directly
// used by an API, but through a Traverser.
type Explorer struct {
	searcher          objectsSearcher
	logger            logrus.FieldLogger
	modulesProvider   ModulesProvider
	schemaGetter      uc.SchemaGetter
	nearParamsVector  *nearParamsVector
	targetParamHelper *TargetVectorParamHelper
	metrics           explorerMetrics
	config            config.Config
}

type explorerMetrics interface {
	AddUsageDimensions(className, queryType, operation string, dims int)
}

type ModulesProvider interface {
	ValidateSearchParam(name string, value interface{}, className string) error
	CrossClassValidateSearchParam(name string, value interface{}) error
	VectorFromSearchParam(ctx context.Context, className, targetVector, tenant, param string, params interface{},
		findVectorFn modulecapabilities.FindVectorFn) ([]float32, error)
	TargetsFromSearchParam(className string, params interface{}) ([]string, error)
	CrossClassVectorFromSearchParam(ctx context.Context, param string,
		params interface{}, findVectorFn modulecapabilities.FindVectorFn) ([]float32, string, error)
	GetExploreAdditionalExtend(ctx context.Context, in []search.Result,
		moduleParams map[string]interface{}, searchVector []float32,
		argumentModuleParams map[string]interface{}) ([]search.Result, error)
	ListExploreAdditionalExtend(ctx context.Context, in []search.Result,
		moduleParams map[string]interface{},
		argumentModuleParams map[string]interface{}) ([]search.Result, error)
	VectorFromInput(ctx context.Context, className, input, targetVector string) ([]float32, error)
}

type objectsSearcher interface {
	hybridSearcher

	// GraphQL Get{} queries
	Search(ctx context.Context, params dto.GetParams) ([]search.Result, error)
	VectorSearch(ctx context.Context, params dto.GetParams, targetVectors []string, searchVectors [][]float32) ([]search.Result, error)

	// GraphQL Explore{} queries
	CrossClassVectorSearch(ctx context.Context, vector []float32, targetVector string, offset, limit int,
		filters *filters.LocalFilter) ([]search.Result, error)

	// Near-params searcher
	Object(ctx context.Context, className string, id strfmt.UUID,
		props search.SelectProperties, additional additional.Properties,
		properties *additional.ReplicationProperties, tenant string) (*search.Result, error)
	ObjectsByID(ctx context.Context, id strfmt.UUID, props search.SelectProperties, additional additional.Properties, tenant string) (search.Results, error)
}

type hybridSearcher interface {
	SparseObjectSearch(ctx context.Context, params dto.GetParams) ([]*storobj.Object, []float32, error)
	ResolveReferences(ctx context.Context, objs search.Results, props search.SelectProperties,
		groupBy *searchparams.GroupBy, additional additional.Properties, tenant string) (search.Results, error)
}

// NewExplorer with search and connector repo
func NewExplorer(searcher objectsSearcher, logger logrus.FieldLogger, modulesProvider ModulesProvider, metrics explorerMetrics, conf config.Config) *Explorer {
	return &Explorer{
		searcher:          searcher,
		logger:            logger,
		modulesProvider:   modulesProvider,
		metrics:           metrics,
		schemaGetter:      nil, // schemaGetter is set later
		nearParamsVector:  newNearParamsVector(modulesProvider, searcher),
		targetParamHelper: NewTargetParamHelper(),
		config:            conf,
	}
}

func (e *Explorer) SetSchemaGetter(sg uc.SchemaGetter) {
	e.schemaGetter = sg
}

// GetClass from search and connector repo
func (e *Explorer) GetClass(ctx context.Context,
	params dto.GetParams,
) ([]interface{}, error) {
	if params.Pagination == nil {
		params.Pagination = &filters.Pagination{
			Offset: 0,
			Limit:  100,
		}
	}

	if err := e.validateFilters(params.Filters); err != nil {
		return nil, errors.Wrap(err, "invalid 'where' filter")
	}

	if err := e.validateSort(params.ClassName, params.Sort); err != nil {
		return nil, errors.Wrap(err, "invalid 'sort' parameter")
	}

	if err := e.validateCursor(params); err != nil {
		return nil, errors.Wrap(err, "cursor api: invalid 'after' parameter")
	}

	if params.KeywordRanking != nil {
		res, err := e.getClassKeywordBased(ctx, params)
		if err != nil {
			return nil, err
		}
		return e.searchResultsToGetResponse(ctx, res, nil, params)
	}

	if params.NearVector != nil || params.NearObject != nil || len(params.ModuleParams) > 0 {
		res, searchVector, err := e.getClassVectorSearch(ctx, params)
		if err != nil {
			return nil, err
		}
		return e.searchResultsToGetResponse(ctx, res, searchVector, params)
	}

	res, err := e.getClassList(ctx, params)
	if err != nil {
		return nil, err
	}
	return e.searchResultsToGetResponse(ctx, res, nil, params)
}

func (e *Explorer) getClassKeywordBased(ctx context.Context, params dto.GetParams) ([]search.Result, error) {
	if params.NearVector != nil || params.NearObject != nil || len(params.ModuleParams) > 0 {
		return nil, errors.Errorf("conflict: both near<Media> and keyword-based (bm25) arguments present, choose one")
	}

	if len(params.KeywordRanking.Query) == 0 {
		return nil, errors.Errorf("keyword search (bm25) must have query set")
	}

	if len(params.AdditionalProperties.ModuleParams) > 0 {
		// if a module-specific additional prop is set, assume it needs the vector
		// present for backward-compatibility. This could be improved by actually
		// asking the module based on specific conditions
		params.AdditionalProperties.Vector = true
	}

	res, err := e.searcher.Search(ctx, params)
	if err != nil {
		var e inverted.MissingIndexError
		if errors.As(err, &e) {
			return nil, e
		}
		return nil, errors.Errorf("explorer: get class: vector search: %v", err)
	}

	if e.modulesProvider != nil {
		res, err = e.modulesProvider.GetExploreAdditionalExtend(ctx, res, params.AdditionalProperties.ModuleParams, nil, params.ModuleParams)
		if err != nil {
			return nil, errors.Errorf("explorer: get class: extend: %v", err)
		}
	}

	if params.GroupBy != nil {
		groupedResults, err := e.groupSearchResults(ctx, res, params.GroupBy)
		if err != nil {
			return nil, err
		}
		return groupedResults, nil
	}
	return res, nil
}

func (e *Explorer) getClassVectorSearch(ctx context.Context,
	params dto.GetParams,
) ([]search.Result, []float32, error) {
	targetVectors, err := e.targetFromParams(ctx, params)
	if err != nil {
		return nil, nil, errors.Errorf("explorer: get class: vectorize params: %v", err)
	}

	targetVectors, err = e.targetParamHelper.GetTargetVectorOrDefault(e.schemaGetter.GetSchemaSkipAuth(),
		params.ClassName, targetVectors)
	if err != nil {
		return nil, nil, errors.Errorf("explorer: get class: validate target vector: %v", err)
	}

	res, searchVectors, err := e.searchForTargets(ctx, params, targetVectors, nil)
	if err != nil {
		return nil, nil, errors.Wrap(err, "explorer: get class: concurrentTargetVectorSearch)")
	}

	if len(searchVectors) > 0 {
		return res, searchVectors[0], nil
	}
	return res, []float32{}, nil
}

func (e *Explorer) searchForTargets(ctx context.Context, params dto.GetParams, targetVectors []string, searchVectorParams []*searchparams.NearVector) ([]search.Result, [][]float32, error) {
	var err error
	searchVectors := make([][]float32, len(targetVectors))
	eg := enterrors.NewErrorGroupWrapper(e.logger)
	eg.SetLimit(2 * _NUMCPU)
	for i := range targetVectors {
		i := i
		eg.Go(func() error {
			var searchVectorParam *searchparams.NearVector
			if params.NearVector != nil {
				searchVectorParam = params.NearVector
			} else if searchVectorParams != nil {
				searchVectorParam = searchVectorParams[i]
			}

			vec, err := e.vectorFromParamsForTarget(ctx, searchVectorParam, params.NearObject, params.ModuleParams, params.ClassName, params.Tenant, targetVectors[i])
			if err != nil {
				return errors.Errorf("explorer: get class: vectorize search vector: %v", err)
			}
			searchVectors[i] = vec
			return nil
		})
	}

	if err := eg.Wait(); err != nil {
		return nil, nil, err
	}

	if len(params.AdditionalProperties.ModuleParams) > 0 || params.Group != nil {
		// if a module-specific additional prop is set, assume it needs the vector
		// present for backward-compatibility. This could be improved by actually
		// asking the module based on specific conditions
		// if a group is set, vectors are needed
		params.AdditionalProperties.Vector = true
	}

	res, err := e.searcher.VectorSearch(ctx, params, targetVectors, searchVectors)
	if err != nil {
		return nil, nil, errors.Errorf("explorer: get class: vector search: %v", err)
	}

	if params.Pagination.Autocut > 0 {
		scores := make([]float32, len(res))
		for i := range res {
			scores[i] = res[i].Dist
		}
		cutOff := autocut.Autocut(scores, params.Pagination.Autocut)
		res = res[:cutOff]
	}

	if params.Group != nil {
		grouped, err := grouper.New(e.logger).Group(res, params.Group.Strategy, params.Group.Force)
		if err != nil {
			return nil, nil, errors.Errorf("grouper: %v", err)
		}

		res = grouped
	}

	if e.modulesProvider != nil {
		res, err = e.modulesProvider.GetExploreAdditionalExtend(ctx, res,
			params.AdditionalProperties.ModuleParams, searchVectors[0], params.ModuleParams)
		if err != nil {
			return nil, nil, errors.Errorf("explorer: get class: extend: %v", err)
		}
	}
	e.trackUsageGet(res, params)

	return res, searchVectors, nil
}

func MinInt(ints ...int) int {
	min := ints[0]
	for _, i := range ints {
		if i < min {
			min = i
		}
	}
	return min
}

func MaxInt(ints ...int) int {
	max := ints[0]
	for _, i := range ints {
		if i > max {
			max = i
		}
	}
	return max
}

func (e *Explorer) CalculateTotalLimit(pagination *filters.Pagination) (int, error) {
	if pagination == nil {
		return 0, fmt.Errorf("invalid params, pagination object is nil")
	}

	if pagination.Limit == -1 {
		return int(e.config.QueryDefaults.Limit + int64(pagination.Offset)), nil
	}

	totalLimit := pagination.Offset + pagination.Limit

	return MinInt(totalLimit, int(e.config.QueryMaximumResults)), nil
}

func (e *Explorer) getClassList(ctx context.Context,
	params dto.GetParams,
) ([]search.Result, error) {
	// we will modify the params because of the workaround outlined below,
	// however, we only want to track what the user actually set for the usage
	// metrics, not our own workaround, so here's a copy of the original user
	// input
	userSetAdditionalVector := params.AdditionalProperties.Vector

	// if both grouping and whereFilter/sort are present, the below
	// class search will eventually call storobj.FromBinaryOptional
	// to unmarshal the record. in this case, we must manually set
	// the vector addl prop to unmarshal the result vector into each
	// result payload. if we skip this step, the grouper will attempt
	// to compute the distance with a `nil` vector, resulting in NaN.
	// this was the cause of [github issue 1958]
	// (https://github.com/weaviate/weaviate/issues/1958)
	if params.Group != nil && (params.Filters != nil || params.Sort != nil) {
		params.AdditionalProperties.Vector = true
	}
	var res []search.Result
	var err error
	if params.HybridSearch != nil {
		res, err = e.Hybrid(ctx, params)
		if err != nil {
			return nil, err
		}
	} else {
		res, err = e.searcher.Search(ctx, params)
		if err != nil {
			var e inverted.MissingIndexError
			if errors.As(err, &e) {
				return nil, e
			}
			return nil, errors.Errorf("explorer: list class: search: %v", err)
		}
	}

	if params.Group != nil {
		grouped, err := grouper.New(e.logger).Group(res, params.Group.Strategy, params.Group.Force)
		if err != nil {
			return nil, errors.Errorf("grouper: %v", err)
		}

		res = grouped
	}

	if e.modulesProvider != nil {

		res, err = e.modulesProvider.ListExploreAdditionalExtend(ctx, res,
			params.AdditionalProperties.ModuleParams, params.ModuleParams)
		if err != nil {
			return nil, errors.Errorf("explorer: list class: extend: %v", err)
		}
	}

	if userSetAdditionalVector {
		e.trackUsageGetExplicitVector(res, params)
	}

	return res, nil
}

func (e *Explorer) searchResultsToGetResponse(ctx context.Context, input []search.Result, searchVector []float32, params dto.GetParams) ([]interface{}, error) {
	output := make([]interface{}, 0, len(input))
	results, err := e.searchResultsToGetResponseWithType(ctx, input, searchVector, params)
	if err != nil {
		return nil, err
	}

	if params.GroupBy != nil {
		for _, result := range results {
			wrapper := map[string]interface{}{}
			wrapper["_additional"] = result.AdditionalProperties
			output = append(output, wrapper)
		}
	} else {
		for _, result := range results {
			output = append(output, result.Schema)
		}
	}
	return output, nil
}

func (e *Explorer) searchResultsToGetResponseWithType(ctx context.Context, input []search.Result, searchVector []float32, params dto.GetParams) ([]search.Result, error) {
	var output []search.Result
	replEnabled, err := e.replicationEnabled(params)
	if err != nil {
		return nil, fmt.Errorf("search results to get response: %w", err)
	}
	for _, res := range input {
		if ctx.Err() != nil {
			return nil, ctx.Err()
		}
		additionalProperties := make(map[string]interface{})

		if res.AdditionalProperties != nil {
			for additionalProperty, value := range res.AdditionalProperties {
				if value != nil {
					additionalProperties[additionalProperty] = value
				}
			}
		}

		if searchVector != nil {
			// Dist is between 0..2, we need to reduce to the user space of 0..1
			normalizedResultDist := res.Dist / 2

			certainty := ExtractCertaintyFromParams(params)
			if 1-(normalizedResultDist) < float32(certainty) && 1-normalizedResultDist >= 0 {
				// TODO: Clean this up. The >= check is so that this logic does not run
				// non-cosine distance.
				continue
			}

			if certainty == 0 {
				distance, withDistance := ExtractDistanceFromParams(params)
				if withDistance && (!floatcomp.InDelta(float64(res.Dist), distance, 1e-6) &&
					float64(res.Dist) > distance) {
					continue
				}
			}

			if params.AdditionalProperties.Certainty {
				targetVectors := e.targetParamHelper.GetTargetVectorsFromParams(params)
				class := e.schemaGetter.ReadOnlyClass(params.ClassName)
				if err := configvalidation.CheckCertaintyCompatibility(class, targetVectors); err != nil {
					return nil, errors.Errorf("additional: %s for class: %v", err, params.ClassName)
				}

				additionalProperties["certainty"] = additional.DistToCertainty(float64(res.Dist))
			}

			if params.AdditionalProperties.Distance {
				additionalProperties["distance"] = res.Dist
			}
		}

		if params.AdditionalProperties.ID {
			additionalProperties["id"] = res.ID
		}

		if params.AdditionalProperties.Score {
			additionalProperties["score"] = res.Score
		}

		if params.AdditionalProperties.ExplainScore {
			additionalProperties["explainScore"] = res.ExplainScore
		}

		if params.AdditionalProperties.Vector {
			additionalProperties["vector"] = res.Vector
		}

		if len(params.AdditionalProperties.Vectors) > 0 {
			vectors := make(map[string][]float32)
			for _, targetVector := range params.AdditionalProperties.Vectors {
				vectors[targetVector] = res.Vectors[targetVector]
			}
			additionalProperties["vectors"] = vectors
		}

		if params.AdditionalProperties.CreationTimeUnix {
			additionalProperties["creationTimeUnix"] = res.Created
		}

		if params.AdditionalProperties.LastUpdateTimeUnix {
			additionalProperties["lastUpdateTimeUnix"] = res.Updated
		}

		if replEnabled {
			additionalProperties["isConsistent"] = res.IsConsistent
		}

		if len(additionalProperties) > 0 {
			if additionalProperties["group"] != nil {
				e.extractAdditionalPropertiesFromGroupRefs(additionalProperties["group"], params.GroupBy.Properties)
			}
			res.Schema.(map[string]interface{})["_additional"] = additionalProperties
		}

		e.extractAdditionalPropertiesFromRefs(res.Schema, params.Properties)

		output = append(output, res)
	}

	return output, nil
}

func (e *Explorer) extractAdditionalPropertiesFromGroupRefs(
	additionalGroup interface{},
	props search.SelectProperties,
) {
	if group, ok := additionalGroup.(*additional.Group); ok {
		if len(group.Hits) > 0 {
			for _, hit := range group.Hits {
				e.extractAdditionalPropertiesFromRefs(hit, props)
			}
		}
	}
}

func (e *Explorer) extractAdditionalPropertiesFromRefs(propertySchema interface{}, params search.SelectProperties) {
	for _, selectProp := range params {
		for _, refClass := range selectProp.Refs {
			propertySchemaMap, ok := propertySchema.(map[string]interface{})
			if ok {
				refProperty := propertySchemaMap[selectProp.Name]
				if refProperty != nil {
					e.extractAdditionalPropertiesFromRef(refProperty, refClass)
				}
			}
			if refClass.RefProperties != nil {
				propertySchemaMap, ok := propertySchema.(map[string]interface{})
				if ok {
					innerPropertySchema := propertySchemaMap[selectProp.Name]
					if innerPropertySchema != nil {
						innerRef, ok := innerPropertySchema.([]interface{})
						if ok {
							for _, props := range innerRef {
								innerRefSchema, ok := props.(search.LocalRef)
								if ok {
									e.extractAdditionalPropertiesFromRefs(innerRefSchema.Fields, refClass.RefProperties)
								}
							}
						}
					}
				}
			}
		}
	}
}

func (e *Explorer) extractAdditionalPropertiesFromRef(ref interface{},
	refClass search.SelectClass,
) {
	innerRefClass, ok := ref.([]interface{})
	if ok {
		for _, innerRefProp := range innerRefClass {
			innerRef, ok := innerRefProp.(search.LocalRef)
			if !ok {
				continue
			}
			if innerRef.Class == refClass.ClassName {
				additionalProperties := make(map[string]interface{})
				if refClass.AdditionalProperties.ID {
					additionalProperties["id"] = innerRef.Fields["id"]
				}
				if refClass.AdditionalProperties.Vector {
					additionalProperties["vector"] = innerRef.Fields["vector"]
				}
				if len(refClass.AdditionalProperties.Vectors) > 0 {
					additionalProperties["vectors"] = innerRef.Fields["vectors"]
				}
				if refClass.AdditionalProperties.CreationTimeUnix {
					additionalProperties["creationTimeUnix"] = innerRef.Fields["creationTimeUnix"]
				}
				if refClass.AdditionalProperties.LastUpdateTimeUnix {
					additionalProperties["lastUpdateTimeUnix"] = innerRef.Fields["lastUpdateTimeUnix"]
				}
				if len(additionalProperties) > 0 {
					innerRef.Fields["_additional"] = additionalProperties
				}
			}
		}
	}
}

func (e *Explorer) CrossClassVectorSearch(ctx context.Context,
	params ExploreParams,
) ([]search.Result, error) {
	if err := e.validateExploreParams(params); err != nil {
		return nil, errors.Wrap(err, "invalid params")
	}

	vector, targetVector, err := e.vectorFromExploreParams(ctx, params)
	if err != nil {
		return nil, errors.Errorf("vectorize params: %v", err)
	}

	res, err := e.searcher.CrossClassVectorSearch(ctx, vector, targetVector, params.Offset, params.Limit, nil)
	if err != nil {
		return nil, errors.Errorf("vector search: %v", err)
	}

	e.trackUsageExplore(res, params)

	results := []search.Result{}
	for _, item := range res {
		item.Beacon = crossref.NewLocalhost(item.ClassName, item.ID).String()
		err = e.appendResultsIfSimilarityThresholdMet(item, &results, params)
		if err != nil {
			return nil, errors.Errorf("append results based on similarity: %s", err)
		}
	}

	return results, nil
}

func (e *Explorer) appendResultsIfSimilarityThresholdMet(item search.Result,
	results *[]search.Result, params ExploreParams,
) error {
	distance, withDistance := extractDistanceFromExploreParams(params)
	certainty := extractCertaintyFromExploreParams(params)

	if withDistance && (floatcomp.InDelta(float64(item.Dist), distance, 1e-6) ||
		item.Dist <= float32(distance)) {
		*results = append(*results, item)
	} else if certainty != 0 && item.Certainty >= float32(certainty) {
		*results = append(*results, item)
	} else if !withDistance && certainty == 0 {
		*results = append(*results, item)
	}

	return nil
}

func (e *Explorer) validateExploreParams(params ExploreParams) error {
	if params.NearVector == nil && params.NearObject == nil && len(params.ModuleParams) == 0 {
		return errors.Errorf("received no search params, one of [nearVector, nearObject] " +
			"or module search params is required for an exploration")
	}

	return nil
}

func (e *Explorer) targetFromParams(ctx context.Context,
	params dto.GetParams,
) ([]string, error) {
	return e.nearParamsVector.targetFromParams(ctx, params.NearVector,
		params.NearObject, params.ModuleParams, params.ClassName, params.Tenant)
}

func (e *Explorer) vectorFromParamsForTarget(ctx context.Context,
	nv *searchparams.NearVector, no *searchparams.NearObject, moduleParams map[string]interface{}, className, tenant, target string,
) ([]float32, error) {
	return e.nearParamsVector.vectorFromParams(ctx, nv, no, moduleParams, className, tenant, target)
}

func (e *Explorer) vectorFromExploreParams(ctx context.Context,
	params ExploreParams,
) ([]float32, string, error) {
	err := e.nearParamsVector.validateNearParams(params.NearVector, params.NearObject, params.ModuleParams)
	if err != nil {
		return nil, "", err
	}

	if len(params.ModuleParams) == 1 {
		for name, value := range params.ModuleParams {
			return e.crossClassVectorFromModules(ctx, name, value)
		}
	}

	if params.NearVector != nil {
		targetVector := ""
		if len(params.NearVector.TargetVectors) == 1 {
			targetVector = params.NearVector.TargetVectors[0]
		}
		return params.NearVector.VectorPerTarget[targetVector], targetVector, nil
	}

	if params.NearObject != nil {
		// TODO: cross class
		vector, targetVector, err := e.nearParamsVector.crossClassVectorFromNearObjectParams(ctx, params.NearObject)
		if err != nil {
			return nil, "", errors.Errorf("nearObject params: %v", err)
		}

		return vector, targetVector, nil
	}

	// either nearObject or nearVector or module search param has to be set,
	// so if we land here, something has gone very wrong
	panic("vectorFromExploreParams was called without any known params present")
}

// similar to vectorFromModules, but not specific to a single class
func (e *Explorer) crossClassVectorFromModules(ctx context.Context,
	paramName string, paramValue interface{},
) ([]float32, string, error) {
	if e.modulesProvider != nil {
		vector, targetVector, err := e.modulesProvider.CrossClassVectorFromSearchParam(ctx,
			paramName, paramValue, e.nearParamsVector.findVector,
		)
		if err != nil {
			return nil, "", errors.Errorf("vectorize params: %v", err)
		}
		return vector, targetVector, nil
	}
	return nil, "", errors.New("no modules defined")
}

func (e *Explorer) GetSchema() schema.Schema {
	return e.schemaGetter.GetSchemaSkipAuth()
}

func (e *Explorer) GetClassByName(className string) *models.Class {
	s := e.GetSchema()
	return s.GetClass(className)
}

func (e *Explorer) replicationEnabled(params dto.GetParams) (bool, error) {
	if e.schemaGetter == nil {
		return false, fmt.Errorf("schemaGetter not set")
	}

	class := e.schemaGetter.ReadOnlyClass(params.ClassName)
	if class == nil {
		return false, fmt.Errorf("class not found in schema: %q", params.ClassName)
	}

	return class.ReplicationConfig != nil && class.ReplicationConfig.Factor > 1, nil
}

func ExtractDistanceFromParams(params dto.GetParams) (distance float64, withDistance bool) {
	if params.NearVector != nil {
		distance = params.NearVector.Distance
		withDistance = params.NearVector.WithDistance
		return
	}

	if params.NearObject != nil {
		distance = params.NearObject.Distance
		withDistance = params.NearObject.WithDistance
		return
	}

	if params.HybridSearch != nil {
		if params.HybridSearch.NearTextParams != nil {
			distance = params.HybridSearch.NearTextParams.Distance
			withDistance = params.HybridSearch.NearTextParams.WithDistance
			return
		}
		if params.HybridSearch.NearVectorParams != nil {
			distance = params.HybridSearch.NearVectorParams.Distance
			withDistance = params.HybridSearch.NearVectorParams.WithDistance
			return
		}
	}

	if len(params.ModuleParams) == 1 {
		distance, withDistance = extractDistanceFromModuleParams(params.ModuleParams)
	}

	return
}

func ExtractCertaintyFromParams(params dto.GetParams) (certainty float64) {
	if params.NearVector != nil {
		certainty = params.NearVector.Certainty
		return
	}

	if params.NearObject != nil {
		certainty = params.NearObject.Certainty
		return
	}

	if len(params.ModuleParams) == 1 {
		certainty = extractCertaintyFromModuleParams(params.ModuleParams)
		return
	}

	return
}

func extractCertaintyFromExploreParams(params ExploreParams) (certainty float64) {
	if params.NearVector != nil {
		certainty = params.NearVector.Certainty
		return
	}

	if params.NearObject != nil {
		certainty = params.NearObject.Certainty
		return
	}

	if len(params.ModuleParams) == 1 {
		certainty = extractCertaintyFromModuleParams(params.ModuleParams)
	}

	return
}

func extractDistanceFromExploreParams(params ExploreParams) (distance float64, withDistance bool) {
	if params.NearVector != nil {
		distance = params.NearVector.Distance
		withDistance = params.NearVector.WithDistance
		return
	}

	if params.NearObject != nil {
		distance = params.NearObject.Distance
		withDistance = params.NearObject.WithDistance
		return
	}

	if len(params.ModuleParams) == 1 {
		distance, withDistance = extractDistanceFromModuleParams(params.ModuleParams)
	}

	return
}

func extractCertaintyFromModuleParams(moduleParams map[string]interface{}) float64 {
	for _, param := range moduleParams {
		if nearParam, ok := param.(modulecapabilities.NearParam); ok {
			if nearParam.SimilarityMetricProvided() {
				if certainty := nearParam.GetCertainty(); certainty != 0 {
					return certainty
				}
			}
		}
	}

	return 0
}

func extractDistanceFromModuleParams(moduleParams map[string]interface{}) (distance float64, withDistance bool) {
	for _, param := range moduleParams {
		if nearParam, ok := param.(modulecapabilities.NearParam); ok {
			if nearParam.SimilarityMetricProvided() {
				if certainty := nearParam.GetCertainty(); certainty != 0 {
					distance, withDistance = 0, false
					return
				}
				distance, withDistance = nearParam.GetDistance(), true
				return
			}
		}
	}

	return
}

func (e *Explorer) trackUsageGet(res search.Results, params dto.GetParams) {
	if len(res) == 0 {
		return
	}

	op := e.usageOperationFromGetParams(params)
	if e.metrics != nil {
		e.metrics.AddUsageDimensions(params.ClassName, "get_graphql", op, res[0].Dims)
	}
}

func (e *Explorer) trackUsageGetExplicitVector(res search.Results, params dto.GetParams) {
	if len(res) == 0 {
		return
	}

	e.metrics.AddUsageDimensions(params.ClassName, "get_graphql", "_additional.vector",
		res[0].Dims)
}

func (e *Explorer) usageOperationFromGetParams(params dto.GetParams) string {
	if params.NearObject != nil {
		return "nearObject"
	}

	if params.NearVector != nil {
		return "nearVector"
	}

	// there is at most one module param, so we can return the first we find
	for param := range params.ModuleParams {
		return param
	}

	return "n/a"
}

func (e *Explorer) trackUsageExplore(res search.Results, params ExploreParams) {
	if len(res) == 0 {
		return
	}

	op := e.usageOperationFromExploreParams(params)
	e.metrics.AddUsageDimensions("n/a", "explore_graphql", op, res[0].Dims)
}

func (e *Explorer) usageOperationFromExploreParams(params ExploreParams) string {
	if params.NearObject != nil {
		return "nearObject"
	}

	if params.NearVector != nil {
		return "nearVector"
	}

	// there is at most one module param, so we can return the first we find
	for param := range params.ModuleParams {
		return param
	}

	return "n/a"
}<|MERGE_RESOLUTION|>--- conflicted
+++ resolved
@@ -14,11 +14,7 @@
 import (
 	"context"
 	"fmt"
-<<<<<<< HEAD
 	"runtime"
-	"strings"
-=======
->>>>>>> dc70b9fb
 
 	"github.com/weaviate/weaviate/entities/schema/configvalidation"
 
