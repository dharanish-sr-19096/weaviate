/*                          _       _
 *__      _____  __ ___   ___  __ _| |_ ___
 *\ \ /\ / / _ \/ _` \ \ / / |/ _` | __/ _ \
 * \ V  V /  __/ (_| |\ V /| | (_| | ||  __/
 *  \_/\_/ \___|\__,_| \_/ |_|\__,_|\__\___|
 *
 * Copyright © 2016 Weaviate. All rights reserved.
 * LICENSE: https://github.com/weaviate/weaviate/blob/master/LICENSE
 * AUTHOR: Bob van Luijt (bob@weaviate.com)
 * See www.weaviate.com for details
 * Contact: @weaviate_iot / yourfriends@weaviate.com
 */
package main

import (
	"bytes"
	"encoding/json"
	"flag"
	"io"
	"io/ioutil"
	"net/http"
	"testing"
	"time"

	// "github.com/weaviate/weaviate/connectors"
	// "github.com/weaviate/weaviate/connectors/datastore"
	"runtime"
	"strings"

	"github.com/go-openapi/strfmt"
	"github.com/weaviate/weaviate/models"
	"sort"
	"strconv"
)

/*
 * Request function
 */
func doRequest(endpoint string, method string, accept string, body io.Reader, apiKey string) *http.Response {
	tr := &http.Transport{
		MaxIdleConns:       10,
		IdleConnTimeout:    30 * time.Second,
		DisableCompression: true,
	}
	client := &http.Client{Transport: tr}

	req, _ := http.NewRequest(method, "http://localhost:8080/weaviate/v1"+endpoint, body)
	req.Header.Set("Content-Type", "application/json")
	req.Header.Set("Accept", accept)

	if apiKey != "" {
		req.Header.Set("X-API-KEY", apiKey)
	}

	response, err := client.Do(req)

	if err != nil {
		panic(err)
	}

	return response
}

func decorate() (string, int) {
	_, file, line, ok := runtime.Caller(2) // decorate + log + public function.
	if ok {
		// Truncate file name at last file name separator.
		if index := strings.LastIndex(file, "/"); index >= 0 {
			file = file[index+1:]
		} else if index = strings.LastIndex(file, "\\"); index >= 0 {
			file = file[index+1:]
		}
	} else {
		file = "???"
		line = 1
	}

	return file, line
}

// testNotExistsRequest with starting endpoint
func testNotExistsRequest(t *testing.T, endpointStartsWith string, method string, accept string, body io.Reader, apiKey string) {
	// Create get request with non-existing ID
	responseNotFound := doRequest(endpointStartsWith+"/"+fakeID, method, accept, body, apiKey)

	// Check response of non-existing ID
	testStatusCode(t, responseNotFound.StatusCode, http.StatusNotFound)
}

// testStatusCode standard with response
func testStatusCode(t *testing.T, responseStatusCode int, httpStatusCode int) {
	file, line := decorate()
	if responseStatusCode != httpStatusCode {
		t.Errorf("%s:%d: Expected response code %d. Got %d\n", file, line, httpStatusCode, responseStatusCode)
	}
}

// testKind standard with static
func testKind(t *testing.T, responseKind string, staticKind string) {
	file, line := decorate()
	if staticKind != responseKind {
		t.Errorf("%s:%d: Expected kind '%s'. Got '%s'.\n", file, line, staticKind, responseKind)
	}
}

// testID globally saved id with response
func testID(t *testing.T, responseID string, shouldBeID string) {
	testIDFormat(t, responseID)
	testIDFormat(t, shouldBeID)

	file, line := decorate()
	if string(responseID) != shouldBeID {
		t.Errorf("%s:%d: Expected ID %s. Got %s\n", file, line, shouldBeID, responseID)
	}
}

// testIDFormat tests whether an ID is of a valid UUID format
func testIDFormat(t *testing.T, responseID string) {
	file, line := decorate()
	if !strfmt.IsUUID(responseID) {
		t.Errorf("%s:%d: ID is not of expected UUID-format. Got %s.\n", file, line, responseID)
	}
}

// testValues tests whether two values are the same
func testValues(t *testing.T, expected string, got string) {
	file, line := decorate()
	if expected != got {
		t.Errorf("%s:%d: Expected value is %s. Got %s\n", file, line, expected, got)
	}
}

// testIntegerValues tests whether two integers are the same
func testIntegerValues(t *testing.T, expected int, got int) {
	file, line := decorate()
	if expected != got {
		t.Errorf("%s:%d: Expected value is %d. Got %d\n", file, line, expected, got)
	}
}

// testBooleanValues tests wheter two booleans are the same
func testBooleanValues(t *testing.T, expected bool, got bool) {
	file, line := decorate()
	if expected != got {
		t.Errorf("%s:%d: Expected value is %t. Got %t\n", file, line, expected, got)
	}
}

// getResponseBody converts response body to bytes
func getResponseBody(response *http.Response) []byte {
	defer response.Body.Close()
	body, _ := ioutil.ReadAll(response.Body)

	return body
}

// getEmptyJSON returns a buffer with emtpy JSON
func getEmptyJSON() io.Reader {
	return bytes.NewBuffer([]byte(`{}`))
}

// getEmptyPatchJSON returns a buffer with emtpy Patch-JSON
func getEmptyPatchJSON() io.Reader {
	return bytes.NewBuffer([]byte(`[{}]`))
}

// Set all re-used vars
var apiKeyCmdLine string
var commandID string
var eventID string
var expiredKey string
var expiredID string
var fakeID string
var groupID string
var headToken string
var headID string
var newAPIToken string
var newAPIKeyID string
var newSubAPIToken string
var newSubAPIKeyID string
var locationID string
var thingID string
var thingTemplateID string
var rootID string
var unixTimeExpire int64

func init() {
	flag.StringVar(&apiKeyCmdLine, "api-key", "", "API-KEY as used as haeder in the tests.")
	flag.Parse()

	fakeID = "11111111-1111-1111-1111-111111111111"
}

/******************
 * KEY TESTS
 ******************/

// weaviate.key.create
func Test__weaviate_key_create_JSON(t *testing.T) {
	// Create create request
	jsonStr := bytes.NewBuffer([]byte(`{
		"delete": true,
		"email": "string",
		"ipOrigin": ["127.0.0.*", "*"],
		"keyExpiresUnix": -1,
		"read": false,
		"write": false,
		"execute": true
	}`))
	response := doRequest("/keys", "POST", "application/json", jsonStr, apiKeyCmdLine)

	// Check status code of create
	testStatusCode(t, response.StatusCode, http.StatusAccepted)

	body := getResponseBody(response)

	respObject := &models.KeyTokenGetResponse{}
	json.Unmarshal(body, respObject)

	// Check kind
	testKind(t, string(*respObject.Kind), "weaviate#keyTokenGetResponse")

	// Test Rights
	testBooleanValues(t, true, respObject.Delete)
	testBooleanValues(t, true, respObject.Execute)
	testBooleanValues(t, false, respObject.Read)
	testBooleanValues(t, false, respObject.Write)

	// Test given Token
	newAPIToken = string(respObject.Key)
	testIDFormat(t, newAPIToken)

	// Check whether generated UUID is added
	newAPIKeyID = string(respObject.ID)
	testIDFormat(t, newAPIKeyID)

	// Test is faster than adding to DB.
	time.Sleep(1 * time.Second)

	// Create request
	jsonStrNewKey := bytes.NewBuffer([]byte(`{
		"delete": false,
		"email": "string",
		"ipOrigin": ["127.0.0.*", "*"],
		"keyExpiresUnix": -1,
		"read": true,
		"write": true,
		"execute": false
	}`))
	responseNewToken := doRequest("/keys", "POST", "application/json", jsonStrNewKey, newAPIToken)

	// Test second statuscode
	testStatusCode(t, responseNewToken.StatusCode, http.StatusAccepted)

	// Process response
	bodyNewToken := getResponseBody(responseNewToken)
	respObjectNewToken := &models.KeyTokenGetResponse{}
	json.Unmarshal(bodyNewToken, respObjectNewToken)

	// Test key ID parent is correct
	testID(t, respObjectNewToken.Parent, newAPIKeyID)

	// Test given Token
	newSubAPIToken = string(respObjectNewToken.Key)
	testIDFormat(t, newAPIToken)

	// Test given ID
	newSubAPIKeyID = string(respObjectNewToken.ID)
	testIDFormat(t, newAPIKeyID)

	// Test expiration set
	testIntegerValues(t, -1, int(respObjectNewToken.KeyExpiresUnix))

	// Test Rights
	testBooleanValues(t, false, respObjectNewToken.Delete)
	testBooleanValues(t, false, respObjectNewToken.Execute)
	testBooleanValues(t, true, respObjectNewToken.Read)
	testBooleanValues(t, true, respObjectNewToken.Write)

	// Test is faster than adding to DB.
	time.Sleep(1 * time.Second)

	// Create create request with a key that will expire soon
	unixTimeExpire = time.Now().UnixNano() / int64(time.Millisecond)
	jsonStrNewKeySoonExpire := bytes.NewBuffer([]byte(`{
		"delete": false,
		"email": "expiredkey",
		"ipOrigin": ["127.0.0.*", "*"],
		"keyExpiresUnix": ` + strconv.FormatInt(unixTimeExpire+2000, 10) + `,
		"read": true,
		"write": true,
		"execute": false
	}`))
	responseNewTokenSoonExpire := doRequest("/keys", "POST", "application/json", jsonStrNewKeySoonExpire, apiKeyCmdLine)

	// Test second statuscode
	testStatusCode(t, responseNewTokenSoonExpire.StatusCode, http.StatusAccepted)

	bodyExpireSoon := getResponseBody(responseNewTokenSoonExpire)
	respObjectExpireSoon := &models.KeyTokenGetResponse{}
	json.Unmarshal(bodyExpireSoon, respObjectExpireSoon)
	expiredKey = respObjectExpireSoon.Key
	expiredID = string(respObjectExpireSoon.ID)

	time.Sleep(1 * time.Second)

	// Create request that is invalid because time is lower then parent time
	jsonStrNewKeyInvalid := bytes.NewBuffer([]byte(`{
		"delete": false,
		"email": "string",
		"ipOrigin": ["127.0.0.*", "*"],
		"keyExpiresUnix": ` + strconv.FormatInt(unixTimeExpire+3000, 10) + `,
		"read": true,
		"write": true,
		"execute": false
	}`))
	responseNewTokenInvalid := doRequest("/keys", "POST", "application/json", jsonStrNewKeyInvalid, expiredKey)

	testStatusCode(t, responseNewTokenInvalid.StatusCode, http.StatusUnprocessableEntity)
}

// weaviate.key.me.get
func Test__weaviate_key_me_get_JSON(t *testing.T) {
	// Create get request
	response := doRequest("/keys/me", "GET", "application/json", nil, newAPIToken)

	// Check status code get request
	testStatusCode(t, response.StatusCode, http.StatusOK)

	body := getResponseBody(response)

	respObject := &models.KeyTokenGetResponse{}
	json.Unmarshal(body, respObject)

	// Add general User ID
	rootID = string(respObject.Parent)

	// Check ID of object
	testID(t, string(respObject.ID), newAPIKeyID)

	// Check kind
	testKind(t, string(*respObject.Kind), "weaviate#keyTokenGetResponse")

	// Wait until key is expired
	time.Sleep(3 * time.Second)

	// Create get request with key that is expired
	responseExpired := doRequest("/keys/me", "GET", "application/json", nil, expiredKey)

	// Check status code get request
	testStatusCode(t, responseExpired.StatusCode, http.StatusUnauthorized)

}

// weaviate.key.get
func Test__weaviate_key_get_JSON(t *testing.T) {
	// Create get request
	response := doRequest("/keys/"+newAPIKeyID, "GET", "application/json", nil, apiKeyCmdLine)

	// Check status code get request
	testStatusCode(t, response.StatusCode, http.StatusOK)

	body := getResponseBody(response)

	respObject := &models.KeyGetResponse{}
	json.Unmarshal(body, respObject)

	// Check ID of object
	testID(t, string(respObject.ID), newAPIKeyID)

	// Check kind
	testKind(t, string(*respObject.Kind), "weaviate#keyGetResponse")

	// Create get request
	responseForbidden := doRequest("/keys/"+rootID, "GET", "application/json", nil, newAPIToken)

	// Check status code forbidden request
	testStatusCode(t, responseForbidden.StatusCode, http.StatusForbidden)

	// Create get request with non-existing ID
	testNotExistsRequest(t, "/keys", "GET", "application/json", nil, apiKeyCmdLine)
}

// weaviate.key.children.get
func Test__weaviate_key_children_get_JSON(t *testing.T) {
	// HEAD: Create create request tree-head and process request
	jsonStrKeyHead := bytes.NewBuffer([]byte(`{
		"delete": true,
		"email": "string",
		"ipOrigin": ["127.0.0.*", "*"],
		"keyExpiresUnix": -1,
		"read": true,
		"write": true,
		"execute": true
	}`))
	responseHead := doRequest("/keys", "POST", "application/json", jsonStrKeyHead, newAPIToken)
	testStatusCode(t, responseHead.StatusCode, http.StatusAccepted)
	bodyHead := getResponseBody(responseHead)
	respObjectHead := &models.KeyTokenGetResponse{}
	json.Unmarshal(bodyHead, respObjectHead)

	time.Sleep(1 * time.Second)

	// Set reusable keys
	headToken = respObjectHead.Key
	headID = string(respObjectHead.ID)

	// Create get request
	response := doRequest("/keys/"+newAPIKeyID+"/children", "GET", "application/json", nil, apiKeyCmdLine)

	// Check status code get request
	testStatusCode(t, response.StatusCode, http.StatusOK)

	body := getResponseBody(response)

	respObject := &models.KeyChildrenGetResponse{}
	json.Unmarshal(body, respObject)

	// Check the number of children corresponds the added number
	if 2 != len(respObject.Children) {
		t.Errorf("Expected number of children '%d'. Got '%d'.\n", 2, len(respObject.Children))
	} else {
		// Check IDs of objects are correct by adding them to an array and sorting
		responseChildren := []string{
			string(respObject.Children[0]),
			string(respObject.Children[1]),
		}

		checkIDs := []string{
			headID,
			newSubAPIKeyID,
		}

		sort.Strings(responseChildren)
		sort.Strings(checkIDs)

		testID(t, responseChildren[0], checkIDs[0])
		testID(t, responseChildren[1], checkIDs[1])
	}

	// Create get request
	responseForbidden := doRequest("/keys/"+rootID+"/children", "GET", "application/json", nil, newAPIToken)

	// Check status code forbidden request
	testStatusCode(t, responseForbidden.StatusCode, http.StatusForbidden)

	// Create get request with non-existing ID
	responseNotFound := doRequest("keys/"+fakeID+"/children", "GET", "application/json", nil, newAPIToken)

	// Check response of non-existing ID
	testStatusCode(t, responseNotFound.StatusCode, http.StatusNotFound)
}

// weaviate.key.me.children.get
func Test__weaviate_key_me_children_get_JSON(t *testing.T) {
	// Create get request
	response := doRequest("/keys/me/children", "GET", "application/json", nil, newAPIToken)

	// Check status code get request
	testStatusCode(t, response.StatusCode, http.StatusOK)

	body := getResponseBody(response)

	respObject := &models.KeyChildrenGetResponse{}
	json.Unmarshal(body, respObject)

	// Check the number of children corresponds the added number
	if 2 != len(respObject.Children) {
		t.Errorf("Expected number of children '%d'. Got '%d'.\n", 2, len(respObject.Children))
	} else {
		// Check IDs of objects are correct by adding them to an array and sorting
		responseChildren := []string{
			string(respObject.Children[0]),
			string(respObject.Children[1]),
		}

		checkIDs := []string{
			headID,
			newSubAPIKeyID,
		}

		sort.Strings(responseChildren)
		sort.Strings(checkIDs)

		testID(t, responseChildren[0], checkIDs[0])
		testID(t, responseChildren[1], checkIDs[1])
	}
}

// weaviate.key.delete
func Test__weaviate_key_delete_JSON(t *testing.T) {
	// Sleep, otherwise head-key is not added
	time.Sleep(1 * time.Second)

	// SUB1: Create create request and process request
	jsonStrKeySub1 := bytes.NewBuffer([]byte(`{
		"delete": true,
		"email": "string",
		"ipOrigin": ["127.0.0.*", "*"],
		"keyExpiresUnix": -1,
		"read": true,
		"write": true,
		"execute": true
	}`))
	responseSub1 := doRequest("/keys", "POST", "application/json", jsonStrKeySub1, headToken)
	testStatusCode(t, responseSub1.StatusCode, http.StatusAccepted)
	bodySub1 := getResponseBody(responseSub1)
	respObjectSub1 := &models.KeyTokenGetResponse{}
	json.Unmarshal(bodySub1, respObjectSub1)

	// Sleep, otherwise head-key is not added
	time.Sleep(1 * time.Second)

	// Set reusable keys
	// sub1Token := respObjectSub1.Key
	sub1ID := string(respObjectSub1.ID)

	// SUB2: Create create request and process request
	jsonStrKeySub2 := bytes.NewBuffer([]byte(`{
		"delete": true,
		"email": "string",
		"ipOrigin": ["127.0.0.*", "*"],
		"keyExpiresUnix": -1,
		"read": true,
		"write": true,
		"execute": true
	}`))
	responseSub2 := doRequest("/keys", "POST", "application/json", jsonStrKeySub2, headToken)
	testStatusCode(t, responseSub2.StatusCode, http.StatusAccepted)
	bodySub2 := getResponseBody(responseSub2)
	respObjectSub2 := &models.KeyTokenGetResponse{}
	json.Unmarshal(bodySub2, respObjectSub2)

	// Sleep, otherwise head-key is not added
	time.Sleep(1 * time.Second)

	// Set reusable keys
	sub2Token := respObjectSub2.Key
	sub2ID := string(respObjectSub2.ID)

	// Delete head with sub2, which is not allowed
	responseDelHeadWithSub := doRequest("/keys/"+headID, "DELETE", "application/json", nil, sub2Token)
	testStatusCode(t, responseDelHeadWithSub.StatusCode, http.StatusForbidden)
	time.Sleep(2 * time.Second)

	// Delete sub1, check status and delay for faster check then request
	responseDelSub1 := doRequest("/keys/"+sub1ID, "DELETE", "application/json", nil, apiKeyCmdLine)
	testStatusCode(t, responseDelSub1.StatusCode, http.StatusNoContent)
	time.Sleep(2 * time.Second)

	// Check sub1 removed and check its statuscode (404)
	responseSub1Deleted := doRequest("/keys/"+sub1ID, "DELETE", "application/json", nil, apiKeyCmdLine)
	testStatusCode(t, responseSub1Deleted.StatusCode, http.StatusNotFound)
	time.Sleep(2 * time.Second)

	// Check sub2 exists, check positive status code
	responseSub2Exists := doRequest("/keys/"+sub2ID, "GET", "application/json", nil, sub2Token)
	testStatusCode(t, responseSub2Exists.StatusCode, http.StatusOK)
	time.Sleep(2 * time.Second)

	// Delete head, check status and delay for faster check then request
	responseDelHead := doRequest("/keys/"+headID, "DELETE", "application/json", nil, headToken)
	testStatusCode(t, responseDelHead.StatusCode, http.StatusNoContent)
	time.Sleep(2 * time.Second)

	// Check sub2 removed and check its statuscode (404)
	responseSub2Deleted := doRequest("/keys/"+sub2ID, "DELETE", "application/json", nil, apiKeyCmdLine)
	testStatusCode(t, responseSub2Deleted.StatusCode, http.StatusNotFound)
	time.Sleep(2 * time.Second)

	// Check head removed and check its statuscode (404)
	responseHeadDeleted := doRequest("/keys/"+headID, "GET", "application/json", nil, apiKeyCmdLine)
	testStatusCode(t, responseHeadDeleted.StatusCode, http.StatusNotFound)
	time.Sleep(2 * time.Second)

	// Delete key that is expired
	responseExpiredDeleted := doRequest("/keys/"+expiredID, "DELETE", "application/json", nil, apiKeyCmdLine)
	testStatusCode(t, responseExpiredDeleted.StatusCode, http.StatusNoContent)
	time.Sleep(2 * time.Second)
}

// weaviate.key.me.delete
func Test__weaviate_key_me_delete_JSON(t *testing.T) {
	// Delete keyID from database
	responseKeyIDDeleted := doRequest("/keys/me", "DELETE", "application/json", nil, newAPIToken)
	testStatusCode(t, responseKeyIDDeleted.StatusCode, http.StatusNoContent)
}

/******************
 * LOCATION TESTS
 ******************/

// weaviate.location.create
func Test__weaviate_location_create_JSON(t *testing.T) {
	// Create create request
	jsonStr := bytes.NewBuffer([]byte(`{"address_components":[{"long_name":"TEST","short_name":"string","types":["UNDEFINED"]}],"formatted_address":"string","geometry":{"location":{},"location_type":"string","viewport":{"northeast":{},"southwest":{}}},"place_id":"string","types":["UNDEFINED"]} `))
	response := doRequest("/locations", "POST", "application/json", jsonStr, apiKeyCmdLine)

	// Check status code of create
	testStatusCode(t, response.StatusCode, http.StatusAccepted)

	body := getResponseBody(response)

	respObject := &models.LocationGetResponse{}
	json.Unmarshal(body, respObject)

	// Check whether generated UUID is added
	locationID = string(respObject.ID)
	testIDFormat(t, locationID)

	// Check kind
	testKind(t, string(*respObject.Kind), "weaviate#locationGetResponse")

	// Test is faster than adding to DB.
	time.Sleep(1 * time.Second)
}

// weaviate.location.get
func Test__weaviate_location_get_JSON(t *testing.T) {
	// Create get request
	response := doRequest("/locations/"+locationID, "GET", "application/json", nil, apiKeyCmdLine)

	// Check status code get request
	testStatusCode(t, response.StatusCode, http.StatusOK)

	body := getResponseBody(response)

	respObject := &models.LocationGetResponse{}
	json.Unmarshal(body, respObject)

	// Check ID of object
	testID(t, string(respObject.ID), locationID)

	// Check kind
	testKind(t, string(*respObject.Kind), "weaviate#locationGetResponse")

	// Create get request with non-existing ID
	testNotExistsRequest(t, "/locations", "GET", "application/json", nil, apiKeyCmdLine)
}

// weaviate.location.update
func Test__weaviate_location_update_JSON(t *testing.T) {
	// Create update request
	newValue := "updated_name"
	jsonStr := bytes.NewBuffer([]byte(`{"address_components":[{"long_name":"` + newValue + `","short_name":"string","types":["UNDEFINED"]}],"formatted_address":"string","geometry":{"location":{},"location_type":"string","viewport":{"northeast":{},"southwest":{}}},"place_id":"","types":["UNDEFINED"]} `))
	response := doRequest("/locations/"+locationID, "PUT", "application/json", jsonStr, apiKeyCmdLine)

	body := getResponseBody(response)

	respObject := &models.LocationGetResponse{}
	json.Unmarshal(body, respObject)

	// Check ID is same
	testID(t, string(respObject.ID), locationID)

	// Check name after update
	testValues(t, newValue, respObject.AddressComponents[0].LongName)

	// Check kind
	testKind(t, string(*respObject.Kind), "weaviate#locationGetResponse")

	// Test is faster than adding to DB.
	time.Sleep(1 * time.Second)

	// Check if update is also applied on object when using a new GET request on same object
	responseGet := doRequest("/locations/"+locationID, "GET", "application/json", nil, apiKeyCmdLine)

	bodyGet := getResponseBody(responseGet)

	// Test response obj
	respObjectGet := &models.LocationGetResponse{}
	json.Unmarshal(bodyGet, respObjectGet)

	// Check name after update and get
	testValues(t, newValue, respObject.AddressComponents[0].LongName)

	// Check put on non-existing ID
	testNotExistsRequest(t, "/locations", "PUT", "application/json", getEmptyJSON(), apiKeyCmdLine)
}

// weaviate.location.patch
func Test__weaviate_location_patch_JSON(t *testing.T) {
	// Create patch request
	newValue := "patched_name"

	jsonStr := bytes.NewBuffer([]byte(`[{ "op": "replace", "path": "/address_components/0/long_name", "value": "` + newValue + `"}]`))
	response := doRequest("/locations/"+locationID, "PATCH", "application/json", jsonStr, apiKeyCmdLine)

	body := getResponseBody(response)

	respObject := &models.LocationGetResponse{}
	json.Unmarshal(body, respObject)

	// Check ID is the same
	testID(t, string(respObject.ID), locationID)

	// Check name after patch
	testValues(t, newValue, respObject.AddressComponents[0].LongName)

	// Check kind
	testKind(t, string(*respObject.Kind), "weaviate#locationGetResponse")

	// Test is faster than adding to DB.
	time.Sleep(1 * time.Second)

	// Check if patch is also applied on object when using a new GET request on same object
	responseGet := doRequest("/locations/"+locationID, "GET", "application/json", nil, apiKeyCmdLine)

	bodyGet := getResponseBody(responseGet)

	// Test response obj
	respObjectGet := &models.LocationGetResponse{}
	json.Unmarshal(bodyGet, respObjectGet)

	// Check name after patch and get
	testValues(t, newValue, respObject.AddressComponents[0].LongName)

	// Check patch with incorrect contents
	jsonStrError := bytes.NewBuffer([]byte(`{ "op": "replace", "path": "/address_components/long_name", "value": "` + newValue + `"}`))
	responseError := doRequest("/locations/"+locationID, "PATCH", "application/json", jsonStrError, apiKeyCmdLine)
	testStatusCode(t, responseError.StatusCode, http.StatusBadRequest)

	// Check patch on non-existing ID
	testNotExistsRequest(t, "/locations", "PATCH", "application/json", getEmptyPatchJSON(), apiKeyCmdLine)
}

// weaviate.location.list.offset
func Test__weaviate_location_list_offset_JSON(t *testing.T) {
	// Init variables
	var ids [10]string
	ids[9] = locationID

	// Fill database with locations and array with ID's
	for i := 1; i < 10; i++ {
		// Handle request
		jsonStr := bytes.NewBuffer([]byte(`{"address_components":[{"long_name":"TEST","short_name":"string","types":["UNDEFINED"]}],"formatted_address":"string","geometry":{"location":{},"location_type":"string","viewport":{"northeast":{},"southwest":{}}},"place_id":"string","types":["UNDEFINED"]} `))
		response := doRequest("/locations", "POST", "application/json", jsonStr, apiKeyCmdLine)
		body := getResponseBody(response)
		respObject := &models.LocationGetResponse{}
		json.Unmarshal(body, respObject)

		// Fill array and time out for unlucky sorting issues
		ids[9-i] = string(respObject.ID)
		time.Sleep(1 * time.Second)
	}

	// Query whole list just created
	listResponse := doRequest("/locations?maxResults=3", "GET", "application/json", nil, apiKeyCmdLine)
	listResponseObject := &models.LocationsListResponse{}
	json.Unmarshal(getResponseBody(listResponse), listResponseObject)

	// Test total results
	if 10 != listResponseObject.TotalResults {
		t.Errorf("Expected total results '%d'. Got '%d'.\n", 10, listResponseObject.TotalResults)
	}

	// Test amount in current response
	if 3 != len(listResponseObject.Locations) {
		t.Errorf("Expected page results '%d'. Got '%d'.\n", 3, len(listResponseObject.Locations))
	}

	// Test ID in the middle
	if ids[1] != string(listResponseObject.Locations[1].ID) {
		t.Errorf("Expected ID '%s'. Got '%s'.\n", ids[1], string(listResponseObject.Locations[1].ID))
	}

	// Query whole list just created
	listResponse2 := doRequest("/locations?maxResults=5&page=2", "GET", "application/json", nil, apiKeyCmdLine)
	listResponseObject2 := &models.LocationsListResponse{}
	json.Unmarshal(getResponseBody(listResponse2), listResponseObject2)

	// Test total results
	if 10 != listResponseObject2.TotalResults {
		t.Errorf("Expected total results '%d'. Got '%d'.\n", 10, listResponseObject2.TotalResults)
	}

	// Test amount in current response
	if 5 != len(listResponseObject2.Locations) {
		t.Errorf("Expected page results '%d'. Got '%d'.\n", 5, len(listResponseObject2.Locations))
	}

	// Test ID in the middle
	if ids[7] != string(listResponseObject2.Locations[2].ID) {
		t.Errorf("Expected ID '%s'. Got '%s'.\n", ids[7], string(listResponseObject2.Locations[2].ID))
	}
}

// weaviate.location.list
func Test__weaviate_location_list_JSON(t *testing.T) {
	// Create list request
	response := doRequest("/locations", "GET", "application/json", nil, apiKeyCmdLine)

	// Check status code of list
	testStatusCode(t, response.StatusCode, http.StatusOK)

	body := getResponseBody(response)

	respObject := &models.LocationsListResponse{}
	json.Unmarshal(body, respObject)

	// Check most recent
	testID(t, string(respObject.Locations[9].ID), locationID)

	// Check kind
	testKind(t, string(*respObject.Kind), "weaviate#locationsListResponse")
}

// weaviate.location.delete
func Test__weaviate_location_delete_JSON(t *testing.T) {
	// Create delete request
	response := doRequest("/locations/"+locationID, "DELETE", "application/json", nil, apiKeyCmdLine)

	// Check status code get request
	testStatusCode(t, response.StatusCode, http.StatusNoContent)

	// Test is faster than adding to DB.
	time.Sleep(1 * time.Second)

	// Create delete request
	responseAlreadyDeleted := doRequest("/locations/"+locationID, "DELETE", "application/json", nil, apiKeyCmdLine)

	// Check status already deleted
	testStatusCode(t, responseAlreadyDeleted.StatusCode, http.StatusNotFound)

	// Create get request with non-existing ID
	testNotExistsRequest(t, "/locations", "DELETE", "application/json", nil, apiKeyCmdLine)
}

// weaviate.location.list.delete
func Test__weaviate_location_list_delete_JSON(t *testing.T) {
	// Create list request
	response := doRequest("/locations", "GET", "application/json", nil, apiKeyCmdLine)
	body := getResponseBody(response)

	// Check most recent
	respObject := &models.LocationsListResponse{}
	json.Unmarshal(body, respObject)

	// Check most recent
	// Test total results
	if 9 != respObject.TotalResults {
		t.Errorf("Expected total results '%d'. Got '%d'.\n", 9, respObject.TotalResults)
	}
}

/******************
 * THING TEMPLATE TESTS
 ******************/

// weaviate.thing_template.create
func Test__weaviate_thing_template_create_JSON(t *testing.T) {
	// Create create request
	jsonStr := bytes.NewBuffer([]byte(`{
		"commandsId": "` + fakeID + `",
		"thingModelTemplate": {
			"modelName": "TEST name",
			"oemNumber": "TEST number",
			"oemAdditions": {
				"testAdd": 1,
				"testAdd2": "two",
				"testAddObj": {
					"testobj": "value"
				}
			},
			"oemName": "TEST oemname",
			"oemIcon": "TEST oemicon",
			"oemContact": "TEST oemcontact"
		},
		"name": "TEST THING TEMPLATE"
		}`))
	response := doRequest("/thingTemplates", "POST", "application/json", jsonStr, apiKeyCmdLine)

	// Check status code of create
	testStatusCode(t, response.StatusCode, http.StatusAccepted)

	body := getResponseBody(response)

	respObject := &models.ThingGetResponse{}
	json.Unmarshal(body, respObject)

	// Check whether generated UUID is added
	thingTemplateID = string(respObject.ID)
	testIDFormat(t, thingTemplateID)

	// Check kind
	testKind(t, string(*respObject.Kind), "weaviate#thingTemplateGetResponse")

	//dTest is faster than adding to DB.
	time.Sleep(1 * time.Second)
}

// weaviate.thing_template.list
func Test__weaviate_thing_template_list_JSON(t *testing.T) {
	// Create list request
	response := doRequest("/thingTemplates", "GET", "application/json", nil, apiKeyCmdLine)

	// Check status code of list
	testStatusCode(t, response.StatusCode, http.StatusOK)

	body := getResponseBody(response)

	respObject := &models.ThingTemplatesListResponse{}
	json.Unmarshal(body, respObject)

	// Check most recent
	testID(t, string(respObject.ThingTemplates[0].ID), thingTemplateID)

	// Check kind
	testKind(t, string(*respObject.Kind), "weaviate#thingTemplatesListResponse")
}

// weaviate.thing_template.get
func Test__weaviate_thing_template_get_JSON(t *testing.T) {
	// Create get request
	response := doRequest("/thingTemplates/"+thingTemplateID, "GET", "application/json", nil, apiKeyCmdLine)

	// Check status code get request
	testStatusCode(t, response.StatusCode, http.StatusOK)

	body := getResponseBody(response)

	respObject := &models.ThingTemplateGetResponse{}
	json.Unmarshal(body, respObject)

	// Check ID of object
	testID(t, string(respObject.ID), thingTemplateID)

	// Check kind
	testKind(t, string(*respObject.Kind), "weaviate#thingTemplateGetResponse")

	//dCreate get request with non-existing thingTemplate
	testNotExistsRequest(t, "/thingTemplates", "GET", "application/json", nil, apiKeyCmdLine)
}

// weaviate.thing_template.update
func Test__weaviate_thing_template_update_JSON(t *testing.T) {
	// Create update request
	newValue := "updated_name"
	jsonStr := bytes.NewBuffer([]byte(`{
		"commandsId": "` + fakeID + `",
		"thingModelTemplate": {
			"modelName": "` + newValue + `",
			"oemNumber": "TEST number",
			"oemAdditions": {
				"testAdd": 1,
				"testAdd2": "two",
				"testAddObj": {
					"testobj": "value"
				}
			},
			"oemName": "TEST oemname",
			"oemIcon": "TEST oemicon",
			"oemContact": "TEST oemcontact"
		},
		"name": "TEST THING TEMPLATE"
	}`))
	response := doRequest("/thingTemplates/"+thingTemplateID, "PUT", "application/json", jsonStr, apiKeyCmdLine)

	body := getResponseBody(response)

	respObject := &models.ThingTemplateGetResponse{}
	json.Unmarshal(body, respObject)

	// Check thingTemplate ID is same
	testID(t, string(respObject.ID), thingTemplateID)

	// Check name after update
	testValues(t, newValue, respObject.ThingModelTemplate.ModelName)

	// Check kind
	testKind(t, string(*respObject.Kind), "weaviate#thingTemplateGetResponse")

	// Test is faster than adding to DB.
	time.Sleep(1 * time.Second)

	// Check if update is also applied on object when using a new GET request on same object
	responseGet := doRequest("/thingTemplates/"+thingTemplateID, "GET", "application/json", nil, apiKeyCmdLine)

	bodyGet := getResponseBody(responseGet)

	// Test response obj
	respObjectGet := &models.ThingTemplateGetResponse{}
	json.Unmarshal(bodyGet, respObjectGet)

	// Check name after update and get
	testValues(t, newValue, respObject.ThingModelTemplate.ModelName)

	// Check put on non-existing ID
	testNotExistsRequest(t, "/thingTemplates", "PUT", "application/json", getEmptyJSON(), apiKeyCmdLine)
}

// weaviate.thing_template.patch
func Test__weaviate_thing_template_patch_JSON(t *testing.T) {
	// Create patch request
	newValue := "patched_name"

	jsonStr := bytes.NewBuffer([]byte(`[{ "op": "replace", "path": "/thingModelTemplate/modelName", "value": "` + newValue + `"}]`))
	response := doRequest("/thingTemplates/"+thingTemplateID, "PATCH", "application/json", jsonStr, apiKeyCmdLine)

	body := getResponseBody(response)

	respObject := &models.ThingTemplateGetResponse{}
	json.Unmarshal(body, respObject)

	// Check ID is the same
	testID(t, string(respObject.ID), thingTemplateID)

	// Check name after patch
	testValues(t, newValue, respObject.ThingModelTemplate.ModelName)

	// Check kind
	testKind(t, string(*respObject.Kind), "weaviate#thingTemplateGetResponse")

	//dTest is faster than adding to DB.
	time.Sleep(1 * time.Second)

	// Check if patch is also applied on object when using a new GET request on same object
	responseGet := doRequest("/thingTemplates/"+thingTemplateID, "GET", "application/json", nil, apiKeyCmdLine)

	bodyGet := getResponseBody(responseGet)

	// Test response obj
	respObjectGet := &models.ThingTemplateGetResponse{}
	json.Unmarshal(bodyGet, respObjectGet)

	// Check name after patch and get
	testValues(t, newValue, respObject.ThingModelTemplate.ModelName)

	// Check patch with incorrect contents
	jsonStrError := bytes.NewBuffer([]byte(`{ "op": "replace", "path": "/address_components/long_name", "value": "` + newValue + `"}`))
	responseError := doRequest("/thingTemplates/"+thingTemplateID, "PATCH", "application/json", jsonStrError, apiKeyCmdLine)
	testStatusCode(t, responseError.StatusCode, http.StatusBadRequest)

	// Check patch on non-existing ID
	testNotExistsRequest(t, "/thingTemplates", "PATCH", "application/json", getEmptyPatchJSON(), apiKeyCmdLine)
}

// weaviate.thing_template.delete
func Test__weaviate_thing_template_delete_JSON(t *testing.T) {
	// Create delete request
	response := doRequest("/thingTemplates/"+thingTemplateID, "DELETE", "application/json", nil, apiKeyCmdLine)

	// Check status code get request
	testStatusCode(t, response.StatusCode, http.StatusNoContent)

	// Test is faster than adding to DB.
	time.Sleep(1 * time.Second)

	// Create delete request
	responseAlreadyDeleted := doRequest("/thingTemplates/"+thingTemplateID, "DELETE", "application/json", nil, apiKeyCmdLine)

	// Check status code already deleted
	testStatusCode(t, responseAlreadyDeleted.StatusCode, http.StatusNotFound)

	// Create get request with non-existing ID
	testNotExistsRequest(t, "/thingTemplates", "DELETE", "application/json", nil, apiKeyCmdLine)
}

/******************
 * COMMAND TESTS
 ******************/

// weaviate.command.create
func Test__weaviate_command_create_JSON(t *testing.T) {
	// Create create request
	jsonStr := bytes.NewBuffer([]byte(`
		{
			"creationTimeMs": 123,
			"creatorKey": "string",
			"thingTemplateId": "` + thingTemplateID + `",
			"error": {
				"arguments": [
				"string"
				],
				"code": "string",
				"message": "string"
			},
			"expirationTimeMs": 123,
			"expirationTimeoutMs": 123,
			"lastUpdateTimeMs": 123,
			"name": "string",
			"parameters": {},
			"progress": "aborted",
			"results": {},
			"userAction": "string"
		}
	`))
	response := doRequest("/commands", "POST", "application/json", jsonStr, apiKeyCmdLine)

	// Check status code of create
	testStatusCode(t, response.StatusCode, http.StatusAccepted)

	body := getResponseBody(response)

	respObject := &models.CommandGetResponse{}
	json.Unmarshal(body, respObject)

	// Check whether generated UUID is added
	commandID = string(respObject.ID)
	testIDFormat(t, commandID)

	// Check kind
	testKind(t, string(*respObject.Kind), "weaviate#commandGetResponse")

	// Test is faster than adding to DB.
	time.Sleep(1 * time.Second)
}

// weaviate.command.list
func Test__weaviate_command_list_JSON(t *testing.T) {
	// Create list request
	response := doRequest("/commands", "GET", "application/json", nil, apiKeyCmdLine)

	// Check status code of list
	testStatusCode(t, response.StatusCode, http.StatusOK)

	body := getResponseBody(response)

	respObject := &models.CommandsListResponse{}
	json.Unmarshal(body, respObject)

	// Check most recent
	testID(t, string(respObject.Commands[0].ID), commandID)

	// Check kind
	testKind(t, string(*respObject.Kind), "weaviate#commandsListResponse")
}

// weaviate.command.get
func Test__weaviate_command_get_JSON(t *testing.T) {
	// Create get request
	response := doRequest("/commands/"+commandID, "GET", "application/json", nil, apiKeyCmdLine)

	// Check status code get request
	testStatusCode(t, response.StatusCode, http.StatusOK)

	body := getResponseBody(response)

	respObject := &models.CommandGetResponse{}
	json.Unmarshal(body, respObject)

	// Check ID of object
	testID(t, string(respObject.ID), commandID)

	// Check kind
	testKind(t, string(*respObject.Kind), "weaviate#commandGetResponse")

	// Create get request with non-existing ID
	testNotExistsRequest(t, "/commands", "GET", "application/json", nil, apiKeyCmdLine)
}

// weaviate.command.update
func Test__weaviate_command_update_JSON(t *testing.T) {
	// Create update request
	newValue := "updated_name"
	jsonStr := bytes.NewBuffer([]byte(`
		{
			"creationTimeMs": 123,
			"creatorKey": "string",
			"thingTemplateId": "` + thingTemplateID + `",
			"error": {
				"arguments": [
				"string"
				],
				"code": "string",
				"message": "string"
			},
			"expirationTimeMs": 123,
			"expirationTimeoutMs": 123,
			"lastUpdateTimeMs": 123,
			"name": "` + newValue + `",
			"parameters": {},
			"progress": "aborted",
			"results": {},
			"userAction": "string"
		}
	`))
	response := doRequest("/commands/"+commandID, "PUT", "application/json", jsonStr, apiKeyCmdLine)

	body := getResponseBody(response)

	respObject := &models.CommandGetResponse{}
	json.Unmarshal(body, respObject)

	// Check ID is same
	testID(t, string(respObject.ID), commandID)

	// Check name after update
	testValues(t, newValue, respObject.Name)

	// Check kind
	testKind(t, string(*respObject.Kind), "weaviate#commandGetResponse")

	// Test is faster than adding to DB.
	time.Sleep(1 * time.Second)

	// Check if update is also applied on object when using a new GET request on same object
	responseGet := doRequest("/commands/"+commandID, "GET", "application/json", nil, apiKeyCmdLine)

	bodyGet := getResponseBody(responseGet)

	// Test response obj
	respObjectGet := &models.CommandGetResponse{}
	json.Unmarshal(bodyGet, respObjectGet)

	// Check name after update and get
	testValues(t, newValue, respObject.Name)

	// Check put on non-existing ID
	testNotExistsRequest(t, "/commands", "PUT", "application/json", getEmptyJSON(), apiKeyCmdLine)
}

// weaviate.command.patch
func Test__weaviate_command_patch_JSON(t *testing.T) {
	// Create patch request
	newValue := "patched_name"

	jsonStr := bytes.NewBuffer([]byte(`[{ "op": "replace", "path": "/name", "value": "` + newValue + `"}]`))
	response := doRequest("/commands/"+commandID, "PATCH", "application/json", jsonStr, apiKeyCmdLine)

	body := getResponseBody(response)

	respObject := &models.CommandGetResponse{}
	json.Unmarshal(body, respObject)

	// Check ID is the same
	testID(t, string(respObject.ID), commandID)

	// Check name after patch
	testValues(t, newValue, respObject.Name)

	// Check kind
	testKind(t, string(*respObject.Kind), "weaviate#commandGetResponse")

	// Test is faster than adding to DB.
	time.Sleep(1 * time.Second)

	// Check if patch is also applied on object when using a new GET request on same object
	responseGet := doRequest("/commands/"+commandID, "GET", "application/json", nil, apiKeyCmdLine)

	bodyGet := getResponseBody(responseGet)

	// Test response obj
	respObjectGet := &models.CommandGetResponse{}
	json.Unmarshal(bodyGet, respObjectGet)

	// Check name after patch and get
	testValues(t, newValue, respObject.Name)

	// Check patch with incorrect contents
	jsonStrError := bytes.NewBuffer([]byte(`{ "op": "replace", "path": "/name", "value": "` + newValue + `"}`))
	responseError := doRequest("/commands/"+commandID, "PATCH", "application/json", jsonStrError, apiKeyCmdLine)
	testStatusCode(t, responseError.StatusCode, http.StatusBadRequest)

	// Check patch on non-existing ID
	testNotExistsRequest(t, "/commands", "PATCH", "application/json", getEmptyPatchJSON(), apiKeyCmdLine)
}

<<<<<<< HEAD
=======
// weaviate.command.delete
func Test__weaviate_command_delete_JSON(t *testing.T) {
	// Create delete request
	response := doRequest("/commands/"+commandID, "DELETE", "application/json", nil, apiKeyCmdLine)

	// Check status code get request
	testStatusCode(t, response.StatusCode, http.StatusNoContent)

	// Test is faster than adding to DB.
	time.Sleep(1 * time.Second)

	// Create delete request
	responseAlreadyDeleted := doRequest("/commands/"+commandID, "DELETE", "application/json", nil, apiKeyCmdLine)

	// Check status code already deleted
	testStatusCode(t, responseAlreadyDeleted.StatusCode, http.StatusNotFound)

	// Create get request with non-existing ID
	testNotExistsRequest(t, "/commands", "DELETE", "application/json", nil, apiKeyCmdLine)
}

/******************
 * GROUP TESTS
 ******************/

>>>>>>> a76ca013
// weaviate.group.create
func Test__weaviate_group_create_JSON(t *testing.T) {
	// Create create request
	jsonStr := bytes.NewBuffer([]byte(`
		{
			"name": "Group 1",
			"ids": [
				{
					"id": "` + commandID + `"
				}
			]
		}
	`))
	response := doRequest("/groups", "POST", "application/json", jsonStr, apiKeyCmdLine)

	// Check status code of create
	testStatusCode(t, response.StatusCode, http.StatusAccepted)

	body := getResponseBody(response)

	respObject := &models.GroupGetResponse{}
	json.Unmarshal(body, respObject)

	// Check whether generated UUID is added
	groupID = string(respObject.ID)
	testIDFormat(t, groupID)

	// Check inner IDs
	testID(t, string(respObject.Ids[0].ID), commandID)
	testValues(t, "#/paths/commands", respObject.Ids[0].RefType)
	testValues(t, "/commands", respObject.Ids[0].URL)

	// Check kind
	testKind(t, string(*respObject.Kind), "weaviate#groupGetResponse")

	// Test is faster than adding to DB.
	time.Sleep(1 * time.Second)
}

// weaviate.command.delete
// Move this lower so it could be added to a group
func Test__weaviate_command_delete_JSON(t *testing.T) {
	// Create delete request
	response := doRequest("/commands/"+commandID, "DELETE", "application/json", nil, apiKeyCmdLine)

	// Check status code get request
	testStatusCode(t, response.StatusCode, http.StatusNoContent)

	// Test is faster than adding to DB.
	time.Sleep(1 * time.Second)

	// Create delete request
	responseAlreadyDeleted := doRequest("/commands/"+commandID, "DELETE", "application/json", nil, apiKeyCmdLine)

	// Check status code already deleted
	testStatusCode(t, responseAlreadyDeleted.StatusCode, http.StatusNotFound)

	// Create get request with non-existing ID
	testNotExistsRequest(t, "/commands", "DELETE", "application/json", nil, apiKeyCmdLine)
}

// weaviate.group.list
func Test__weaviate_group_list_JSON(t *testing.T) {
	// Create list request
	response := doRequest("/groups", "GET", "application/json", nil, apiKeyCmdLine)

	// Check status code of list
	testStatusCode(t, response.StatusCode, http.StatusOK)

	body := getResponseBody(response)

	respObject := &models.GroupsListResponse{}
	json.Unmarshal(body, respObject)

	// Check most recent
	testID(t, string(respObject.Groups[0].ID), groupID)

	// Check kind
	testKind(t, string(*respObject.Kind), "weaviate#groupsListResponse")
}

// weaviate.group.get
func Test__weaviate_group_get_JSON(t *testing.T) {
	// Create get request
	response := doRequest("/groups/"+groupID, "GET", "application/json", nil, apiKeyCmdLine)

	// Check status code get request
	testStatusCode(t, response.StatusCode, http.StatusOK)

	body := getResponseBody(response)

	respObject := &models.GroupGetResponse{}
	json.Unmarshal(body, respObject)

	// Check ID of object
	testID(t, string(respObject.ID), groupID)

	// Check kind
	testKind(t, string(*respObject.Kind), "weaviate#groupGetResponse")

	// Create get request with non-existing ID
	testNotExistsRequest(t, "/groups", "GET", "application/json", nil, apiKeyCmdLine)
}

// weaviate.group.update
func Test__weaviate_group_update_JSON(t *testing.T) {
	// Create update request
	newValue := "updated_group_name"
	jsonStr := bytes.NewBuffer([]byte(`
		{
			"name": "` + newValue + `"
		}
	`))
	response := doRequest("/groups/"+groupID, "PUT", "application/json", jsonStr, apiKeyCmdLine)

	body := getResponseBody(response)

	respObject := &models.GroupGetResponse{}
	json.Unmarshal(body, respObject)

	// Check ID is same
	testID(t, string(respObject.ID), groupID)

	// Check name after update
	testValues(t, newValue, respObject.Name)

	// Check kind
	testKind(t, string(*respObject.Kind), "weaviate#groupGetResponse")

	// Test is faster than adding to DB.
	time.Sleep(1 * time.Second)

	// Check if update is also applied on object when using a new GET request on same object
	responseGet := doRequest("/groups/"+groupID, "GET", "application/json", nil, apiKeyCmdLine)

	bodyGet := getResponseBody(responseGet)

	// Test response obj
	respObjectGet := &models.GroupGetResponse{}
	json.Unmarshal(bodyGet, respObjectGet)

	// Check name after update and get
	testValues(t, newValue, respObject.Name)

	// Check put on non-existing ID
	testNotExistsRequest(t, "/groups", "PUT", "application/json", getEmptyJSON(), apiKeyCmdLine)
}

// weaviate.group.patch
func Test__weaviate_group_patch_JSON(t *testing.T) {
	// Create patch request
	newValue := "patched_group_name"

	jsonStr := bytes.NewBuffer([]byte(`[{ "op": "replace", "path": "/name", "value": "` + newValue + `"}]`))
	response := doRequest("/groups/"+groupID, "PATCH", "application/json", jsonStr, apiKeyCmdLine)

	body := getResponseBody(response)

	respObject := &models.GroupGetResponse{}
	json.Unmarshal(body, respObject)

	// Check ID is the same
	testID(t, string(respObject.ID), groupID)

	// Check name after patch
	testValues(t, newValue, respObject.Name)

	// Check kind
	testKind(t, string(*respObject.Kind), "weaviate#groupGetResponse")

	// Test is faster than adding to DB.
	time.Sleep(1 * time.Second)

	// Check if patch is also applied on object when using a new GET request on same object
	responseGet := doRequest("/groups/"+groupID, "GET", "application/json", nil, apiKeyCmdLine)

	bodyGet := getResponseBody(responseGet)

	// Test response obj
	respObjectGet := &models.GroupGetResponse{}
	json.Unmarshal(bodyGet, respObjectGet)

	// Check name after patch and get
	testValues(t, newValue, respObject.Name)

	// Check patch with incorrect contents
	jsonStrError := bytes.NewBuffer([]byte(`{ "op": "replace", "path": "/name", "value": "` + newValue + `"}`))
	responseError := doRequest("/groups/"+groupID, "PATCH", "application/json", jsonStrError, apiKeyCmdLine)
	testStatusCode(t, responseError.StatusCode, http.StatusBadRequest)

	// Check patch on non-existing ID
	testNotExistsRequest(t, "/groups", "PATCH", "application/json", getEmptyPatchJSON(), apiKeyCmdLine)
}

// weaviate.group.delete
func Test__weaviate_group_delete_JSON(t *testing.T) {
	// Create delete request
	response := doRequest("/groups/"+groupID, "DELETE", "application/json", nil, apiKeyCmdLine)

	// Check status code get request
	testStatusCode(t, response.StatusCode, http.StatusNoContent)

	// Test is faster than adding to DB.
	time.Sleep(1 * time.Second)

	// Create delete request
	responseAlreadyDeleted := doRequest("/groups/"+groupID, "DELETE", "application/json", nil, apiKeyCmdLine)

	// Check status code already deleted
	testStatusCode(t, responseAlreadyDeleted.StatusCode, http.StatusNotFound)

	// Create get request with non-existing ID
	testNotExistsRequest(t, "/groups", "DELETE", "application/json", nil, apiKeyCmdLine)
}

/******************
 * THING TESTS
 ******************/

// weaviate.thing.create
func Test__weaviate_thing_create_JSON(t *testing.T) {
	// Create create request
	jsonStr := bytes.NewBuffer([]byte(`{
		"commandsId": "string",
		"description": "string",
		"groups": "string",
		"locationId": "` + locationID + `",
		"name": "string",
		"owner": "string",
		"serialNumber": "string",
		"tags": [
			null
		],
		"thingTemplateId": "` + thingTemplateID + `"
	}`))
	response := doRequest("/things", "POST", "application/json", jsonStr, apiKeyCmdLine)

	// Check status code of create
	if response.StatusCode != http.StatusAccepted {
		t.Errorf("Expected response code %d. Got %d\n", http.StatusAccepted, response.StatusCode)
	}

	body := getResponseBody(response)

	respObject := &models.ThingGetResponse{}
	json.Unmarshal(body, respObject)

	// Check whether generated UUID is added
	thingID = string(respObject.ID)

	if !strfmt.IsUUID(thingID) {
		t.Errorf("ID is not what expected. Got %s.\n", thingID)
	}

	// Check kind
	kind := "weaviate#thingGetResponse"
	respKind := string(*respObject.Kind)
	if kind != respKind {
		t.Errorf("Expected kind '%s'. Got '%s'.\n", kind, respKind)
	}

	// Test is faster than adding to DB.
	time.Sleep(1 * time.Second)
}

// weaviate.thing.list
func Test__weaviate_thing_list_JSON(t *testing.T) {
	// Create list request
	response := doRequest("/things", "GET", "application/json", nil, apiKeyCmdLine)

	// Check status code of list
	testStatusCode(t, response.StatusCode, http.StatusOK)

	body := getResponseBody(response)

	respObject := &models.ThingsListResponse{}
	json.Unmarshal(body, respObject)

	// Check most recent
	testID(t, string(respObject.Things[0].ID), thingID)

	// Check kind
	testKind(t, string(*respObject.Kind), "weaviate#thingsListResponse")
}

// weaviate.thing.get
func Test__weaviate_thing_get_JSON(t *testing.T) {
	// Create get request
	response := doRequest("/things/"+thingID, "GET", "application/json", nil, apiKeyCmdLine)

	// Check status code get request
	testStatusCode(t, response.StatusCode, http.StatusOK)

	body := getResponseBody(response)

	respObject := &models.ThingGetResponse{}
	json.Unmarshal(body, respObject)

	// Check ID of object
	testID(t, string(respObject.ID), thingID)

	// Check kind
	testKind(t, string(*respObject.Kind), "weaviate#thingGetResponse")

	//dCreate get request with non-existing thing
	testNotExistsRequest(t, "/things", "GET", "application/json", nil, apiKeyCmdLine)
}

// weaviate.thing.update
func Test__weaviate_thing_update_JSON(t *testing.T) {
	// Create update request
	newValue := "updated_description"
	jsonStr := bytes.NewBuffer([]byte(`{
			"commandsIds": [
				"string"
			],
			"thingModelTemplate": {
				"modelName": "string",
				"oemNumber": "string",
				"oemAdditions": {},
				"oemName": "string",
				"oemIcon": "string",
				"oemContact": "string"
			},
			"name": "string",
			"connectionStatus": "string",
			"creationTimeMs": 0,
			"description": "` + newValue + `",
			"groups": [
				"string"
			],
			"lastSeenTimeMs": 0,
			"lastUpdateTimeMs": 0,
			"lastUseTimeMs": 0,
			"locationId": "` + locationID + `",
			"thingTemplateId": "` + thingTemplateID + `",
			"owner": "string",
			"serialNumber": "string",
			"tags": [
				"string"
			]
		}`))
	response := doRequest("/things/"+thingID, "PUT", "application/json", jsonStr, apiKeyCmdLine)

	body := getResponseBody(response)

	respObject := &models.ThingGetResponse{}
	json.Unmarshal(body, respObject)

	// Check thing ID is same
	testID(t, string(respObject.ID), thingID)

	// Check name after update
	testValues(t, newValue, respObject.Description)

	// Check kind
	testKind(t, string(*respObject.Kind), "weaviate#thingGetResponse")

	// Test is faster than adding to DB.
	time.Sleep(1 * time.Second)

	// Check if update is also applied on object when using a new GET request on same object
	responseGet := doRequest("/things/"+thingID, "GET", "application/json", nil, apiKeyCmdLine)

	bodyGet := getResponseBody(responseGet)

	// Test response obj
	respObjectGet := &models.ThingGetResponse{}
	json.Unmarshal(bodyGet, respObjectGet)

	// Check name after update and get
	testValues(t, newValue, respObject.Description)

	// Check put on non-existing ID
	testNotExistsRequest(t, "/things", "PUT", "application/json", getEmptyJSON(), apiKeyCmdLine)
}

// weaviate.thing.patch
func Test__weaviate_thing_patch_JSON(t *testing.T) {
	// Create patch request
	newValue := "patched_description"

	jsonStr := bytes.NewBuffer([]byte(`[{ "op": "replace", "path": "/description", "value": "` + newValue + `"}]`))
	response := doRequest("/things/"+thingID, "PATCH", "application/json", jsonStr, apiKeyCmdLine)

	body := getResponseBody(response)

	respObject := &models.ThingGetResponse{}
	json.Unmarshal(body, respObject)

	// Check ID is the same
	testID(t, string(respObject.ID), thingID)

	// Check name after patch
	testValues(t, newValue, respObject.Description)

	// Check kind
	testKind(t, string(*respObject.Kind), "weaviate#thingGetResponse")

	//dTest is faster than adding to DB.
	time.Sleep(1 * time.Second)

	// Check if patch is also applied on object when using a new GET request on same object
	responseGet := doRequest("/things/"+thingID, "GET", "application/json", nil, apiKeyCmdLine)

	bodyGet := getResponseBody(responseGet)

	// Test response obj
	respObjectGet := &models.ThingGetResponse{}
	json.Unmarshal(bodyGet, respObjectGet)

	// Check name after patch and get
	testValues(t, newValue, respObject.Description)

	// Check patch with incorrect contents
	jsonStrError := bytes.NewBuffer([]byte(`{ "op": "replace", "path": "/address_components/long_name", "value": "` + newValue + `"}`))
	responseError := doRequest("/things/"+thingID, "PATCH", "application/json", jsonStrError, apiKeyCmdLine)
	testStatusCode(t, responseError.StatusCode, http.StatusBadRequest)

	// Check patch on non-existing ID
	testNotExistsRequest(t, "/things", "PATCH", "application/json", getEmptyPatchJSON(), apiKeyCmdLine)
}

// weaviate.thing.delete
func Test__weaviate_thing_delete_JSON(t *testing.T) {
	// Create delete request
	response := doRequest("/things/"+thingID, "DELETE", "application/json", nil, apiKeyCmdLine)

	// Check status code get request
	testStatusCode(t, response.StatusCode, http.StatusNoContent)

	// Test is faster than adding to DB.
	time.Sleep(1 * time.Second)

	// Create delete request
	responseAlreadyDeleted := doRequest("/things/"+thingID, "DELETE", "application/json", nil, apiKeyCmdLine)

	// Check status code already deleted
	testStatusCode(t, responseAlreadyDeleted.StatusCode, http.StatusNotFound)

	// Create get request with non-existing ID
	testNotExistsRequest(t, "/things", "DELETE", "application/json", nil, apiKeyCmdLine)
}

/******************
 * EVENTS TESTS
 ******************/

// weaviate.events.things.create
func Test__weaviate_events_things_create_JSON(t *testing.T) {
	// Create create request
	jsonStr := bytes.NewBuffer([]byte(`
	{
		"commandId": "` + commandID + `",
		"command": {
			"commandParameters": {}
		},
		"timeMs": 0,
		"userkey": "` + rootID + `"
	}
	`))
	response := doRequest("/things/"+thingID+"/events", "POST", "application/json", jsonStr, apiKeyCmdLine)

	// Check status code of create
	testStatusCode(t, response.StatusCode, http.StatusAccepted)

	body := getResponseBody(response)

	respObject := &models.EventGetResponse{}
	json.Unmarshal(body, respObject)

	// Check whether generated UUID is added
	eventID = string(respObject.ID)
	testIDFormat(t, eventID)

	// Check kind
	testKind(t, string(*respObject.Kind), "weaviate#eventGetResponse")

	// Add another event for another thing
	jsonStr2 := bytes.NewBuffer([]byte(`
	{
		"commandId": "` + commandID + `",
		"command": {
			"commandParameters": {}
		},
		"timeMs": 0,
		"userkey": "` + rootID + `"
	}
	`))
	responseSecond := doRequest("/things/"+fakeID+"/events", "POST", "application/json", jsonStr2, apiKeyCmdLine)
	testStatusCode(t, responseSecond.StatusCode, http.StatusAccepted)

	// Test is faster than adding to DB.
	time.Sleep(2 * time.Second)
}

// weaviate.event.things.list
func Test__weaviate_event_things_list_JSON(t *testing.T) {
	// Create list request
	response := doRequest("/things/"+thingID+"/events", "GET", "application/json", nil, apiKeyCmdLine)

	// Check status code of list
	testStatusCode(t, response.StatusCode, http.StatusOK)

	body := getResponseBody(response)

	respObject := &models.EventsListResponse{}
	json.Unmarshal(body, respObject)

	// Check most recent
	testID(t, string(respObject.Events[0].ID), eventID)

	// Check there is only one event
	testIntegerValues(t, 1, len(respObject.Events))

	// Check kind
	testKind(t, string(*respObject.Kind), "weaviate#eventsListResponse")
}

// weaviate.event.get
func Test__weaviate_event_get_JSON(t *testing.T) {
	// Create get request
	response := doRequest("/events/"+eventID, "GET", "application/json", nil, apiKeyCmdLine)

	// Check status code get request
	testStatusCode(t, response.StatusCode, http.StatusOK)

	body := getResponseBody(response)

	respObject := &models.EventGetResponse{}
	json.Unmarshal(body, respObject)

	// Check ID of object
	testID(t, string(respObject.ID), eventID)

	// Check kind
	testKind(t, string(*respObject.Kind), "weaviate#eventGetResponse")

	// Create get request with non-existing ID
	testNotExistsRequest(t, "/events", "GET", "application/json", nil, apiKeyCmdLine)
}<|MERGE_RESOLUTION|>--- conflicted
+++ resolved
@@ -1256,34 +1256,10 @@
 	testNotExistsRequest(t, "/commands", "PATCH", "application/json", getEmptyPatchJSON(), apiKeyCmdLine)
 }
 
-<<<<<<< HEAD
-=======
-// weaviate.command.delete
-func Test__weaviate_command_delete_JSON(t *testing.T) {
-	// Create delete request
-	response := doRequest("/commands/"+commandID, "DELETE", "application/json", nil, apiKeyCmdLine)
-
-	// Check status code get request
-	testStatusCode(t, response.StatusCode, http.StatusNoContent)
-
-	// Test is faster than adding to DB.
-	time.Sleep(1 * time.Second)
-
-	// Create delete request
-	responseAlreadyDeleted := doRequest("/commands/"+commandID, "DELETE", "application/json", nil, apiKeyCmdLine)
-
-	// Check status code already deleted
-	testStatusCode(t, responseAlreadyDeleted.StatusCode, http.StatusNotFound)
-
-	// Create get request with non-existing ID
-	testNotExistsRequest(t, "/commands", "DELETE", "application/json", nil, apiKeyCmdLine)
-}
-
 /******************
  * GROUP TESTS
  ******************/
 
->>>>>>> a76ca013
 // weaviate.group.create
 func Test__weaviate_group_create_JSON(t *testing.T) {
 	// Create create request
