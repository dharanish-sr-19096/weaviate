--- conflicted
+++ resolved
@@ -406,7 +406,6 @@
 	distss := make([][]float32, len(targetVectors))
 	beforeVector := time.Now()
 
-<<<<<<< HEAD
 	for i, targetVector := range targetVectors {
 		i := i
 		targetVector := targetVector
@@ -427,7 +426,7 @@
 					// This should normally not fail. A failure here could indicate that more
 					// attention is required, for example because data is corrupted. That's
 					// why this error is explicitly pushed to sentry.
-					err = fmt.Errorf("vector search for target vector %s by distance: %w", targetVector, err)
+					err = fmt.Errorf("vector search by distance: %w", err)
 					entsentry.CaptureException(err)
 					return err
 				}
@@ -437,8 +436,10 @@
 					// This should normally not fail. A failure here could indicate that more
 					// attention is required, for example because data is corrupted. That's
 					// why this error is explicitly pushed to sentry.
-					err = fmt.Errorf("vector search for target vector %s: %w", targetVector, err)
-					entsentry.CaptureException(err)
+					err = fmt.Errorf("vector search: %w", err)
+					// annotate for sentry so we know which collection/shard this happened on
+					entsentry.CaptureException(fmt.Errorf("collection %q shard %q: %w",
+						s.index.Config.ClassName, s.name, err))
 					return err
 				}
 			}
@@ -450,22 +451,6 @@
 			distss[i] = dists
 			return nil
 		})
-=======
-			return nil, nil, err
-		}
-	} else {
-		ids, dists, err = queue.SearchByVector(searchVector, limit, allowList)
-		if err != nil {
-			// This should normally not fail. A failure here could indicate that more
-			// attention is required, for example because data is corrupted. That's
-			// why this error is explicitly pushed to sentry.
-			err = fmt.Errorf("vector search: %w", err)
-			// annotate for sentry so we know which collection/shard this happened on
-			entsentry.CaptureException(fmt.Errorf("collection %q shard %q: %w",
-				s.index.Config.ClassName, s.name, err))
-			return nil, nil, err
-		}
->>>>>>> b5bee3df
 	}
 
 	if err := eg.Wait(); err != nil {
