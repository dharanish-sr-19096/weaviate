//                           _       _
// __      _____  __ ___   ___  __ _| |_ ___
// \ \ /\ / / _ \/ _` \ \ / / |/ _` | __/ _ \
//  \ V  V /  __/ (_| |\ V /| | (_| | ||  __/
//   \_/\_/ \___|\__,_| \_/ |_|\__,_|\__\___|
//
//  Copyright © 2016 - 2024 Weaviate B.V. All rights reserved.
//
//  CONTACT: hello@weaviate.io
//

package common

// VectorsEqual verifies whether provided vectors are the same
// It considers nil vector as equal to vector of len = 0.
func VectorsEqual(vecA, vecB []float32) bool {
<<<<<<< HEAD
	return vectorsEqual(vecA, vecB, func(valueA, valueB float32) bool {
		return valueA == valueB
	})
}

func MultiVectorsEqual(vecA, vecB [][]float32) bool {
	return vectorsEqual(vecA, vecB, VectorsEqual)
}

func vectorsEqual[T []C, C float32 | []float32](vecA, vecB T, valuesEqual func(valueA, valueB C) bool) bool {
	if len(vecA) != len(vecB) {
		return false
	}
	if vecA == nil && vecB != nil {
		return false
	}
	if vecA != nil && vecB == nil {
=======
	if lena, lenb := len(vecA), len(vecB); lena != lenb {
>>>>>>> 2a3e0404
		return false
	} else if lena == 0 {
		return true
	}

	for i := range vecA {
		if !valuesEqual(vecA[i], vecB[i]) {
			return false
		}
	}
	return true
}

func CalculateOptimalSegments(dims int) int {
	if dims >= 2048 && dims%8 == 0 {
		return dims / 8
	} else if dims >= 768 && dims%6 == 0 {
		return dims / 6
	} else if dims >= 256 && dims%4 == 0 {
		return dims / 4
	} else if dims%2 == 0 {
		return dims / 2
	}
	return dims
}<|MERGE_RESOLUTION|>--- conflicted
+++ resolved
@@ -14,7 +14,6 @@
 // VectorsEqual verifies whether provided vectors are the same
 // It considers nil vector as equal to vector of len = 0.
 func VectorsEqual(vecA, vecB []float32) bool {
-<<<<<<< HEAD
 	return vectorsEqual(vecA, vecB, func(valueA, valueB float32) bool {
 		return valueA == valueB
 	})
@@ -25,16 +24,7 @@
 }
 
 func vectorsEqual[T []C, C float32 | []float32](vecA, vecB T, valuesEqual func(valueA, valueB C) bool) bool {
-	if len(vecA) != len(vecB) {
-		return false
-	}
-	if vecA == nil && vecB != nil {
-		return false
-	}
-	if vecA != nil && vecB == nil {
-=======
 	if lena, lenb := len(vecA), len(vecB); lena != lenb {
->>>>>>> 2a3e0404
 		return false
 	} else if lena == 0 {
 		return true
