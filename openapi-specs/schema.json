{
  "basePath": "/v1",
  "consumes": [
    "application/yaml",
    "application/json"
  ],
  "definitions": {
    "Link": {
      "type": "object",
      "properties": {
        "href": {
          "type": "string",
          "description": "target of the link"
        },
        "rel": {
          "type": "string",
          "description": "relationship if both resources are related, e.g. 'next', 'previous', 'parent', etc."
        },
        "name": {
          "type": "string",
          "description": "human readable name of the resource group"
        },
        "documentationHref": {
          "type": "string",
          "description": "weaviate documentation about this resource group"
        }
      }
    },
    "Principal": {
      "type": "object",
      "properties": {
        "username": {
          "type": "string",
          "description": "The username that was extracted either from the authentication information"
        },
        "groups": {
          "type": "array",
          "items": {
            "type": "string"
          }
        }
      }
    },
    "C11yWordsResponse": {
      "description": "An array of available words and contexts.",
      "properties": {
        "concatenatedWord": {
          "description": "Weighted results for all words",
          "type": "object",
          "properties": {
            "concatenatedWord": {
              "type": "string"
            },
            "singleWords": {
              "type": "array",
              "items": {
                "format": "string"
              }
            },
            "concatenatedVector": {
              "$ref": "#/definitions/C11yVector"
            },
            "concatenatedNearestNeighbors": {
              "$ref": "#/definitions/C11yNearestNeighbors"
            }
          }
        },
        "individualWords": {
          "description": "Weighted results for per individual word",
          "type": "array",
          "items": {
            "type": "object",
            "properties": {
              "word": {
                "type": "string"
              },
              "present": {
                "type": "boolean"
              },
              "info": {
                "type": "object",
                "properties": {
                  "vector": {
                    "$ref": "#/definitions/C11yVector"
                  },
                  "nearestNeighbors": {
                    "$ref": "#/definitions/C11yNearestNeighbors"
                  }
                }
              }
            }
          }
        }
      }
    },
    "C11yExtension": {
      "description": "A resource describing an extension to the contextinoary, containing both the identifier and the definition of the extension",
      "properties": {
        "concept": {
          "description": "The new concept you want to extend. Must be an all-lowercase single word, or a space delimited compound word. Examples: 'foobarium', 'my custom concept'",
          "type": "string",
          "example": "foobarium"
        },
        "definition": {
          "description": "A list of space-delimited words or a sentence describing what the custom concept is about. Avoid using the custom concept itself. An Example definition for the custom concept 'foobarium': would be 'a naturally occurring element which can only be seen by programmers'",
          "type": "string"
        },
        "weight": {
          "description": "Weight of the definition of the new concept where 1='override existing definition entirely' and 0='ignore custom definition'. Note that if the custom concept is not present in the contextionary yet, the weight cannot be less than 1.",
          "type": "number",
          "format": "float"
        }
      }
    },
    "C11yNearestNeighbors": {
      "description": "C11y function to show the nearest neighbors to a word.",
      "type": "array",
      "items": {
        "type": "object",
        "properties": {
          "word": {
            "type": "string"
          },
          "distance": {
            "type": "number",
            "format": "float"
          }
        }
      }
    },
    "C11yVector": {
      "description": "A Vector in the Contextionary",
      "type": "array",
      "items": {
        "type": "number",
        "format": "float"
      }
    },
    "Vector": {
      "description": "A Vector object",
      "type": "array",
      "items": {
        "type": "number",
        "format": "float"
      }
    },
    "Vectors": {
      "description": "A Multi Vector map of named vectors",
      "type": "object",
      "additionalProperties": {
        "$ref": "#/definitions/Vector"
      }
    },
    "C11yVectorBasedQuestion": {
      "description": "Receive question based on array of classes, properties and values.",
      "type": "array",
      "items": {
        "type": "object",
        "properties": {
          "classVectors": {
            "description": "Vectorized classname.",
            "type": "array",
            "items": {
              "type": "number",
              "format": "float"
            },
            "minItems": 300,
            "maxItems": 300
          },
          "classProps": {
            "description": "Vectorized properties.",
            "type": "array",
            "items": {
              "type": "object",
              "properties": {
                "propsVectors": {
                  "type": "array",
                  "items": {
                    "type": "number",
                    "format": "float"
                  }
                },
                "value": {
                  "description": "String with valuename.",
                  "type": "string"
                }
              }
            },
            "minItems": 300,
            "maxItems": 300
          }
        }
      }
    },
    "Deprecation": {
      "type": "object",
      "properties": {
        "id": {
          "type": "string",
          "description": "The id that uniquely identifies this particular deprecations (mostly used internally)"
        },
        "status": {
          "type": "string",
          "description": "Whether the problematic API functionality is deprecated (planned to be removed) or already removed"
        },
        "apiType": {
          "type": "string",
          "description": "Describes which API is effected, usually one of: REST, GraphQL"
        },
        "msg": {
          "type": "string",
          "description": "What this deprecation is about"
        },
        "mitigation": {
          "type": "string",
          "description": "User-required object to not be affected by the (planned) removal"
        },
        "sinceVersion": {
          "type": "string",
          "description": "The deprecation was introduced in this version"
        },
        "plannedRemovalVersion": {
          "type": "string",
          "description": "A best-effort guess of which upcoming version will remove the feature entirely"
        },
        "removedIn": {
          "type": "string",
          "description": "If the feature has already been removed, it was removed in this version",
          "x-nullable": true
        },
        "removedTime": {
          "type": "string",
          "format": "date-time",
          "description": "If the feature has already been removed, it was removed at this timestamp",
          "x-nullable": true
        },
        "sinceTime": {
          "type": "string",
          "format": "date-time",
          "description": "The deprecation was introduced in this version"
        },
        "locations": {
          "type": "array",
          "description": "The locations within the specified API affected by this deprecation",
          "items": {
            "type": "string"
          }
        }
      }
    },
    "ErrorResponse": {
      "description": "An error response given by Weaviate end-points.",
      "properties": {
        "error": {
          "items": {
            "properties": {
              "message": {
                "type": "string"
              }
            },
            "type": "object"
          },
          "type": "array"
        }
      },
      "type": "object"
    },
    "GraphQLError": {
      "description": "An error response caused by a GraphQL query.",
      "properties": {
        "locations": {
          "items": {
            "properties": {
              "column": {
                "format": "int64",
                "type": "integer"
              },
              "line": {
                "format": "int64",
                "type": "integer"
              }
            },
            "type": "object"
          },
          "type": "array"
        },
        "message": {
          "type": "string"
        },
        "path": {
          "items": {
            "type": "string"
          },
          "type": "array"
        }
      }
    },
    "GraphQLQuery": {
      "description": "GraphQL query based on: http://facebook.github.io/graphql/.",
      "properties": {
        "operationName": {
          "description": "The name of the operation if multiple exist in the query.",
          "type": "string"
        },
        "query": {
          "description": "Query based on GraphQL syntax.",
          "type": "string"
        },
        "variables": {
          "description": "Additional variables for the query.",
          "type": "object"
        }
      },
      "type": "object"
    },
    "GraphQLQueries": {
      "description": "A list of GraphQL queries.",
      "items": {
        "$ref": "#/definitions/GraphQLQuery"
      },
      "type": "array"
    },
    "GraphQLResponse": {
      "description": "GraphQL based response: http://facebook.github.io/graphql/.",
      "properties": {
        "data": {
          "additionalProperties": {
            "$ref": "#/definitions/JsonObject"
          },
          "description": "GraphQL data object.",
          "type": "object"
        },
        "errors": {
          "description": "Array with errors.",
          "items": {
            "$ref": "#/definitions/GraphQLError"
          },
          "x-omitempty": true,
          "type": "array"
        }
      }
    },
    "GraphQLResponses": {
      "description": "A list of GraphQL responses.",
      "items": {
        "$ref": "#/definitions/GraphQLResponse"
      },
      "type": "array"
    },
    "InvertedIndexConfig": {
      "description": "Configure the inverted index built into Weaviate",
      "properties": {
        "cleanupIntervalSeconds": {
          "description": "Asynchronous index clean up happens every n seconds",
          "format": "int",
          "type": "number"
        },
        "bm25": {
          "$ref": "#/definitions/BM25Config"
        },
        "stopwords": {
          "$ref": "#/definitions/StopwordConfig"
        },
        "indexTimestamps": {
          "description": "Index each object by its internal timestamps",
          "type": "boolean"
        },
        "indexNullState": {
          "description": "Index each object with the null state",
          "type": "boolean"
        },
        "indexPropertyLength": {
          "description": "Index length of properties",
          "type": "boolean"
        }
      },
      "type": "object"
    },
    "ReplicationConfig": {
      "description": "Configure how replication is executed in a cluster",
      "properties": {
        "factor": {
          "description": "Number of times a class is replicated",
          "type": "integer"
        },
<<<<<<< HEAD
        "asyncEnabled": {
          "description": "Enable asynchronous replication",
          "type": "boolean",
          "x-omitempty": false
=======
        "objectDeletionConflictResolution": {
          "description": "Conflict resolution strategy for deleted objects",
          "type": "string",
          "enum": [
            "NoAutomatedResolution",
            "PermanentDeletion"
          ],
          "x-omitempty": true
>>>>>>> b65f2624
        }
      },
      "type": "object"
    },
    "BM25Config": {
      "description": "tuning parameters for the BM25 algorithm",
      "properties": {
        "k1": {
          "description": "calibrates term-weight scaling based on the term frequency within a document",
          "format": "float",
          "type": "number"
        },
        "b": {
          "description": "calibrates term-weight scaling based on the document length",
          "format": "float",
          "type": "number"
        }
      },
      "type": "object"
    },
    "StopwordConfig": {
      "description": "fine-grained control over stopword list usage",
      "properties": {
        "preset": {
          "description": "pre-existing list of common words by language",
          "type": "string"
        },
        "additions": {
          "description": "stopwords to be considered additionally",
          "type": "array",
          "items": {
            "type": "string"
          }
        },
        "removals": {
          "description": "stopwords to be removed from consideration",
          "type": "array",
          "items": {
            "type": "string"
          }
        }
      },
      "type": "object"
    },
    "MultiTenancyConfig": {
      "description": "Configuration related to multi-tenancy within a class",
      "properties": {
        "enabled": {
          "description": "Whether or not multi-tenancy is enabled for this class",
          "type": "boolean",
          "x-omitempty": false
        },
        "autoTenantCreation": {
          "description": "Nonexistent tenants should (not) be created implicitly",
          "type": "boolean",
          "x-omitempty": false
        },
        "autoTenantActivation": {
          "description": "Existing tenants should (not) be turned HOT implicitly when they are accessed and in another activity status",
          "type": "boolean",
          "x-omitempty": false
        }
      }
    },
    "JsonObject": {
      "description": "JSON object value.",
      "type": "object"
    },
    "Meta": {
      "description": "Contains meta information of the current Weaviate instance.",
      "properties": {
        "hostname": {
          "description": "The url of the host.",
          "format": "url",
          "type": "string"
        },
        "version": {
          "description": "Version of weaviate you are currently running",
          "type": "string"
        },
        "modules": {
          "description": "Module-specific meta information",
          "type": "object"
        }
      },
      "type": "object"
    },
    "MultipleRef": {
      "description": "Multiple instances of references to other objects.",
      "items": {
        "$ref": "#/definitions/SingleRef"
      },
      "type": "array"
    },
    "PatchDocumentObject": {
      "description": "Either a JSONPatch document as defined by RFC 6902 (from, op, path, value), or a merge document (RFC 7396).",
      "properties": {
        "from": {
          "description": "A string containing a JSON Pointer value.",
          "type": "string"
        },
        "op": {
          "description": "The operation to be performed.",
          "enum": [
            "add",
            "remove",
            "replace",
            "move",
            "copy",
            "test"
          ],
          "type": "string"
        },
        "path": {
          "description": "A JSON-Pointer.",
          "type": "string"
        },
        "value": {
          "description": "The value to be used within the operations.",
          "type": "object"
        },
        "merge": {
          "$ref": "#/definitions/Object"
        }
      },
      "required": [
        "op",
        "path"
      ]
    },
    "PatchDocumentAction": {
      "description": "Either a JSONPatch document as defined by RFC 6902 (from, op, path, value), or a merge document (RFC 7396).",
      "properties": {
        "from": {
          "description": "A string containing a JSON Pointer value.",
          "type": "string"
        },
        "op": {
          "description": "The operation to be performed.",
          "enum": [
            "add",
            "remove",
            "replace",
            "move",
            "copy",
            "test"
          ],
          "type": "string"
        },
        "path": {
          "description": "A JSON-Pointer.",
          "type": "string"
        },
        "value": {
          "description": "The value to be used within the operations.",
          "type": "object"
        },
        "merge": {
          "$ref": "#/definitions/Object"
        }
      },
      "required": [
        "op",
        "path"
      ]
    },
    "PeerUpdate": {
      "description": "A single peer in the network.",
      "properties": {
        "id": {
          "description": "The session ID of the peer.",
          "type": "string",
          "format": "uuid"
        },
        "name": {
          "description": "Human readable name.",
          "type": "string"
        },
        "uri": {
          "description": "The location where the peer is exposed to the internet.",
          "type": "string",
          "format": "uri"
        },
        "schemaHash": {
          "description": "The latest known hash of the peer's schema.",
          "type": "string"
        }
      }
    },
    "PeerUpdateList": {
      "description": "List of known peers.",
      "items": {
        "$ref": "#/definitions/PeerUpdate"
      },
      "type": "array"
    },
    "VectorWeights": {
      "description": "Allow custom overrides of vector weights as math expressions. E.g. \"pancake\": \"7\" will set the weight for the word pancake to 7 in the vectorization, whereas \"w * 3\" would triple the originally calculated word. This is an open object, with OpenAPI Specification 3.0 this will be more detailed. See Weaviate docs for more info. In the future this will become a key/value (string/string) object.",
      "type": "object"
    },
    "PropertySchema": {
      "description": "This is an open object, with OpenAPI Specification 3.0 this will be more detailed. See Weaviate docs for more info. In the future this will become a key/value OR a SingleRef definition.",
      "type": "object"
    },
    "SchemaHistory": {
      "description": "This is an open object, with OpenAPI Specification 3.0 this will be more detailed. See Weaviate docs for more info. In the future this will become a key/value OR a SingleRef definition.",
      "type": "object"
    },
    "Schema": {
      "description": "Definitions of semantic schemas (also see: https://github.com/weaviate/weaviate-semantic-schemas).",
      "properties": {
        "classes": {
          "description": "Semantic classes that are available.",
          "items": {
            "$ref": "#/definitions/Class"
          },
          "type": "array"
        },
        "maintainer": {
          "description": "Email of the maintainer.",
          "format": "email",
          "type": "string"
        },
        "name": {
          "description": "Name of the schema.",
          "type": "string"
        }
      },
      "type": "object"
    },
    "SchemaClusterStatus": {
      "description": "Indicates the health of the schema in a cluster.",
      "properties": {
        "healthy": {
          "description": "True if the cluster is in sync, false if there is an issue (see error).",
          "type": "boolean",
          "x-omitempty": false
        },
        "error": {
          "description": "Contains the sync check error if one occurred",
          "type": "string",
          "x-omitempty": true
        },
        "hostname": {
          "description": "Hostname of the coordinating node, i.e. the one that received the cluster. This can be useful information if the error message contains phrases such as 'other nodes agree, but local does not', etc.",
          "type": "string"
        },
        "nodeCount": {
          "description": "Number of nodes that participated in the sync check",
          "type": "number",
          "format": "int"
        },
        "ignoreSchemaSync": {
          "description": "The cluster check at startup can be ignored (to recover from an out-of-sync situation).",
          "type": "boolean",
          "x-omitempty": false
        }
      },
      "type": "object"
    },
    "Class": {
      "properties": {
        "class": {
          "description": "Name of the class as URI relative to the schema URL.",
          "type": "string"
        },
        "vectorConfig": {
          "type": "object",
          "additionalProperties": {
            "$ref": "#/definitions/VectorConfig"
          }
        },
        "vectorIndexType": {
          "description": "Name of the vector index to use, eg. (HNSW)",
          "type": "string"
        },
        "vectorIndexConfig": {
          "description": "Vector-index config, that is specific to the type of index selected in vectorIndexType",
          "type": "object"
        },
        "shardingConfig": {
          "description": "Manage how the index should be sharded and distributed in the cluster",
          "type": "object"
        },
        "replicationConfig": {
          "$ref": "#/definitions/ReplicationConfig"
        },
        "invertedIndexConfig": {
          "$ref": "#/definitions/InvertedIndexConfig"
        },
        "multiTenancyConfig": {
          "$ref": "#/definitions/MultiTenancyConfig"
        },
        "vectorizer": {
          "description": "Specify how the vectors for this class should be determined. The options are either 'none' - this means you have to import a vector with each object yourself - or the name of a module that provides vectorization capabilities, such as 'text2vec-contextionary'. If left empty, it will use the globally configured default which can itself either be 'none' or a specific module.",
          "type": "string"
        },
        "moduleConfig": {
          "description": "Configuration specific to modules this Weaviate instance has installed",
          "type": "object"
        },
        "description": {
          "description": "Description of the class.",
          "type": "string"
        },
        "properties": {
          "description": "The properties of the class.",
          "items": {
            "$ref": "#/definitions/Property"
          },
          "type": "array"
        }
      },
      "type": "object"
    },
    "Property": {
      "properties": {
        "dataType": {
          "description": "Can be a reference to another type when it starts with a capital (for example Person), otherwise \"string\" or \"int\".",
          "items": {
            "type": "string"
          },
          "type": "array"
        },
        "description": {
          "description": "Description of the property.",
          "type": "string"
        },
        "moduleConfig": {
          "description": "Configuration specific to modules this Weaviate instance has installed",
          "type": "object"
        },
        "name": {
          "description": "Name of the property as URI relative to the schema URL.",
          "type": "string"
        },
        "indexInverted": {
          "description": "Optional. Should this property be indexed in the inverted index. Defaults to true. If you choose false, you will not be able to use this property in where filters, bm25 or hybrid search. This property has no affect on vectorization decisions done by modules (deprecated as of v1.19; use indexFilterable or/and indexSearchable instead)",
          "type": "boolean",
          "x-nullable": true
        },
        "indexFilterable": {
          "description": "Optional. Should this property be indexed in the inverted index. Defaults to true. If you choose false, you will not be able to use this property in where filters. This property has no affect on vectorization decisions done by modules",
          "type": "boolean",
          "x-nullable": true
        },
        "indexSearchable": {
          "description": "Optional. Should this property be indexed in the inverted index. Defaults to true. Applicable only to properties of data type text and text[]. If you choose false, you will not be able to use this property in bm25 or hybrid search. This property has no affect on vectorization decisions done by modules",
          "type": "boolean",
          "x-nullable": true
        },
        "indexRangeFilters": {
          "description": "Optional. Should this property be indexed in the inverted index. Defaults to false. Provides better performance for range queries compared to filterable index in large datasets. Applicable only to properties of data type int, number, date.",
          "type": "boolean",
          "x-nullable": true
        },
        "tokenization": {
          "description": "Determines tokenization of the property as separate words or whole field. Optional. Applies to text and text[] data types. Allowed values are `word` (default; splits on any non-alphanumerical, lowercases), `lowercase` (splits on white spaces, lowercases), `whitespace` (splits on white spaces), `field` (trims). Not supported for remaining data types",
          "type": "string",
          "enum": [
            "word",
            "lowercase",
            "whitespace",
            "field",
            "trigram",
            "gse",
            "kagome_kr"
          ]
        },
        "nestedProperties": {
            "description": "The properties of the nested object(s). Applies to object and object[] data types.",
            "items": {
              "$ref": "#/definitions/NestedProperty"
            },
            "type": "array",
            "x-omitempty": true
          }
      },
      "type": "object"
    },
    "VectorConfig": {
      "properties": {
        "vectorizer": {
          "description": "Configuration of a specific vectorizer used by this vector",
          "type": "object"
        },
        "vectorIndexType": {
          "description": "Name of the vector index to use, eg. (HNSW)",
          "type": "string"
        },
        "vectorIndexConfig": {
          "description": "Vector-index config, that is specific to the type of index selected in vectorIndexType",
          "type": "object"
        }
      },
      "type": "object"
    },
    "NestedProperty": {
      "properties": {
        "dataType": {
          "items": {
            "type": "string"
          },
          "type": "array"
        },
        "description": {
          "type": "string"
        },
        "name": {
          "type": "string"
        },
        "indexFilterable": {
          "type": "boolean",
          "x-nullable": true
        },
        "indexSearchable": {
          "type": "boolean",
          "x-nullable": true
        },
        "indexRangeFilters": {
          "type": "boolean",
          "x-nullable": true
        },
        "tokenization": {
          "type": "string",
          "enum": [
            "word",
            "lowercase",
            "whitespace",
            "field"
          ]
        },
        "nestedProperties": {
            "items": {
              "$ref": "#/definitions/NestedProperty"
            },
            "type": "array",
            "x-omitempty": true
          }
      },
      "type": "object"
    },
    "ShardStatusList": {
      "description": "The status of all the shards of a Class",
      "items": {
        "$ref": "#/definitions/ShardStatusGetResponse"
      },
      "type": "array"
    },
    "ShardStatusGetResponse": {
      "description": "Response body of shard status get request",
      "properties": {
        "name": {
          "description": "Name of the shard",
          "type": "string"
        },
        "status": {
          "description": "Status of the shard",
          "type": "string"
        },
        "vectorQueueSize": {
          "description": "Size of the vector queue of the shard",
          "type": "integer",
          "x-omitempty": false
        }
      }
    },
    "ShardStatus": {
      "description": "The status of a single shard",
      "properties": {
        "status": {
          "description": "Status of the shard",
          "type": "string"
        }
      }
    },
    "BackupCreateStatusResponse": {
      "description": "The definition of a backup create metadata",
      "properties": {
        "id": {
          "description": "The ID of the backup. Must be URL-safe and work as a filesystem path, only lowercase, numbers, underscore, minus characters allowed.",
          "type": "string"
        },
        "backend": {
          "description": "Backup backend name e.g. filesystem, gcs, s3.",
          "type": "string"
        },
        "path": {
          "description": "destination path of backup files proper to selected backend",
          "type": "string"
        },
        "error": {
          "description": "error message if creation failed",
          "type": "string"
        },
        "status": {
          "description": "phase of backup creation process",
          "type": "string",
          "default": "STARTED",
          "enum": [
            "STARTED",
            "TRANSFERRING",
            "TRANSFERRED",
            "SUCCESS",
            "FAILED",
            "CANCELED"
          ]
        }
      }
    },
    "BackupRestoreStatusResponse": {
      "description": "The definition of a backup restore metadata",
      "properties": {
        "id": {
          "description": "The ID of the backup. Must be URL-safe and work as a filesystem path, only lowercase, numbers, underscore, minus characters allowed.",
          "type": "string"
        },
        "backend": {
          "description": "Backup backend name e.g. filesystem, gcs, s3.",
          "type": "string"
        },
        "path": {
          "description": "destination path of backup files proper to selected backup backend",
          "type": "string"
        },
        "error": {
          "description": "error message if restoration failed",
          "type": "string"
        },
        "status": {
          "description": "phase of backup restoration process",
          "type": "string",
          "default": "STARTED",
          "enum": [
            "STARTED",
            "TRANSFERRING",
            "TRANSFERRED",
            "SUCCESS",
            "FAILED"
          ]
        }
      }
    },
    "BackupConfig": {
      "description": "Backup custom configuration",
      "type": "object",      
      "properties": {
        "CPUPercentage": {
          "description": "Desired CPU core utilization ranging from 1%-80%",
          "type": "integer",
          "default": 50,
          "minimum": 1,
          "maximum": 80,
          "x-nullable": false
        },
        "ChunkSize": {
          "description": "Weaviate will attempt to come close the specified size, with a minimum of 2MB, default of 128MB, and a maximum of 512MB",
          "type": "integer",
          "default": 128,
          "minimum": 2,
          "maximum": 512,
          "x-nullable": false
        },
        "CompressionLevel": {
          "description": "compression level used by compression algorithm",
          "type": "string",
          "default": "DefaultCompression",
          "x-nullable": false,
          "enum": [
            "DefaultCompression",
            "BestSpeed",
            "BestCompression"
          ]
        }
      }
    },
    "RestoreConfig": {
      "description": "Backup custom configuration",
      "type": "object",      
      "properties": {
        "CPUPercentage": {
          "description": "Desired CPU core utilization ranging from 1%-80%",
          "type": "integer",
          "default": 50,
          "minimum": 1,
          "maximum": 80,
          "x-nullable": false
        }       
      }
    },
    "BackupCreateRequest": {
      "description": "Request body for creating a backup of a set of classes",
      "properties": {
        "id": {
          "description": "The ID of the backup. Must be URL-safe and work as a filesystem path, only lowercase, numbers, underscore, minus characters allowed.",
          "type": "string"
        },
        "config": {
          "description": "Custom configuration for the backup creation process",
          "type": "object",
          "$ref": "#/definitions/BackupConfig"
        },
        "include": {
          "description": "List of classes to include in the backup creation process",
          "type": "array",
          "items": {
            "type": "string"
          }
        },
        "exclude": {
          "description": "List of classes to exclude from the backup creation process",
          "type": "array",
          "items": {
            "type": "string"
          }
        }
      }
    },
    "BackupCreateResponse": {
      "description": "The definition of a backup create response body",
      "properties": {
        "id": {
          "description": "The ID of the backup. Must be URL-safe and work as a filesystem path, only lowercase, numbers, underscore, minus characters allowed.",
          "type": "string"
        },
        "classes": {
          "description": "The list of classes for which the backup creation process was started",
          "type": "array",
          "items": {
            "type": "string"
          }
        },
        "backend": {
          "description": "Backup backend name e.g. filesystem, gcs, s3.",
          "type": "string"
        },
        "path": {
          "description": "destination path of backup files proper to selected backend",
          "type": "string"
        },
        "error": {
          "description": "error message if creation failed",
          "type": "string"
        },
        "status": {
          "description": "phase of backup creation process",
          "type": "string",
          "default": "STARTED",
          "enum": [
            "STARTED",
            "TRANSFERRING",
            "TRANSFERRED",
            "SUCCESS",
            "FAILED"
          ]
        }
      }
    },
    "BackupListResponse": {
      "description": "The definition of a backup create response body",
      "type": "array",
      "items": {
        "type": "object",
        "properties": {
          "id": {
            "description": "The ID of the backup. Must be URL-safe and work as a filesystem path, only lowercase, numbers, underscore, minus characters allowed.",
            "type": "string"
          },
          "path": {
            "description": "destination path of backup files proper to selected backend",
            "type": "string"
          },
          "classes": {
            "description": "The list of classes for which the existed backup process",
            "type": "array",
            "items": {
              "type": "string"
            }
          },             
          "status": {
            "description": "status of backup process",
            "type": "string",          
            "enum": [
              "STARTED",
              "TRANSFERRING",
              "TRANSFERRED",
              "SUCCESS",
              "FAILED",
              "CANCELED"
            ]
          }
        }
      }
    },
    "BackupRestoreRequest": {
      "description": "Request body for restoring a backup for a set of classes",
      "properties": {
        "config": {
          "description": "Custom configuration for the backup restoration process",
          "type": "object",
          "$ref": "#/definitions/RestoreConfig"
        },
        "include": {
          "description": "List of classes to include in the backup restoration process",
          "type": "array",
          "items": {
            "type": "string"
          }
        },
        "exclude": {
          "description": "List of classes to exclude from the backup restoration process",
          "type": "array",
          "items": {
            "type": "string"
          }
        },
        "node_mapping": {
          "description": "Allows overriding the node names stored in the backup with different ones. Useful when restoring backups to a different environment.",
          "type": "object",
          "additionalProperties": {
            "type": "string"
          }
        }
      }
    },
    "BackupRestoreResponse": {
      "description": "The definition of a backup restore response body",
      "properties": {
        "id": {
          "description": "The ID of the backup. Must be URL-safe and work as a filesystem path, only lowercase, numbers, underscore, minus characters allowed.",
          "type": "string"
        },
        "classes": {
          "description": "The list of classes for which the backup restoration process was started",
          "type": "array",
          "items": {
            "type": "string"
          }
        },
        "backend": {
          "description": "Backup backend name e.g. filesystem, gcs, s3.",
          "type": "string"
        },
        "path": {
          "description": "destination path of backup files proper to selected backend",
          "type": "string"
        },
        "error": {
          "description": "error message if restoration failed",
          "type": "string"
        },
        "status": {
          "description": "phase of backup restoration process",
          "type": "string",
          "default": "STARTED",
          "enum": [
            "STARTED",
            "TRANSFERRING",
            "TRANSFERRED",
            "SUCCESS",
            "FAILED"
          ]
        }
      }
    },
    "NodeStats": {
      "description": "The summary of Weaviate's statistics.",
      "properties": {
        "shardCount": {
          "description": "The count of Weaviate's shards.",
          "format": "int",
          "type": "number",
          "x-omitempty": false
        },
        "objectCount": {
          "description": "The total number of objects in DB.",
          "format": "int64",
          "type": "number",
          "x-omitempty": false
        }
      }
    },
    "BatchStats": {
      "description": "The summary of a nodes batch queue congestion status.",
      "properties": {
        "queueLength": {
          "description": "How many objects are currently in the batch queue.",
          "format": "int",
          "type": "number",
          "x-omitempty": true,
          "x-nullable": true
        },
        "ratePerSecond": {
          "description": "How many objects are approximately processed from the batch queue per second.",
          "format": "int",
          "type": "number",
          "x-omitempty": false
        }
      }
    },
    "NodeShardStatus": {
      "description": "The definition of a node shard status response body",
      "properties": {
        "name": {
          "description": "The name of the shard.",
          "type": "string",
          "x-omitempty": false
        },
        "class": {
          "description": "The name of shard's class.",
          "type": "string",
          "x-omitempty": false
        },
        "objectCount": {
          "description": "The number of objects in shard.",
          "format": "int64",
          "type": "number",
          "x-omitempty": false
        },
        "vectorIndexingStatus": {
          "description": "The status of the vector indexing process.",
          "format": "string",
          "x-omitempty": false
        },
        "compressed": {
          "description": "The status of vector compression/quantization.",
          "format": "boolean",
          "x-omitempty": false
        },
        "vectorQueueLength": {
          "description": "The length of the vector indexing queue.",
          "format": "int64",
          "type": "number",
          "x-omitempty": false
        },
        "loaded": {
          "description": "The load status of the shard.",
          "type": "boolean",
          "x-omitempty": false
        }
      }
    },
    "NodeStatus": {
      "description": "The definition of a backup node status response body",
      "properties": {
        "name": {
          "description": "The name of the node.",
          "type": "string"
        },
        "status": {
          "description": "Node's status.",
          "type": "string",
          "default": "HEALTHY",
          "enum": [
            "HEALTHY",
            "UNHEALTHY",
            "UNAVAILABLE",
            "TIMEOUT"
          ]
        },
        "version": {
          "description": "The version of Weaviate.",
          "type": "string"
        },
        "gitHash": {
          "description": "The gitHash of Weaviate.",
          "type": "string"
        },
        "stats": {
          "description": "Weaviate overall statistics.",
          "type": "object",
          "$ref": "#/definitions/NodeStats"
        },
        "batchStats": {
          "description": "Weaviate batch statistics.",
          "type": "object",
          "$ref": "#/definitions/BatchStats"
        },
        "shards": {
          "description": "The list of the shards with it's statistics.",
          "type": "array",
          "items": {
            "$ref": "#/definitions/NodeShardStatus"
          }
        }
      }
    },
    "NodesStatusResponse": {
      "description": "The status of all of the Weaviate nodes",
      "type": "object",
      "properties": {
        "nodes": {
          "type": "array",
          "items": {
            "$ref": "#/definitions/NodeStatus"
          }
        }
      }
    },
    "RaftStatistics": {
      "description": "The definition of Raft statistics.",
      "properties": {
        "appliedIndex": {
          "type": "string"
        },
        "commitIndex": {
          "type": "string"
        },
        "fsmPending": {
          "type": "string"
        },
        "lastContact": {
          "type": "string"
        },
        "lastLogIndex": {
          "type": "string"
        },
        "lastLogTerm": {
          "type": "string"
        },
        "lastSnapshotIndex": {
          "type": "string"
        },
        "lastSnapshotTerm": {
          "type": "string"
        },
        "latestConfiguration": {
          "description": "Weaviate Raft nodes.",
          "type": "object"
        },
        "latestConfigurationIndex": {
          "type": "string"
        },
        "numPeers": {
          "type": "string"
        },
        "protocolVersion": {
          "type": "string"
        },
        "protocolVersionMax": {
          "type": "string"
        },
        "protocolVersionMin": {
          "type": "string"
        },
        "snapshotVersionMax": {
          "type": "string"
        },
        "snapshotVersionMin": {
          "type": "string"
        },
        "state": {
          "type": "string"
        },
        "term": {
          "type": "string"
        }
      }
    },
    "Statistics": {
      "description": "The definition of node statistics.",
      "properties": {
        "name": {
          "description": "The name of the node.",
          "type": "string"
        },
        "status": {
          "description": "Node's status.",
          "type": "string",
          "default": "HEALTHY",
          "enum": [
            "HEALTHY",
            "UNHEALTHY",
            "UNAVAILABLE",
            "TIMEOUT"
          ]
        },
        "bootstrapped": {
          "type": "boolean"
        },
        "dbLoaded": {
          "type": "boolean"
        },
        "initialLastAppliedIndex": {
          "type": "number",
          "format": "uint64"
        },
        "lastAppliedIndex": {
          "type": "number"
        },
        "isVoter": {
          "type": "boolean"
        },
        "leaderId": {
          "type": "object"
        },
        "leaderAddress": {
          "type": "object"
        },
        "open": {
          "type": "boolean"
        },
        "ready": {
          "type": "boolean"
        },
        "candidates": {
          "type": "object"
        },
        "raft": {
          "description": "Weaviate Raft statistics.",
          "type": "object",
          "$ref": "#/definitions/RaftStatistics"
        }
      }
    },
    "ClusterStatisticsResponse": {
      "description": "The cluster statistics of all of the Weaviate nodes",
      "type": "object",
      "properties": {
        "statistics": {
          "type": "array",
          "items": {
            "$ref": "#/definitions/Statistics"
          }
        },
        "synchronized": {
          "type": "boolean",
          "x-omitempty": false
        }
      }
    },
    "SingleRef": {
      "description": "Either set beacon (direct reference) or set class and schema (concept reference)",
      "properties": {
        "class": {
          "description": "If using a concept reference (rather than a direct reference), specify the desired class name here",
          "format": "uri",
          "type": "string"
        },
        "schema": {
          "description": "If using a concept reference (rather than a direct reference), specify the desired properties here",
          "$ref": "#/definitions/PropertySchema"
        },
        "beacon": {
          "description": "If using a direct reference, specify the URI to point to the cross-ref here. Should be in the form of weaviate://localhost/<uuid> for the example of a local cross-ref to an object",
          "format": "uri",
          "type": "string"
        },
        "href": {
          "description": "If using a direct reference, this read-only fields provides a link to the referenced resource. If 'origin' is globally configured, an absolute URI is shown - a relative URI otherwise.",
          "format": "uri",
          "type": "string"
        },
        "classification": {
          "description": "Additional Meta information about classifications if the item was part of one",
          "$ref": "#/definitions/ReferenceMetaClassification"
        }
      }
    },
    "AdditionalProperties": {
      "description": "Additional Meta information about a single object object.",
      "type": "object",
      "additionalProperties": {
        "type": "object"
      }
    },
    "ReferenceMetaClassification": {
      "description": "This meta field contains additional info about the classified reference property",
      "properties": {
        "overallCount": {
          "description": "overall neighbors checked as part of the classification. In most cases this will equal k, but could be lower than k - for example if not enough data was present",
          "type": "number",
          "format": "int64"
        },
        "winningCount": {
          "description": "size of the winning group, a number between 1..k",
          "type": "number",
          "format": "int64"
        },
        "losingCount": {
          "description": "size of the losing group, can be 0 if the winning group size equals k",
          "type": "number",
          "format": "int64"
        },
        "closestOverallDistance": {
          "description": "The lowest distance of any neighbor, regardless of whether they were in the winning or losing group",
          "type": "number",
          "format": "float32"
        },
        "winningDistance": {
          "description": "deprecated - do not use, to be removed in 0.23.0",
          "type": "number",
          "format": "float32"
        },
        "meanWinningDistance": {
          "description": "Mean distance of all neighbors from the winning group",
          "type": "number",
          "format": "float32"
        },
        "closestWinningDistance": {
          "description": "Closest distance of a neighbor from the winning group",
          "type": "number",
          "format": "float32"
        },
        "closestLosingDistance": {
          "description": "The lowest distance of a neighbor in the losing group. Optional. If k equals the size of the winning group, there is no losing group",
          "type": "number",
          "format": "float32",
          "x-nullable": true
        },
        "losingDistance": {
          "description": "deprecated - do not use, to be removed in 0.23.0",
          "type": "number",
          "format": "float32",
          "x-nullable": true
        },
        "meanLosingDistance": {
          "description": "Mean distance of all neighbors from the losing group. Optional. If k equals the size of the winning group, there is no losing group.",
          "type": "number",
          "format": "float32",
          "x-nullable": true
        }
      }
    },
    "BatchReference": {
      "properties": {
        "from": {
          "description": "Long-form beacon-style URI to identify the source of the cross-ref including the property name. Should be in the form of weaviate://localhost/<kinds>/<uuid>/<className>/<propertyName>, where <kinds> must be one of 'objects', 'objects' and <className> and <propertyName> must represent the cross-ref property of source class to be used.",
          "format": "uri",
          "type": "string",
          "example": "weaviate://localhost/Zoo/a5d09582-4239-4702-81c9-92a6e0122bb4/hasAnimals"
        },
        "to": {
          "description": "Short-form URI to point to the cross-ref. Should be in the form of weaviate://localhost/<uuid> for the example of a local cross-ref to an object",
          "example": "weaviate://localhost/97525810-a9a5-4eb0-858a-71449aeb007f",
          "format": "uri",
          "type": "string"
        },
        "tenant": {
          "type": "string",
          "description": "Name of the reference tenant."
        }
      }
    },
    "BatchReferenceResponse": {
      "allOf": [
        {
          "$ref": "#/definitions/BatchReference"
        },
        {
          "properties": {
            "result": {
              "description": "Results for this specific reference.",
              "format": "object",
              "properties": {
                "status": {
                  "type": "string",
                  "default": "SUCCESS",
                  "enum": [
                    "SUCCESS",
                    "PENDING",
                    "FAILED"
                  ]
                },
                "errors": {
                  "$ref": "#/definitions/ErrorResponse"
                }
              }
            }
          }
        }
      ],
      "type": "object"
    },
    "GeoCoordinates": {
      "properties": {
        "latitude": {
          "description": "The latitude of the point on earth in decimal form",
          "format": "float",
          "type": "number",
          "x-nullable": true
        },
        "longitude": {
          "description": "The longitude of the point on earth in decimal form",
          "format": "float",
          "type": "number",
          "x-nullable": true
        }
      }
    },
    "PhoneNumber": {
      "properties": {
        "input": {
          "description": "The raw input as the phone number is present in your raw data set. It will be parsed into the standardized formats if valid.",
          "type": "string"
        },
        "internationalFormatted": {
          "description": "Read-only. Parsed result in the international format (e.g. +49 123 ...)",
          "type": "string"
        },
        "defaultCountry": {
          "description": "Optional. The ISO 3166-1 alpha-2 country code. This is used to figure out the correct countryCode and international format if only a national number (e.g. 0123 4567) is provided",
          "type": "string"
        },
        "countryCode": {
          "description": "Read-only. The numerical country code (e.g. 49)",
          "format": "uint64",
          "type": "number"
        },
        "national": {
          "description": "Read-only. The numerical representation of the national part",
          "format": "uint64",
          "type": "number"
        },
        "nationalFormatted": {
          "description": "Read-only. Parsed result in the national format (e.g. 0123 456789)",
          "type": "string"
        },
        "valid": {
          "description": "Read-only. Indicates whether the parsed number is a valid phone number",
          "type": "boolean"
        }
      }
    },
    "Object": {
      "properties": {
        "class": {
          "description": "Class of the Object, defined in the schema.",
          "type": "string"
        },
        "vectorWeights": {
          "$ref": "#/definitions/VectorWeights"
        },
        "properties": {
          "$ref": "#/definitions/PropertySchema"
        },
        "id": {
          "description": "ID of the Object.",
          "format": "uuid",
          "type": "string"
        },
        "creationTimeUnix": {
          "description": "Timestamp of creation of this Object in milliseconds since epoch UTC.",
          "format": "int64",
          "type": "integer"
        },
        "lastUpdateTimeUnix": {
          "description": "Timestamp of the last Object update in milliseconds since epoch UTC.",
          "format": "int64",
          "type": "integer"
        },
        "vector": {
          "description": "This field returns vectors associated with the Object. C11yVector, Vector or Vectors values are possible.",
          "$ref": "#/definitions/C11yVector"
        },
        "vectors": {
          "description": "This field returns vectors associated with the Object.",
          "$ref": "#/definitions/Vectors"
        },
        "tenant": {
          "description": "Name of the Objects tenant.",
          "type": "string"
        },
        "additional": {
          "$ref": "#/definitions/AdditionalProperties"
        }
      },
      "type": "object"
    },
    "ObjectsGetResponse": {
      "allOf": [
        {
          "$ref": "#/definitions/Object"
        },
        {
          "properties": {
            "deprecations": {
              "type": "array",
              "items": {
                "$ref": "#/definitions/Deprecation"
              }
            }
          }
        },
        {
          "properties": {
            "result": {
              "description": "Results for this specific Object.",
              "format": "object",
              "properties": {
                "status": {
                  "type": "string",
                  "default": "SUCCESS",
                  "enum": [
                    "SUCCESS",
                    "PENDING",
                    "FAILED"
                  ]
                },
                "errors": {
                  "$ref": "#/definitions/ErrorResponse"
                }
              }
            }
          }
        }
      ],
      "type": "object"
    },
    "BatchDelete": {
      "type": "object",
      "properties": {
        "match": {
          "description": "Outlines how to find the objects to be deleted.",
          "type": "object",
          "properties": {
            "class": {
              "description": "Class (name) which objects will be deleted.",
              "type": "string",
              "example": "City"
            },
            "where": {
              "description": "Filter to limit the objects to be deleted.",
              "type": "object",
              "$ref": "#/definitions/WhereFilter"
            }
          }
        },
        "output": {
          "description": "Controls the verbosity of the output, possible values are: \"minimal\", \"verbose\". Defaults to \"minimal\".",
          "type": "string",
          "default": "minimal"
        },
        "dryRun": {
          "description": "If true, objects will not be deleted yet, but merely listed. Defaults to false.",
          "type": "boolean",
          "default": false
        }
      }
    },
    "BatchDeleteResponse": {
      "description": "Delete Objects response.",
      "type": "object",
      "properties": {
        "match": {
          "description": "Outlines how to find the objects to be deleted.",
          "type": "object",
          "properties": {
            "class": {
              "description": "Class (name) which objects will be deleted.",
              "type": "string",
              "example": "City"
            },
            "where": {
              "description": "Filter to limit the objects to be deleted.",
              "type": "object",
              "$ref": "#/definitions/WhereFilter"
            }
          }
        },
        "output": {
          "description": "Controls the verbosity of the output, possible values are: \"minimal\", \"verbose\". Defaults to \"minimal\".",
          "type": "string",
          "default": "minimal"
        },
        "dryRun": {
          "description": "If true, objects will not be deleted yet, but merely listed. Defaults to false.",
          "type": "boolean",
          "default": false
        },
        "results": {
          "type": "object",
          "properties": {
            "matches": {
              "description": "How many objects were matched by the filter.",
              "type": "number",
              "format": "int64",
              "x-omitempty": false
            },
            "limit": {
              "description": "The most amount of objects that can be deleted in a single query, equals QUERY_MAXIMUM_RESULTS.",
              "type": "number",
              "format": "int64",
              "x-omitempty": false
            },
            "successful": {
              "description": "How many objects were successfully deleted in this round.",
              "type": "number",
              "format": "int64",
              "x-omitempty": false
            },
            "failed": {
              "description": "How many objects should have been deleted but could not be deleted.",
              "type": "number",
              "format": "int64",
              "x-omitempty": false
            },
            "objects": {
              "description": "With output set to \"minimal\" only objects with error occurred will the be described. Successfully deleted objects would be omitted. Output set to \"verbose\" will list all of the objets with their respective statuses.",
              "type": "array",
              "items": {
                "description": "Results for this specific Object.",
                "format": "object",
                "properties": {
                  "id": {
                    "description": "ID of the Object.",
                    "format": "uuid",
                    "type": "string"
                  },
                  "status": {
                    "type": "string",
                    "default": "SUCCESS",
                    "enum": [
                      "SUCCESS",
                      "DRYRUN",
                      "FAILED"
                    ]
                  },
                  "errors": {
                    "$ref": "#/definitions/ErrorResponse"
                  }
                }
              }
            }
          }
        }
      }
    },
    "ObjectsListResponse": {
      "description": "List of Objects.",
      "properties": {
        "objects": {
          "description": "The actual list of Objects.",
          "items": {
            "$ref": "#/definitions/Object"
          },
          "type": "array"
        },
        "deprecations": {
          "type": "array",
          "items": {
            "$ref": "#/definitions/Deprecation"
          }
        },
        "totalResults": {
          "description": "The total number of Objects for the query. The number of items in a response may be smaller due to paging.",
          "format": "int64",
          "type": "integer"
        }
      },
      "type": "object"
    },
    "Classification": {
      "description": "Manage classifications, trigger them and view status of past classifications.",
      "properties": {
        "id": {
          "description": "ID to uniquely identify this classification run",
          "format": "uuid",
          "type": "string",
          "example": "ee722219-b8ec-4db1-8f8d-5150bb1a9e0c"
        },
        "class": {
          "description": "class (name) which is used in this classification",
          "type": "string",
          "example": "City"
        },
        "classifyProperties": {
          "description": "which ref-property to set as part of the classification",
          "type": "array",
          "items": {
            "type": "string"
          },
          "example": [
            "inCountry"
          ]
        },
        "basedOnProperties": {
          "description": "base the text-based classification on these fields (of type text)",
          "type": "array",
          "items": {
            "type": "string"
          },
          "example": [
            "description"
          ]
        },
        "status": {
          "description": "status of this classification",
          "type": "string",
          "enum": [
            "running",
            "completed",
            "failed"
          ],
          "example": "running"
        },
        "meta": {
          "description": "additional meta information about the classification",
          "type": "object",
          "$ref": "#/definitions/ClassificationMeta"
        },
        "type": {
          "description": "which algorithm to use for classifications",
          "type": "string"
        },
        "settings": {
          "description": "classification-type specific settings",
          "type": "object"
        },
        "error": {
          "description": "error message if status == failed",
          "type": "string",
          "default": "",
          "example": "classify xzy: something went wrong"
        },
        "filters": {
          "type": "object",
          "properties": {
            "sourceWhere": {
              "description": "limit the objects to be classified",
              "type": "object",
              "$ref": "#/definitions/WhereFilter"
            },
            "trainingSetWhere": {
              "description": "Limit the training objects to be considered during the classification. Can only be used on types with explicit training sets, such as 'knn'",
              "type": "object",
              "$ref": "#/definitions/WhereFilter"
            },
            "targetWhere": {
              "description": "Limit the possible sources when using an algorithm which doesn't really on training data, e.g. 'contextual'. When using an algorithm with a training set, such as 'knn', limit the training set instead",
              "type": "object",
              "$ref": "#/definitions/WhereFilter"
            }
          }
        }
      },
      "type": "object"
    },
    "ClassificationMeta": {
      "description": "Additional information to a specific classification",
      "properties": {
        "started": {
          "description": "time when this classification was started",
          "type": "string",
          "format": "date-time",
          "example": "2017-07-21T17:32:28Z"
        },
        "completed": {
          "description": "time when this classification finished",
          "type": "string",
          "format": "date-time",
          "example": "2017-07-21T17:32:28Z"
        },
        "count": {
          "description": "number of objects which were taken into consideration for classification",
          "type": "integer",
          "example": 147
        },
        "countSucceeded": {
          "description": "number of objects successfully classified",
          "type": "integer",
          "example": 140
        },
        "countFailed": {
          "description": "number of objects which could not be classified - see error message for details",
          "type": "integer",
          "example": 7
        }
      },
      "type": "object"
    },
    "WhereFilter": {
      "description": "Filter search results using a where filter",
      "properties": {
        "operands": {
          "description": "combine multiple where filters, requires 'And' or 'Or' operator",
          "type": "array",
          "items": {
            "$ref": "#/definitions/WhereFilter"
          }
        },
        "operator": {
          "description": "operator to use",
          "type": "string",
          "enum": [
            "And",
            "Or",
            "Equal",
            "Like",
            "NotEqual",
            "GreaterThan",
            "GreaterThanEqual",
            "LessThan",
            "LessThanEqual",
            "WithinGeoRange",
            "IsNull",
            "ContainsAny",
            "ContainsAll"
          ],
          "example": "GreaterThanEqual"
        },
        "path": {
          "description": "path to the property currently being filtered",
          "type": "array",
          "items": {
            "type": "string"
          },
          "example": [
            "inCity",
            "City",
            "name"
          ]
        },
        "valueInt": {
          "description": "value as integer",
          "type": "integer",
          "format": "int64",
          "example": 2000,
          "x-nullable": true
        },
        "valueNumber": {
          "description": "value as number/float",
          "type": "number",
          "format": "float64",
          "example": 3.14,
          "x-nullable": true
        },
        "valueBoolean": {
          "description": "value as boolean",
          "type": "boolean",
          "example": false,
          "x-nullable": true
        },
        "valueString": {
          "description": "value as text (deprecated as of v1.19; alias for valueText)",
          "type": "string",
          "example": "my search term",
          "x-nullable": true
        },
        "valueText": {
          "description": "value as text",
          "type": "string",
          "example": "my search term",
          "x-nullable": true
        },
        "valueDate": {
          "description": "value as date (as string)",
          "type": "string",
          "example": "TODO",
          "x-nullable": true
        },
        "valueIntArray": {
          "description": "value as integer",
          "type": "array",
          "items": {
            "type": "integer",
            "format": "int64"
          },
          "example": "[100, 200]",
          "x-nullable": true,
          "x-omitempty": true
        },
        "valueNumberArray": {
          "description": "value as number/float",
          "type": "array",
          "items": {
            "type": "number",
            "format": "float64"
          },
          "example": [
            3.14
          ],
          "x-nullable": true,
          "x-omitempty": true
        },
        "valueBooleanArray": {
          "description": "value as boolean",
          "type": "array",
          "items": {
            "type": "boolean"
          },
          "example": [
            true,
            false
          ],
          "x-nullable": true,
          "x-omitempty": true
        },
        "valueStringArray": {
          "description": "value as text (deprecated as of v1.19; alias for valueText)",
          "type": "array",
          "items": {
            "type": "string"
          },
          "example": [
            "my search term"
          ],
          "x-nullable": true,
          "x-omitempty": true
        },
        "valueTextArray": {
          "description": "value as text",
          "type": "array",
          "items": {
            "type": "string"
          },
          "example": [
            "my search term"
          ],
          "x-nullable": true,
          "x-omitempty": true
        },
        "valueDateArray": {
          "description": "value as date (as string)",
          "type": "array",
          "items": {
            "type": "string"
          },
          "example": "TODO",
          "x-nullable": true,
          "x-omitempty": true
        },
        "valueGeoRange": {
          "description": "value as geo coordinates and distance",
          "type": "object",
          "$ref": "#/definitions/WhereFilterGeoRange",
          "x-nullable": true
        }
      },
      "type": "object"
    },
    "WhereFilterGeoRange": {
      "type": "object",
      "description": "filter within a distance of a georange",
      "properties": {
        "geoCoordinates": {
          "$ref": "#/definitions/GeoCoordinates",
          "x-nullable": false
        },
        "distance": {
          "type": "object",
          "properties": {
            "max": {
              "type": "number",
              "format": "float64"
            }
          }
        }
      }
    },
    "Tenant": {
      "type": "object",
      "description": "attributes representing a single tenant within weaviate",
      "properties": {
        "name": {
          "description": "name of the tenant",
          "type": "string"
        },
        "activityStatus": {
          "description": "activity status of the tenant's shard. Optional for creating tenant (implicit `ACTIVE`) and required for updating tenant. For creation, allowed values are `ACTIVE` - tenant is fully active and `INACTIVE` - tenant is inactive; no actions can be performed on tenant, tenant's files are stored locally. For updating, `ACTIVE`, `INACTIVE` and also `OFFLOADED` - as INACTIVE, but files are stored on cloud storage. The following values are read-only and are set by the server for internal use: `OFFLOADING` - tenant is transitioning from ACTIVE/INACTIVE to OFFLOADED, `ONLOADING` - tenant is transitioning from OFFLOADED to ACTIVE/INACTIVE. We still accept deprecated names `HOT` (now `ACTIVE`), `COLD` (now `INACTIVE`), `FROZEN` (now `OFFLOADED`), `FREEZING` (now `OFFLOADING`), `UNFREEZING` (now `ONLOADING`).",
          "type": "string",
          "enum": [
            "ACTIVE",
            "INACTIVE",
            "OFFLOADED",
            "OFFLOADING",
            "ONLOADING",
            "HOT",
            "COLD",
            "FROZEN",
            "FREEZING",
            "UNFREEZING"
          ]
        }
      }
    }
  },
  "externalDocs": {
    "url": "https://github.com/weaviate/weaviate"
  },
  "info": {
    "contact": {
      "email": "hello@weaviate.io",
      "name": "Weaviate",
      "url": "https://github.com/weaviate"
    },
    "description": "Cloud-native, modular vector database",
    "title": "Weaviate",
    "version": "1.26.4"
  },
  "parameters": {
    "CommonAfterParameterQuery": {
      "description": "The starting ID of the result window.",
      "in": "query",
      "name": "after",
      "required": false,
      "type": "string"
    },
    "CommonOffsetParameterQuery": {
      "description": "The starting index of the result window. Default value is 0.",
      "format": "int64",
      "in": "query",
      "name": "offset",
      "required": false,
      "type": "integer",
      "default": 0
    },
    "CommonLimitParameterQuery": {
      "description": "The maximum number of items to be returned per page. Default value is set in Weaviate config.",
      "format": "int64",
      "in": "query",
      "name": "limit",
      "required": false,
      "type": "integer"
    },
    "CommonIncludeParameterQuery": {
      "description": "Include additional information, such as classification infos. Allowed values include: classification, vector, interpretation",
      "in": "query",
      "name": "include",
      "required": false,
      "type": "string"
    },
    "CommonConsistencyLevelParameterQuery": {
      "description": "Determines how many replicas must acknowledge a request before it is considered successful",
      "in": "query",
      "name": "consistency_level",
      "required": false,
      "type": "string"
    },
    "CommonTenantParameterQuery": {
      "description": "Specifies the tenant in a request targeting a multi-tenant class",
      "in": "query",
      "name": "tenant",
      "required": false,
      "type": "string"
    },
    "CommonNodeNameParameterQuery": {
      "description": "The target node which should fulfill the request",
      "in": "query",
      "name": "node_name",
      "required": false,
      "type": "string"
    },
    "CommonSortParameterQuery": {
      "description": "Sort parameter to pass an information about the names of the sort fields",
      "in": "query",
      "name": "sort",
      "required": false,
      "type": "string"
    },
    "CommonOrderParameterQuery": {
      "description": "Order parameter to tell how to order (asc or desc) data within given field",
      "in": "query",
      "name": "order",
      "required": false,
      "type": "string"
    },
    "CommonClassParameterQuery": {
      "description": "Class parameter specifies the class from which to query objects",
      "in": "query",
      "name": "class",
      "required": false,
      "type": "string"
    },
    "CommonOutputVerbosityParameterQuery": {
      "description": "Controls the verbosity of the output, possible values are: \"minimal\", \"verbose\". Defaults to \"minimal\".",
      "in": "query",
      "name": "output",
      "required": false,
      "type": "string",
      "default": "minimal"
    }
  },
  "paths": {
    "/": {
      "get": {
        "description": "Home. Discover the REST API",
        "operationId": "weaviate.root",
        "responses": {
          "200": {
            "description": "Weaviate is alive and ready to serve content",
            "schema": {
              "type": "object",
              "properties": {
                "links": {
                  "type": "array",
                  "items": {
                    "$ref": "#/definitions/Link"
                  }
                }
              }
            }
          }
        }
      }
    },
    "/.well-known/live": {
      "get": {
        "description": "Determines whether the application is alive. Can be used for kubernetes liveness probe",
        "operationId": "weaviate.wellknown.liveness",
        "responses": {
          "200": {
            "description": "The application is able to respond to HTTP requests"
          }
        }
      }
    },
    "/.well-known/ready": {
      "get": {
        "description": "Determines whether the application is ready to receive traffic. Can be used for kubernetes readiness probe.",
        "operationId": "weaviate.wellknown.readiness",
        "responses": {
          "200": {
            "description": "The application has completed its start-up routine and is ready to accept traffic."
          },
          "503": {
            "description": "The application is currently not able to serve traffic. If other horizontal replicas of weaviate are available and they are capable of receiving traffic, all traffic should be redirected there instead."
          }
        }
      }
    },
    "/.well-known/openid-configuration": {
      "get": {
        "description": "OIDC Discovery page, redirects to the token issuer if one is configured",
        "responses": {
          "200": {
            "description": "Successful response, inspect body",
            "schema": {
              "type": "object",
              "properties": {
                "href": {
                  "description": "The Location to redirect to",
                  "type": "string"
                },
                "clientId": {
                  "description": "OAuth Client ID",
                  "type": "string"
                },
                "scopes": {
                  "description": "OAuth Scopes",
                  "type": "array",
                  "items": {
                    "type": "string"
                  },
                  "x-omitempty": true
                }
              }
            }
          },
          "404": {
            "description": "Not found, no oidc provider present"
          },
          "500": {
            "description": "An error has occurred while trying to fulfill the request. Most likely the ErrorResponse will contain more information about the error.",
            "schema": {
              "$ref": "#/definitions/ErrorResponse"
            }
          }
        },
        "summary": "OIDC discovery information if OIDC auth is enabled",
        "tags": [
          "well-known",
          "oidc",
          "discovery"
        ],
        "x-available-in-mqtt": false,
        "x-available-in-websocket": false
      }
    },
    "/objects": {
      "get": {
        "description": "Lists all Objects in reverse order of creation, owned by the user that belongs to the used token.",
        "operationId": "objects.list",
        "x-serviceIds": [
          "weaviate.local.query"
        ],
        "parameters": [
          {
            "$ref": "#/parameters/CommonAfterParameterQuery"
          },
          {
            "$ref": "#/parameters/CommonOffsetParameterQuery"
          },
          {
            "$ref": "#/parameters/CommonLimitParameterQuery"
          },
          {
            "$ref": "#/parameters/CommonIncludeParameterQuery"
          },
          {
            "$ref": "#/parameters/CommonSortParameterQuery"
          },
          {
            "$ref": "#/parameters/CommonOrderParameterQuery"
          },
          {
            "$ref": "#/parameters/CommonClassParameterQuery"
          },
          {
            "$ref": "#/parameters/CommonTenantParameterQuery"
          }
        ],
        "responses": {
          "200": {
            "description": "Successful response.",
            "schema": {
              "$ref": "#/definitions/ObjectsListResponse"
            }
          },
          "400": {
            "description": "Malformed request.",
            "schema": {
              "$ref": "#/definitions/ErrorResponse"
            }
          },
          "401": {
            "description": "Unauthorized or invalid credentials."
          },
          "403": {
            "description": "Forbidden",
            "schema": {
              "$ref": "#/definitions/ErrorResponse"
            }
          },
          "404": {
            "description": "Successful query result but no resource was found."
          },
          "422": {
            "description": "Request body is well-formed (i.e., syntactically correct), but semantically erroneous. Are you sure the class is defined in the configuration file?",
            "schema": {
              "$ref": "#/definitions/ErrorResponse"
            }
          },
          "500": {
            "description": "An error has occurred while trying to fulfill the request. Most likely the ErrorResponse will contain more information about the error.",
            "schema": {
              "$ref": "#/definitions/ErrorResponse"
            }
          }
        },
        "summary": "Get a list of Objects.",
        "tags": [
          "objects"
        ],
        "x-available-in-mqtt": false,
        "x-available-in-websocket": false
      },
      "post": {
        "description": "Registers a new Object. Provided meta-data and schema values are validated.",
        "operationId": "objects.create",
        "x-serviceIds": [
          "weaviate.local.add"
        ],
        "parameters": [
          {
            "in": "body",
            "name": "body",
            "required": true,
            "schema": {
              "$ref": "#/definitions/Object"
            }
          },
          {
            "$ref": "#/parameters/CommonConsistencyLevelParameterQuery"
          }
        ],
        "responses": {
          "200": {
            "description": "Object created.",
            "schema": {
              "$ref": "#/definitions/Object"
            }
          },
          "400": {
            "description": "Malformed request.",
            "schema": {
              "$ref": "#/definitions/ErrorResponse"
            }
          },
          "401": {
            "description": "Unauthorized or invalid credentials."
          },
          "403": {
            "description": "Forbidden",
            "schema": {
              "$ref": "#/definitions/ErrorResponse"
            }
          },
          "422": {
            "description": "Request body is well-formed (i.e., syntactically correct), but semantically erroneous. Are you sure the class is defined in the configuration file?",
            "schema": {
              "$ref": "#/definitions/ErrorResponse"
            }
          },
          "500": {
            "description": "An error has occurred while trying to fulfill the request. Most likely the ErrorResponse will contain more information about the error.",
            "schema": {
              "$ref": "#/definitions/ErrorResponse"
            }
          }
        },
        "summary": "Create Objects between two Objects (object and subject).",
        "tags": [
          "objects"
        ],
        "x-available-in-mqtt": false,
        "x-available-in-websocket": false
      }
    },
    "/objects/{id}": {
      "delete": {
        "description": "Deletes an Object from the system.",
        "operationId": "objects.delete",
        "x-serviceIds": [
          "weaviate.local.manipulate"
        ],
        "parameters": [
          {
            "description": "Unique ID of the Object.",
            "format": "uuid",
            "in": "path",
            "name": "id",
            "required": true,
            "type": "string"
          },
          {
            "$ref": "#/parameters/CommonConsistencyLevelParameterQuery"
          },
          {
            "$ref": "#/parameters/CommonTenantParameterQuery"
          }
        ],
        "responses": {
          "204": {
            "description": "Successfully deleted."
          },
          "401": {
            "description": "Unauthorized or invalid credentials."
          },
          "403": {
            "description": "Forbidden",
            "schema": {
              "$ref": "#/definitions/ErrorResponse"
            }
          },
          "404": {
            "description": "Successful query result but no resource was found."
          },
          "500": {
            "description": "An error has occurred while trying to fulfill the request. Most likely the ErrorResponse will contain more information about the error.",
            "schema": {
              "$ref": "#/definitions/ErrorResponse"
            }
          }
        },
        "summary": "Delete an Object based on its UUID.",
        "tags": [
          "objects"
        ],
        "x-available-in-mqtt": true,
        "x-available-in-websocket": true,
        "deprecated": true
      },
      "get": {
        "description": "Lists Objects.",
        "operationId": "objects.get",
        "x-serviceIds": [
          "weaviate.local.query"
        ],
        "parameters": [
          {
            "description": "Unique ID of the Object.",
            "format": "uuid",
            "in": "path",
            "name": "id",
            "required": true,
            "type": "string"
          },
          {
            "$ref": "#/parameters/CommonIncludeParameterQuery"
          }
        ],
        "responses": {
          "200": {
            "description": "Successful response.",
            "schema": {
              "$ref": "#/definitions/Object"
            }
          },
          "400": {
            "description": "Malformed request.",
            "schema": {
              "$ref": "#/definitions/ErrorResponse"
            }
          },
          "401": {
            "description": "Unauthorized or invalid credentials."
          },
          "403": {
            "description": "Forbidden",
            "schema": {
              "$ref": "#/definitions/ErrorResponse"
            }
          },
          "404": {
            "description": "Successful query result but no resource was found."
          },
          "500": {
            "description": "An error has occurred while trying to fulfill the request. Most likely the ErrorResponse will contain more information about the error.",
            "schema": {
              "$ref": "#/definitions/ErrorResponse"
            }
          }
        },
        "summary": "Get a specific Object based on its UUID and a Object UUID. Also available as Websocket bus.",
        "tags": [
          "objects"
        ],
        "x-available-in-mqtt": false,
        "x-available-in-websocket": false,
        "deprecated": true
      },
      "patch": {
        "description": "Updates an Object. This method supports json-merge style patch semantics (RFC 7396). Provided meta-data and schema values are validated. LastUpdateTime is set to the time this function is called.",
        "operationId": "objects.patch",
        "x-serviceIds": [
          "weaviate.local.manipulate"
        ],
        "parameters": [
          {
            "description": "Unique ID of the Object.",
            "format": "uuid",
            "in": "path",
            "name": "id",
            "required": true,
            "type": "string"
          },
          {
            "description": "RFC 7396-style patch, the body contains the object to merge into the existing object.",
            "in": "body",
            "name": "body",
            "required": false,
            "schema": {
              "$ref": "#/definitions/Object"
            }
          },
          {
            "$ref": "#/parameters/CommonConsistencyLevelParameterQuery"
          }
        ],
        "responses": {
          "204": {
            "description": "Successfully applied. No content provided."
          },
          "400": {
            "description": "The patch-JSON is malformed."
          },
          "401": {
            "description": "Unauthorized or invalid credentials."
          },
          "403": {
            "description": "Forbidden",
            "schema": {
              "$ref": "#/definitions/ErrorResponse"
            }
          },
          "404": {
            "description": "Successful query result but no resource was found."
          },
          "422": {
            "description": "The patch-JSON is valid but unprocessable.",
            "schema": {
              "$ref": "#/definitions/ErrorResponse"
            }
          },
          "500": {
            "description": "An error has occurred while trying to fulfill the request. Most likely the ErrorResponse will contain more information about the error.",
            "schema": {
              "$ref": "#/definitions/ErrorResponse"
            }
          }
        },
        "summary": "Update an Object based on its UUID (using patch semantics).",
        "tags": [
          "objects"
        ],
        "x-available-in-mqtt": false,
        "x-available-in-websocket": false,
        "deprecated": true
      },
      "put": {
        "description": "Updates an Object's data. Given meta-data and schema values are validated. LastUpdateTime is set to the time this function is called.",
        "operationId": "objects.update",
        "x-serviceIds": [
          "weaviate.local.manipulate"
        ],
        "parameters": [
          {
            "description": "Unique ID of the Object.",
            "format": "uuid",
            "in": "path",
            "name": "id",
            "required": true,
            "type": "string"
          },
          {
            "in": "body",
            "name": "body",
            "required": true,
            "schema": {
              "$ref": "#/definitions/Object"
            }
          },
          {
            "$ref": "#/parameters/CommonConsistencyLevelParameterQuery"
          }
        ],
        "responses": {
          "200": {
            "description": "Successfully received.",
            "schema": {
              "$ref": "#/definitions/Object"
            }
          },
          "401": {
            "description": "Unauthorized or invalid credentials."
          },
          "403": {
            "description": "Forbidden",
            "schema": {
              "$ref": "#/definitions/ErrorResponse"
            }
          },
          "404": {
            "description": "Successful query result but no resource was found."
          },
          "422": {
            "description": "Request body is well-formed (i.e., syntactically correct), but semantically erroneous. Are you sure the class is defined in the configuration file?",
            "schema": {
              "$ref": "#/definitions/ErrorResponse"
            }
          },
          "500": {
            "description": "An error has occurred while trying to fulfill the request. Most likely the ErrorResponse will contain more information about the error.",
            "schema": {
              "$ref": "#/definitions/ErrorResponse"
            }
          }
        },
        "summary": "Update an Object based on its UUID.",
        "tags": [
          "objects"
        ],
        "x-available-in-mqtt": false,
        "x-available-in-websocket": false,
        "deprecated": true
      },
      "head": {
        "description": "Checks if an Object exists in the system.",
        "operationId": "objects.head",
        "x-serviceIds": [
          "weaviate.local.manipulate"
        ],
        "parameters": [
          {
            "description": "Unique ID of the Object.",
            "format": "uuid",
            "in": "path",
            "name": "id",
            "required": true,
            "type": "string"
          }
        ],
        "responses": {
          "204": {
            "description": "Object exists."
          },
          "401": {
            "description": "Unauthorized or invalid credentials."
          },
          "403": {
            "description": "Forbidden",
            "schema": {
              "$ref": "#/definitions/ErrorResponse"
            }
          },
          "404": {
            "description": "Object doesn't exist."
          },
          "500": {
            "description": "An error has occurred while trying to fulfill the request. Most likely the ErrorResponse will contain more information about the error.",
            "schema": {
              "$ref": "#/definitions/ErrorResponse"
            }
          }
        },
        "summary": "Checks Object's existence based on its UUID.",
        "tags": [
          "objects"
        ],
        "x-available-in-mqtt": true,
        "x-available-in-websocket": true,
        "deprecated": true
      }
    },
    "/objects/{className}/{id}": {
      "get": {
        "description": "Get a single data object",
        "operationId": "objects.class.get",
        "x-serviceIds": [
          "weaviate.local.query"
        ],
        "parameters": [
          {
            "name": "className",
            "in": "path",
            "required": true,
            "type": "string"
          },
          {
            "description": "Unique ID of the Object.",
            "format": "uuid",
            "in": "path",
            "name": "id",
            "required": true,
            "type": "string"
          },
          {
            "$ref": "#/parameters/CommonIncludeParameterQuery"
          },
          {
            "$ref": "#/parameters/CommonConsistencyLevelParameterQuery"
          },
          {
            "$ref": "#/parameters/CommonNodeNameParameterQuery"
          },
          {
            "$ref": "#/parameters/CommonTenantParameterQuery"
          }
        ],
        "responses": {
          "200": {
            "description": "Successful response.",
            "schema": {
              "$ref": "#/definitions/Object"
            }
          },
          "400": {
            "description": "Malformed request.",
            "schema": {
              "$ref": "#/definitions/ErrorResponse"
            }
          },
          "401": {
            "description": "Unauthorized or invalid credentials."
          },
          "403": {
            "description": "Forbidden",
            "schema": {
              "$ref": "#/definitions/ErrorResponse"
            }
          },
          "404": {
            "description": "Successful query result but no resource was found."
          },
          "422": {
            "description": "Request is well-formed (i.e., syntactically correct), but erroneous.",
            "schema": {
              "$ref": "#/definitions/ErrorResponse"
            }
          },
          "500": {
            "description": "An error has occurred while trying to fulfill the request. Most likely the ErrorResponse will contain more information about the error.",
            "schema": {
              "$ref": "#/definitions/ErrorResponse"
            }
          }
        },
        "summary": "Get a specific Object based on its class and UUID. Also available as Websocket bus.",
        "tags": [
          "objects"
        ],
        "x-available-in-mqtt": false,
        "x-available-in-websocket": false
      },
      "delete": {
        "description": "Delete a single data object.",
        "operationId": "objects.class.delete",
        "x-serviceIds": [
          "weaviate.local.manipulate"
        ],
        "parameters": [
          {
            "name": "className",
            "in": "path",
            "required": true,
            "type": "string"
          },
          {
            "description": "Unique ID of the Object.",
            "format": "uuid",
            "in": "path",
            "name": "id",
            "required": true,
            "type": "string"
          },
          {
            "$ref": "#/parameters/CommonConsistencyLevelParameterQuery"
          },
          {
            "$ref": "#/parameters/CommonTenantParameterQuery"
          }
        ],
        "responses": {
          "204": {
            "description": "Successfully deleted."
          },
          "400": {
            "description": "Malformed request.",
            "schema": {
              "$ref": "#/definitions/ErrorResponse"
            }
          },
          "401": {
            "description": "Unauthorized or invalid credentials."
          },
          "403": {
            "description": "Forbidden",
            "schema": {
              "$ref": "#/definitions/ErrorResponse"
            }
          },
          "404": {
            "description": "Successful query result but no resource was found."
          },
          "422": {
            "description": "Request is well-formed (i.e., syntactically correct), but erroneous.",
            "schema": {
              "$ref": "#/definitions/ErrorResponse"
            }
          },
          "500": {
            "description": "An error has occurred while trying to fulfill the request. Most likely the ErrorResponse will contain more information about the error.",
            "schema": {
              "$ref": "#/definitions/ErrorResponse"
            }
          }
        },
        "summary": "Delete object based on its class and UUID.",
        "tags": [
          "objects"
        ],
        "x-available-in-mqtt": true,
        "x-available-in-websocket": true
      },
      "put": {
        "description": "Update an individual data object based on its class and uuid.",
        "operationId": "objects.class.put",
        "x-serviceIds": [
          "weaviate.local.manipulate"
        ],
        "parameters": [
          {
            "name": "className",
            "in": "path",
            "required": true,
            "type": "string"
          },
          {
            "description": "The uuid of the data object to update.",
            "format": "uuid",
            "in": "path",
            "name": "id",
            "required": true,
            "type": "string"
          },
          {
            "in": "body",
            "name": "body",
            "required": true,
            "schema": {
              "$ref": "#/definitions/Object"
            }
          },
          {
            "$ref": "#/parameters/CommonConsistencyLevelParameterQuery"
          }
        ],
        "responses": {
          "200": {
            "description": "Successfully received.",
            "schema": {
              "$ref": "#/definitions/Object"
            }
          },
          "401": {
            "description": "Unauthorized or invalid credentials."
          },
          "403": {
            "description": "Forbidden",
            "schema": {
              "$ref": "#/definitions/ErrorResponse"
            }
          },
          "404": {
            "description": "Successful query result but no resource was found."
          },
          "422": {
            "description": "Request body is well-formed (i.e., syntactically correct), but semantically erroneous. Are you sure the class is defined in the configuration file?",
            "schema": {
              "$ref": "#/definitions/ErrorResponse"
            }
          },
          "500": {
            "description": "An error has occurred while trying to fulfill the request. Most likely the ErrorResponse will contain more information about the error.",
            "schema": {
              "$ref": "#/definitions/ErrorResponse"
            }
          }
        },
        "summary": "Update a class object based on its uuid",
        "tags": [
          "objects"
        ],
        "x-available-in-mqtt": false,
        "x-available-in-websocket": false
      },
      "patch": {
        "description": "Update an individual data object based on its class and uuid. This method supports json-merge style patch semantics (RFC 7396). Provided meta-data and schema values are validated. LastUpdateTime is set to the time this function is called.",
        "operationId": "objects.class.patch",
        "x-serviceIds": [
          "weaviate.local.manipulate"
        ],
        "parameters": [
          {
            "description": "The class name as defined in the schema",
            "name": "className",
            "in": "path",
            "required": true,
            "type": "string"
          },
          {
            "description": "The uuid of the data object to update.",
            "format": "uuid",
            "in": "path",
            "name": "id",
            "required": true,
            "type": "string"
          },
          {
            "description": "RFC 7396-style patch, the body contains the object to merge into the existing object.",
            "in": "body",
            "name": "body",
            "required": false,
            "schema": {
              "$ref": "#/definitions/Object"
            }
          },
          {
            "$ref": "#/parameters/CommonConsistencyLevelParameterQuery"
          }
        ],
        "responses": {
          "204": {
            "description": "Successfully applied. No content provided."
          },
          "400": {
            "description": "The patch-JSON is malformed.",
            "schema": {
              "$ref": "#/definitions/ErrorResponse"
            }
          },
          "401": {
            "description": "Unauthorized or invalid credentials."
          },
          "403": {
            "description": "Forbidden",
            "schema": {
              "$ref": "#/definitions/ErrorResponse"
            }
          },
          "404": {
            "description": "Successful query result but no resource was found."
          },
          "422": {
            "description": "The patch-JSON is valid but unprocessable.",
            "schema": {
              "$ref": "#/definitions/ErrorResponse"
            }
          },
          "500": {
            "description": "An error has occurred while trying to fulfill the request. Most likely the ErrorResponse will contain more information about the error.",
            "schema": {
              "$ref": "#/definitions/ErrorResponse"
            }
          }
        },
        "summary": "Update an Object based on its UUID (using patch semantics).",
        "tags": [
          "objects"
        ],
        "x-available-in-mqtt": false,
        "x-available-in-websocket": false
      },
      "head": {
        "description": "Checks if a data object exists without retrieving it.",
        "operationId": "objects.class.head",
        "x-serviceIds": [
          "weaviate.local.manipulate"
        ],
        "parameters": [
          {
            "description": "The class name as defined in the schema",
            "name": "className",
            "in": "path",
            "required": true,
            "type": "string"
          },
          {
            "description": "The uuid of the data object",
            "format": "uuid",
            "in": "path",
            "name": "id",
            "required": true,
            "type": "string"
          },
          {
            "$ref": "#/parameters/CommonConsistencyLevelParameterQuery"
          },
          {
            "$ref": "#/parameters/CommonTenantParameterQuery"
          }
        ],
        "responses": {
          "204": {
            "description": "Object exists."
          },
          "401": {
            "description": "Unauthorized or invalid credentials."
          },
          "403": {
            "description": "Forbidden",
            "schema": {
              "$ref": "#/definitions/ErrorResponse"
            }
          },
          "404": {
            "description": "Object doesn't exist."
          },
          "422": {
            "description": "Request is well-formed (i.e., syntactically correct), but erroneous.",
            "schema": {
              "$ref": "#/definitions/ErrorResponse"
            }
          },
          "500": {
            "description": "An error has occurred while trying to fulfill the request. Most likely the ErrorResponse will contain more information about the error.",
            "schema": {
              "$ref": "#/definitions/ErrorResponse"
            }
          }
        },
        "summary": "Checks object's existence based on its class and uuid.",
        "tags": [
          "objects"
        ],
        "x-available-in-mqtt": true,
        "x-available-in-websocket": true
      }
    },
    "/objects/{id}/references/{propertyName}": {
      "post": {
        "description": "Add a single reference to a class-property.",
        "operationId": "objects.references.create",
        "x-serviceIds": [
          "weaviate.local.manipulate"
        ],
        "parameters": [
          {
            "description": "Unique ID of the Object.",
            "format": "uuid",
            "in": "path",
            "name": "id",
            "required": true,
            "type": "string"
          },
          {
            "description": "Unique name of the property related to the Object.",
            "in": "path",
            "name": "propertyName",
            "required": true,
            "type": "string"
          },
          {
            "in": "body",
            "name": "body",
            "required": true,
            "schema": {
              "$ref": "#/definitions/SingleRef"
            }
          },
          {
            "$ref": "#/parameters/CommonTenantParameterQuery"
          }
        ],
        "responses": {
          "200": {
            "description": "Successfully added the reference."
          },
          "401": {
            "description": "Unauthorized or invalid credentials."
          },
          "403": {
            "description": "Forbidden",
            "schema": {
              "$ref": "#/definitions/ErrorResponse"
            }
          },
          "422": {
            "description": "Request body is well-formed (i.e., syntactically correct), but semantically erroneous. Are you sure the property exists or that it is a class?",
            "schema": {
              "$ref": "#/definitions/ErrorResponse"
            }
          },
          "500": {
            "description": "An error has occurred while trying to fulfill the request. Most likely the ErrorResponse will contain more information about the error.",
            "schema": {
              "$ref": "#/definitions/ErrorResponse"
            }
          }
        },
        "summary": "Add a single reference to a class-property.",
        "tags": [
          "objects"
        ],
        "x-available-in-mqtt": false,
        "x-available-in-websocket": false,
        "deprecated": true
      },
      "put": {
        "description": "Replace all references to a class-property.",
        "operationId": "objects.references.update",
        "x-serviceIds": [
          "weaviate.local.manipulate"
        ],
        "parameters": [
          {
            "description": "Unique ID of the Object.",
            "format": "uuid",
            "in": "path",
            "name": "id",
            "required": true,
            "type": "string"
          },
          {
            "description": "Unique name of the property related to the Object.",
            "in": "path",
            "name": "propertyName",
            "required": true,
            "type": "string"
          },
          {
            "in": "body",
            "name": "body",
            "required": true,
            "schema": {
              "$ref": "#/definitions/MultipleRef"
            }
          },
          {
            "$ref": "#/parameters/CommonTenantParameterQuery"
          }
        ],
        "responses": {
          "200": {
            "description": "Successfully replaced all the references."
          },
          "401": {
            "description": "Unauthorized or invalid credentials."
          },
          "403": {
            "description": "Forbidden",
            "schema": {
              "$ref": "#/definitions/ErrorResponse"
            }
          },
          "422": {
            "description": "Request body is well-formed (i.e., syntactically correct), but semantically erroneous. Are you sure the property exists or that it is a class?",
            "schema": {
              "$ref": "#/definitions/ErrorResponse"
            }
          },
          "500": {
            "description": "An error has occurred while trying to fulfill the request. Most likely the ErrorResponse will contain more information about the error.",
            "schema": {
              "$ref": "#/definitions/ErrorResponse"
            }
          }
        },
        "summary": "Replace all references to a class-property.",
        "tags": [
          "objects"
        ],
        "x-available-in-mqtt": false,
        "x-available-in-websocket": false,
        "deprecated": true
      },
      "delete": {
        "description": "Delete the single reference that is given in the body from the list of references that this property has.",
        "operationId": "objects.references.delete",
        "x-serviceIds": [
          "weaviate.local.manipulate"
        ],
        "parameters": [
          {
            "description": "Unique ID of the Object.",
            "format": "uuid",
            "in": "path",
            "name": "id",
            "required": true,
            "type": "string"
          },
          {
            "description": "Unique name of the property related to the Object.",
            "in": "path",
            "name": "propertyName",
            "required": true,
            "type": "string"
          },
          {
            "in": "body",
            "name": "body",
            "required": true,
            "schema": {
              "$ref": "#/definitions/SingleRef"
            }
          },
          {
            "$ref": "#/parameters/CommonTenantParameterQuery"
          }
        ],
        "responses": {
          "204": {
            "description": "Successfully deleted."
          },
          "401": {
            "description": "Unauthorized or invalid credentials."
          },
          "403": {
            "description": "Forbidden",
            "schema": {
              "$ref": "#/definitions/ErrorResponse"
            }
          },
          "404": {
            "description": "Successful query result but no resource was found.",
            "schema": {
              "$ref": "#/definitions/ErrorResponse"
            }
          },
          "500": {
            "description": "An error has occurred while trying to fulfill the request. Most likely the ErrorResponse will contain more information about the error.",
            "schema": {
              "$ref": "#/definitions/ErrorResponse"
            }
          }
        },
        "summary": "Delete the single reference that is given in the body from the list of references that this property has.",
        "tags": [
          "objects"
        ],
        "x-available-in-mqtt": false,
        "x-available-in-websocket": false,
        "deprecated": true
      }
    },
    "/objects/{className}/{id}/references/{propertyName}": {
      "post": {
        "description": "Add a single reference to a class-property.",
        "operationId": "objects.class.references.create",
        "x-serviceIds": [
          "weaviate.local.manipulate"
        ],
        "parameters": [
          {
            "description": "The class name as defined in the schema",
            "name": "className",
            "in": "path",
            "required": true,
            "type": "string"
          },
          {
            "description": "Unique ID of the Object.",
            "format": "uuid",
            "in": "path",
            "name": "id",
            "required": true,
            "type": "string"
          },
          {
            "description": "Unique name of the property related to the Object.",
            "in": "path",
            "name": "propertyName",
            "required": true,
            "type": "string"
          },
          {
            "in": "body",
            "name": "body",
            "required": true,
            "schema": {
              "$ref": "#/definitions/SingleRef"
            }
          },
          {
            "$ref": "#/parameters/CommonConsistencyLevelParameterQuery"
          },
          {
            "$ref": "#/parameters/CommonTenantParameterQuery"
          }
        ],
        "responses": {
          "200": {
            "description": "Successfully added the reference."
          },
          "400": {
            "description": "Malformed request.",
            "schema": {
              "$ref": "#/definitions/ErrorResponse"
            }
          },
          "401": {
            "description": "Unauthorized or invalid credentials."
          },
          "403": {
            "description": "Forbidden",
            "schema": {
              "$ref": "#/definitions/ErrorResponse"
            }
          },
          "404": {
            "description": "Source object doesn't exist."
          },
          "422": {
            "description": "Request body is well-formed (i.e., syntactically correct), but semantically erroneous. Are you sure the property exists or that it is a class?",
            "schema": {
              "$ref": "#/definitions/ErrorResponse"
            }
          },
          "500": {
            "description": "An error has occurred while trying to fulfill the request. Most likely the ErrorResponse will contain more information about the error.",
            "schema": {
              "$ref": "#/definitions/ErrorResponse"
            }
          }
        },
        "summary": "Add a single reference to a class-property.",
        "tags": [
          "objects"
        ],
        "x-available-in-mqtt": false,
        "x-available-in-websocket": false
      },
      "put": {
        "description": "Update all references of a property of a data object.",
        "operationId": "objects.class.references.put",
        "x-serviceIds": [
          "weaviate.local.manipulate"
        ],
        "parameters": [
          {
            "description": "The class name as defined in the schema",
            "name": "className",
            "in": "path",
            "required": true,
            "type": "string"
          },
          {
            "description": "Unique ID of the Object.",
            "format": "uuid",
            "in": "path",
            "name": "id",
            "required": true,
            "type": "string"
          },
          {
            "description": "Unique name of the property related to the Object.",
            "in": "path",
            "name": "propertyName",
            "required": true,
            "type": "string"
          },
          {
            "in": "body",
            "name": "body",
            "required": true,
            "schema": {
              "$ref": "#/definitions/MultipleRef"
            }
          },
          {
            "$ref": "#/parameters/CommonConsistencyLevelParameterQuery"
          },
          {
            "$ref": "#/parameters/CommonTenantParameterQuery"
          }
        ],
        "responses": {
          "200": {
            "description": "Successfully replaced all the references."
          },
          "400": {
            "description": "Malformed request.",
            "schema": {
              "$ref": "#/definitions/ErrorResponse"
            }
          },
          "401": {
            "description": "Unauthorized or invalid credentials."
          },
          "403": {
            "description": "Forbidden",
            "schema": {
              "$ref": "#/definitions/ErrorResponse"
            }
          },
          "404": {
            "description": "Source object doesn't exist."
          },
          "422": {
            "description": "Request body is well-formed (i.e., syntactically correct), but semantically erroneous. Are you sure the property exists or that it is a class?",
            "schema": {
              "$ref": "#/definitions/ErrorResponse"
            }
          },
          "500": {
            "description": "An error has occurred while trying to fulfill the request. Most likely the ErrorResponse will contain more information about the error.",
            "schema": {
              "$ref": "#/definitions/ErrorResponse"
            }
          }
        },
        "summary": "Replace all references to a class-property.",
        "tags": [
          "objects"
        ],
        "x-available-in-mqtt": false,
        "x-available-in-websocket": false
      },
      "delete": {
        "description": "Delete the single reference that is given in the body from the list of references that this property of a data object has",
        "operationId": "objects.class.references.delete",
        "x-serviceIds": [
          "weaviate.local.manipulate"
        ],
        "parameters": [
          {
            "description": "The class name as defined in the schema",
            "name": "className",
            "in": "path",
            "required": true,
            "type": "string"
          },
          {
            "description": "Unique ID of the Object.",
            "format": "uuid",
            "in": "path",
            "name": "id",
            "required": true,
            "type": "string"
          },
          {
            "description": "Unique name of the property related to the Object.",
            "in": "path",
            "name": "propertyName",
            "required": true,
            "type": "string"
          },
          {
            "in": "body",
            "name": "body",
            "required": true,
            "schema": {
              "$ref": "#/definitions/SingleRef"
            }
          },
          {
            "$ref": "#/parameters/CommonConsistencyLevelParameterQuery"
          },
          {
            "$ref": "#/parameters/CommonTenantParameterQuery"
          }
        ],
        "responses": {
          "204": {
            "description": "Successfully deleted."
          },
          "400": {
            "description": "Malformed request.",
            "schema": {
              "$ref": "#/definitions/ErrorResponse"
            }
          },
          "401": {
            "description": "Unauthorized or invalid credentials."
          },
          "403": {
            "description": "Forbidden",
            "schema": {
              "$ref": "#/definitions/ErrorResponse"
            }
          },
          "404": {
            "description": "Successful query result but no resource was found.",
            "schema": {
              "$ref": "#/definitions/ErrorResponse"
            }
          },
          "422": {
            "description": "Request body is well-formed (i.e., syntactically correct), but semantically erroneous. Are you sure the property exists or that it is a class?",
            "schema": {
              "$ref": "#/definitions/ErrorResponse"
            }
          },
          "500": {
            "description": "An error has occurred while trying to fulfill the request. Most likely the ErrorResponse will contain more information about the error.",
            "schema": {
              "$ref": "#/definitions/ErrorResponse"
            }
          }
        },
        "summary": "Delete the single reference that is given in the body from the list of references that this property has.",
        "tags": [
          "objects"
        ],
        "x-available-in-mqtt": false,
        "x-available-in-websocket": false
      }
    },
    "/objects/validate": {
      "post": {
        "description": "Validate an Object's schema and meta-data. It has to be based on a schema, which is related to the given Object to be accepted by this validation.",
        "operationId": "objects.validate",
        "x-serviceIds": [
          "weaviate.local.query.meta"
        ],
        "parameters": [
          {
            "in": "body",
            "name": "body",
            "required": true,
            "schema": {
              "$ref": "#/definitions/Object"
            }
          }
        ],
        "responses": {
          "200": {
            "description": "Successfully validated."
          },
          "401": {
            "description": "Unauthorized or invalid credentials."
          },
          "403": {
            "description": "Forbidden",
            "schema": {
              "$ref": "#/definitions/ErrorResponse"
            }
          },
          "422": {
            "description": "Request body is well-formed (i.e., syntactically correct), but semantically erroneous. Are you sure the class is defined in the configuration file?",
            "schema": {
              "$ref": "#/definitions/ErrorResponse"
            }
          },
          "500": {
            "description": "An error has occurred while trying to fulfill the request. Most likely the ErrorResponse will contain more information about the error.",
            "schema": {
              "$ref": "#/definitions/ErrorResponse"
            }
          }
        },
        "summary": "Validate an Object based on a schema.",
        "tags": [
          "objects"
        ],
        "x-available-in-mqtt": false,
        "x-available-in-websocket": false
      }
    },
    "/batch/objects": {
      "post": {
        "description": "Register new Objects in bulk. Provided meta-data and schema values are validated.",
        "operationId": "batch.objects.create",
        "x-serviceIds": [
          "weaviate.local.add"
        ],
        "parameters": [
          {
            "in": "body",
            "name": "body",
            "required": true,
            "schema": {
              "type": "object",
              "properties": {
                "fields": {
                  "description": "Define which fields need to be returned. Default value is ALL",
                  "type": "array",
                  "items": {
                    "type": "string",
                    "default": "ALL",
                    "enum": [
                      "ALL",
                      "class",
                      "schema",
                      "id",
                      "creationTimeUnix"
                    ]
                  }
                },
                "objects": {
                  "type": "array",
                  "items": {
                    "$ref": "#/definitions/Object"
                  }
                }
              }
            }
          },
          {
            "$ref": "#/parameters/CommonConsistencyLevelParameterQuery"
          }
        ],
        "responses": {
          "200": {
            "description": "Request succeeded, see response body to get detailed information about each batched item.",
            "schema": {
              "type": "array",
              "items": {
                "$ref": "#/definitions/ObjectsGetResponse"
              }
            }
          },
          "400": {
            "description": "Malformed request.",
            "schema": {
              "$ref": "#/definitions/ErrorResponse"
            }
          },
          "401": {
            "description": "Unauthorized or invalid credentials."
          },
          "403": {
            "description": "Forbidden",
            "schema": {
              "$ref": "#/definitions/ErrorResponse"
            }
          },
          "422": {
            "description": "Request body is well-formed (i.e., syntactically correct), but semantically erroneous. Are you sure the class is defined in the configuration file?",
            "schema": {
              "$ref": "#/definitions/ErrorResponse"
            }
          },
          "500": {
            "description": "An error has occurred while trying to fulfill the request. Most likely the ErrorResponse will contain more information about the error.",
            "schema": {
              "$ref": "#/definitions/ErrorResponse"
            }
          }
        },
        "summary": "Creates new Objects based on a Object template as a batch.",
        "tags": [
          "batch",
          "objects"
        ],
        "x-available-in-mqtt": false,
        "x-available-in-websocket": false
      },
      "delete": {
        "description": "Delete Objects in bulk that match a certain filter.",
        "operationId": "batch.objects.delete",
        "x-serviceIds": [
          "weaviate.local.manipulate"
        ],
        "parameters": [
          {
            "in": "body",
            "name": "body",
            "required": true,
            "schema": {
              "$ref": "#/definitions/BatchDelete"
            }
          },
          {
            "$ref": "#/parameters/CommonConsistencyLevelParameterQuery"
          },
          {
            "$ref": "#/parameters/CommonTenantParameterQuery"
          }
        ],
        "responses": {
          "200": {
            "description": "Request succeeded, see response body to get detailed information about each batched item.",
            "schema": {
              "$ref": "#/definitions/BatchDeleteResponse"
            }
          },
          "400": {
            "description": "Malformed request.",
            "schema": {
              "$ref": "#/definitions/ErrorResponse"
            }
          },
          "401": {
            "description": "Unauthorized or invalid credentials."
          },
          "403": {
            "description": "Forbidden",
            "schema": {
              "$ref": "#/definitions/ErrorResponse"
            }
          },
          "422": {
            "description": "Request body is well-formed (i.e., syntactically correct), but semantically erroneous. Are you sure the class is defined in the configuration file?",
            "schema": {
              "$ref": "#/definitions/ErrorResponse"
            }
          },
          "500": {
            "description": "An error has occurred while trying to fulfill the request. Most likely the ErrorResponse will contain more information about the error.",
            "schema": {
              "$ref": "#/definitions/ErrorResponse"
            }
          }
        },
        "summary": "Deletes Objects based on a match filter as a batch.",
        "tags": [
          "batch",
          "objects"
        ],
        "x-available-in-mqtt": false,
        "x-available-in-websocket": false
      }
    },
    "/batch/references": {
      "post": {
        "description": "Register cross-references between any class items (objects or objects) in bulk.",
        "operationId": "batch.references.create",
        "x-serviceIds": [
          "weaviate.local.add"
        ],
        "parameters": [
          {
            "in": "body",
            "name": "body",
            "description": "A list of references to be batched. The ideal size depends on the used database connector. Please see the documentation of the used connector for help",
            "required": true,
            "schema": {
              "type": "array",
              "items": {
                "$ref": "#/definitions/BatchReference"
              }
            }
          },
          {
            "$ref": "#/parameters/CommonConsistencyLevelParameterQuery"
          }
        ],
        "responses": {
          "200": {
            "description": "Request Successful. Warning: A successful request does not guarantee that every batched reference was successfully created. Inspect the response body to see which references succeeded and which failed.",
            "schema": {
              "type": "array",
              "items": {
                "$ref": "#/definitions/BatchReferenceResponse"
              }
            }
          },
          "400": {
            "description": "Malformed request.",
            "schema": {
              "$ref": "#/definitions/ErrorResponse"
            }
          },
          "401": {
            "description": "Unauthorized or invalid credentials."
          },
          "403": {
            "description": "Forbidden",
            "schema": {
              "$ref": "#/definitions/ErrorResponse"
            }
          },
          "422": {
            "description": "Request body is well-formed (i.e., syntactically correct), but semantically erroneous. Are you sure the class is defined in the configuration file?",
            "schema": {
              "$ref": "#/definitions/ErrorResponse"
            }
          },
          "500": {
            "description": "An error has occurred while trying to fulfill the request. Most likely the ErrorResponse will contain more information about the error.",
            "schema": {
              "$ref": "#/definitions/ErrorResponse"
            }
          }
        },
        "summary": "Creates new Cross-References between arbitrary classes in bulk.",
        "tags": [
          "batch",
          "references"
        ],
        "x-available-in-mqtt": false,
        "x-available-in-websocket": false
      }
    },
    "/graphql": {
      "post": {
        "description": "Get an object based on GraphQL",
        "operationId": "graphql.post",
        "x-serviceIds": [
          "weaviate.local.query",
          "weaviate.local.query.meta",
          "weaviate.network.query",
          "weaviate.network.query.meta"
        ],
        "parameters": [
          {
            "description": "The GraphQL query request parameters.",
            "in": "body",
            "name": "body",
            "required": true,
            "schema": {
              "$ref": "#/definitions/GraphQLQuery"
            }
          }
        ],
        "responses": {
          "200": {
            "description": "Successful query (with select).",
            "schema": {
              "$ref": "#/definitions/GraphQLResponse"
            }
          },
          "401": {
            "description": "Unauthorized or invalid credentials."
          },
          "403": {
            "description": "Forbidden",
            "schema": {
              "$ref": "#/definitions/ErrorResponse"
            }
          },
          "422": {
            "description": "Request body is well-formed (i.e., syntactically correct), but semantically erroneous. Are you sure the class is defined in the configuration file?",
            "schema": {
              "$ref": "#/definitions/ErrorResponse"
            }
          },
          "500": {
            "description": "An error has occurred while trying to fulfill the request. Most likely the ErrorResponse will contain more information about the error.",
            "schema": {
              "$ref": "#/definitions/ErrorResponse"
            }
          }
        },
        "summary": "Get a response based on GraphQL",
        "tags": [
          "graphql"
        ],
        "x-available-in-mqtt": false,
        "x-available-in-websocket": false
      }
    },
    "/graphql/batch": {
      "post": {
        "description": "Perform a batched GraphQL query",
        "operationId": "graphql.batch",
        "x-serviceIds": [
          "weaviate.local.query",
          "weaviate.local.query.meta",
          "weaviate.network.query",
          "weaviate.network.query.meta"
        ],
        "parameters": [
          {
            "description": "The GraphQL queries.",
            "in": "body",
            "name": "body",
            "required": true,
            "schema": {
              "$ref": "#/definitions/GraphQLQueries"
            }
          }
        ],
        "responses": {
          "200": {
            "description": "Successful query (with select).",
            "schema": {
              "$ref": "#/definitions/GraphQLResponses"
            }
          },
          "401": {
            "description": "Unauthorized or invalid credentials."
          },
          "403": {
            "description": "Forbidden",
            "schema": {
              "$ref": "#/definitions/ErrorResponse"
            }
          },
          "422": {
            "description": "Request body is well-formed (i.e., syntactically correct), but semantically erroneous. Are you sure the class is defined in the configuration file?",
            "schema": {
              "$ref": "#/definitions/ErrorResponse"
            }
          },
          "500": {
            "description": "An error has occurred while trying to fulfill the request. Most likely the ErrorResponse will contain more information about the error.",
            "schema": {
              "$ref": "#/definitions/ErrorResponse"
            }
          }
        },
        "summary": "Get a response based on GraphQL.",
        "tags": [
          "graphql"
        ],
        "x-available-in-mqtt": false,
        "x-available-in-websocket": false
      }
    },
    "/meta": {
      "get": {
        "description": "Gives meta information about the server and can be used to provide information to another Weaviate instance that wants to interact with the current instance.",
        "operationId": "meta.get",
        "x-serviceIds": [
          "weaviate.local.query.meta"
        ],
        "responses": {
          "200": {
            "description": "Successful response.",
            "schema": {
              "$ref": "#/definitions/Meta"
            }
          },
          "401": {
            "description": "Unauthorized or invalid credentials."
          },
          "403": {
            "description": "Forbidden",
            "schema": {
              "$ref": "#/definitions/ErrorResponse"
            }
          },
          "500": {
            "description": "An error has occurred while trying to fulfill the request. Most likely the ErrorResponse will contain more information about the error.",
            "schema": {
              "$ref": "#/definitions/ErrorResponse"
            }
          }
        },
        "summary": "Returns meta information of the current Weaviate instance.",
        "tags": [
          "meta"
        ],
        "x-available-in-mqtt": false,
        "x-available-in-websocket": false
      }
    },
    "/schema": {
      "get": {
        "summary": "Dump the current the database schema.",
        "operationId": "schema.dump",
        "x-serviceIds": [
          "weaviate.local.query.meta"
        ],
        "tags": [
          "schema"
        ],
        "parameters": [
          {
            "name": "consistency",
            "in": "header",
            "required": false,
            "default": true,
            "type": "boolean",
            "description": "If consistency is true, the request will be proxied to the leader to ensure strong schema consistency"
          }
        ],
        "responses": {
          "200": {
            "description": "Successfully dumped the database schema.",
            "schema": {
              "$ref": "#/definitions/Schema"
            }
          },
          "401": {
            "description": "Unauthorized or invalid credentials."
          },
          "403": {
            "description": "Forbidden",
            "schema": {
              "$ref": "#/definitions/ErrorResponse"
            }
          },
          "500": {
            "description": "An error has occurred while trying to fulfill the request. Most likely the ErrorResponse will contain more information about the error.",
            "schema": {
              "$ref": "#/definitions/ErrorResponse"
            }
          }
        }
      },
      "post": {
        "summary": "Create a new Object class in the schema.",
        "operationId": "schema.objects.create",
        "x-serviceIds": [
          "weaviate.local.add.meta"
        ],
        "tags": [
          "schema"
        ],
        "parameters": [
          {
            "name": "objectClass",
            "in": "body",
            "required": true,
            "schema": {
              "$ref": "#/definitions/Class"
            }
          }
        ],
        "responses": {
          "200": {
            "description": "Added the new Object class to the schema.",
            "schema": {
              "$ref": "#/definitions/Class"
            }
          },
          "401": {
            "description": "Unauthorized or invalid credentials."
          },
          "403": {
            "description": "Forbidden",
            "schema": {
              "$ref": "#/definitions/ErrorResponse"
            }
          },
          "422": {
            "description": "Invalid Object class",
            "schema": {
              "$ref": "#/definitions/ErrorResponse"
            }
          },
          "500": {
            "description": "An error has occurred while trying to fulfill the request. Most likely the ErrorResponse will contain more information about the error.",
            "schema": {
              "$ref": "#/definitions/ErrorResponse"
            }
          }
        }
      }
    },
    "/schema/{className}": {
      "get": {
        "summary": "Get a single class from the schema",
        "operationId": "schema.objects.get",
        "x-serviceIds": [
          "weaviate.local.get.meta"
        ],
        "tags": [
          "schema"
        ],
        "parameters": [
          {
            "name": "className",
            "in": "path",
            "required": true,
            "type": "string"
          },
          {
            "name": "consistency",
            "in": "header",
            "required": false,
            "default": true,
            "type": "boolean",
            "description": "If consistency is true, the request will be proxied to the leader to ensure strong schema consistency"
           }
        ],
        "responses": {
          "200": {
            "description": "Found the Class, returned as body",
            "schema": {
              "$ref": "#/definitions/Class"
            }
          },
          "401": {
            "description": "Unauthorized or invalid credentials."
          },
          "403": {
            "description": "Forbidden",
            "schema": {
              "$ref": "#/definitions/ErrorResponse"
            }
          },
          "404": {
            "description": "This class does not exist"
          },
          "500": {
            "description": "An error has occurred while trying to fulfill the request. Most likely the ErrorResponse will contain more information about the error.",
            "schema": {
              "$ref": "#/definitions/ErrorResponse"
            }
          }
        }
      },
      "delete": {
        "summary": "Remove an Object class (and all data in the instances) from the schema.",
        "operationId": "schema.objects.delete",
        "x-serviceIds": [
          "weaviate.local.manipulate.meta"
        ],
        "tags": [
          "schema"
        ],
        "parameters": [
          {
            "name": "className",
            "in": "path",
            "required": true,
            "type": "string"
          }
        ],
        "responses": {
          "200": {
            "description": "Removed the Object class from the schema."
          },
          "400": {
            "description": "Could not delete the Object class.",
            "schema": {
              "$ref": "#/definitions/ErrorResponse"
            }
          },
          "401": {
            "description": "Unauthorized or invalid credentials."
          },
          "403": {
            "description": "Forbidden",
            "schema": {
              "$ref": "#/definitions/ErrorResponse"
            }
          },
          "500": {
            "description": "An error has occurred while trying to fulfill the request. Most likely the ErrorResponse will contain more information about the error.",
            "schema": {
              "$ref": "#/definitions/ErrorResponse"
            }
          }
        }
      },
      "put": {
        "summary": "Update settings of an existing schema class",
        "description": "Use this endpoint to alter an existing class in the schema. Note that not all settings are mutable. If an error about immutable fields is returned and you still need to update this particular setting, you will have to delete the class (and the underlying data) and recreate. This endpoint cannot be used to modify properties. Instead use POST /v1/schema/{className}/properties. A typical use case for this endpoint is to update configuration, such as the vectorIndexConfig. Note that even in mutable sections, such as vectorIndexConfig, some fields may be immutable.",
        "operationId": "schema.objects.update",
        "x-serviceIds": [
          "weaviate.local.manipulate.meta"
        ],
        "tags": [
          "schema"
        ],
        "parameters": [
          {
            "name": "className",
            "in": "path",
            "required": true,
            "type": "string"
          },
          {
            "name": "objectClass",
            "in": "body",
            "required": true,
            "schema": {
              "$ref": "#/definitions/Class"
            }
          }
        ],
        "responses": {
          "200": {
            "description": "Class was updated successfully",
            "schema": {
              "$ref": "#/definitions/Class"
            }
          },
          "422": {
            "description": "Invalid update attempt",
            "schema": {
              "$ref": "#/definitions/ErrorResponse"
            }
          },
          "401": {
            "description": "Unauthorized or invalid credentials."
          },
          "403": {
            "description": "Forbidden",
            "schema": {
              "$ref": "#/definitions/ErrorResponse"
            }
          },
          "404": {
            "description": "Class to be updated does not exist",
            "schema": {
              "$ref": "#/definitions/ErrorResponse"
            }
          },
          "500": {
            "description": "An error has occurred while trying to fulfill the request. Most likely the ErrorResponse will contain more information about the error.",
            "schema": {
              "$ref": "#/definitions/ErrorResponse"
            }
          }
        }
      }
    },
    "/schema/{className}/properties": {
      "post": {
        "summary": "Add a property to an Object class.",
        "operationId": "schema.objects.properties.add",
        "x-serviceIds": [
          "weaviate.local.manipulate.meta"
        ],
        "tags": [
          "schema"
        ],
        "parameters": [
          {
            "name": "className",
            "in": "path",
            "required": true,
            "type": "string"
          },
          {
            "name": "body",
            "in": "body",
            "required": true,
            "schema": {
              "$ref": "#/definitions/Property"
            }
          }
        ],
        "responses": {
          "200": {
            "description": "Added the property.",
            "schema": {
              "$ref": "#/definitions/Property"
            }
          },
          "401": {
            "description": "Unauthorized or invalid credentials."
          },
          "403": {
            "description": "Forbidden",
            "schema": {
              "$ref": "#/definitions/ErrorResponse"
            }
          },
          "422": {
            "description": "Invalid property.",
            "schema": {
              "$ref": "#/definitions/ErrorResponse"
            }
          },
          "500": {
            "description": "An error has occurred while trying to fulfill the request. Most likely the ErrorResponse will contain more information about the error.",
            "schema": {
              "$ref": "#/definitions/ErrorResponse"
            }
          }
        }
      }
    },
    "/schema/{className}/shards": {
      "get": {
        "summary": "Get the shards status of an Object class",
        "operationId": "schema.objects.shards.get",
        "x-serviceIds": [
          "weaviate.local.get.meta"
        ],
        "tags": [
          "schema"
        ],
        "parameters": [
          {
            "name": "className",
            "in": "path",
            "required": true,
            "type": "string"
          },
          {
            "name": "tenant",
            "in": "query",
            "type": "string"
          }
        ],
        "responses": {
          "200": {
            "description": "Found the status of the shards, returned as body",
            "schema": {
              "$ref": "#/definitions/ShardStatusList"
            }
          },
          "401": {
            "description": "Unauthorized or invalid credentials."
          },
          "403": {
            "description": "Forbidden",
            "schema": {
              "$ref": "#/definitions/ErrorResponse"
            }
          },
          "404": {
            "description": "This class does not exist",
            "schema": {
              "$ref": "#/definitions/ErrorResponse"
            }
          },
          "500": {
            "description": "An error has occurred while trying to fulfill the request. Most likely the ErrorResponse will contain more information about the error.",
            "schema": {
              "$ref": "#/definitions/ErrorResponse"
            }
          }
        }
      }
    },
    "/schema/{className}/shards/{shardName}": {
      "put": {
        "description": "Update shard status of an Object Class",
        "operationId": "schema.objects.shards.update",
        "x-serviceIds": [
          "weaviate.local.manipulate.meta"
        ],
        "tags": [
          "schema"
        ],
        "parameters": [
          {
            "name": "className",
            "in": "path",
            "required": true,
            "type": "string"
          },
          {
            "name": "shardName",
            "in": "path",
            "required": true,
            "type": "string"
          },
          {
            "in": "body",
            "name": "body",
            "required": true,
            "schema": {
              "$ref": "#/definitions/ShardStatus"
            }
          }
        ],
        "responses": {
          "200": {
            "description": "Shard status was updated successfully",
            "schema": {
              "$ref": "#/definitions/ShardStatus"
            }
          },
          "422": {
            "description": "Invalid update attempt",
            "schema": {
              "$ref": "#/definitions/ErrorResponse"
            }
          },
          "401": {
            "description": "Unauthorized or invalid credentials."
          },
          "403": {
            "description": "Forbidden",
            "schema": {
              "$ref": "#/definitions/ErrorResponse"
            }
          },
          "404": {
            "description": "Shard to be updated does not exist",
            "schema": {
              "$ref": "#/definitions/ErrorResponse"
            }
          },
          "500": {
            "description": "An error has occurred while trying to fulfill the request. Most likely the ErrorResponse will contain more information about the error.",
            "schema": {
              "$ref": "#/definitions/ErrorResponse"
            }
          }
        }
      }
    },
    "/schema/{className}/tenants": {
      "post": {
        "description": "Create a new tenant for a specific class",
        "operationId": "tenants.create",
        "tags": [
          "schema"
        ],
        "parameters": [
          {
            "name": "className",
            "in": "path",
            "required": true,
            "type": "string"
          },
          {
            "in": "body",
            "name": "body",
            "required": true,
            "schema": {
              "type": "array",
              "items": {
                "$ref": "#/definitions/Tenant"
              }
            }
          }
        ],
        "responses": {
          "200": {
            "description": "Added new tenants to the specified class",
            "schema": {
              "type": "array",
              "items": {
                "$ref": "#/definitions/Tenant"
              }
            }
          },
          "401": {
            "description": "Unauthorized or invalid credentials."
          },
          "403": {
            "description": "Forbidden",
            "schema": {
              "$ref": "#/definitions/ErrorResponse"
            }
          },
          "422": {
            "description": "Invalid Tenant class",
            "schema": {
              "$ref": "#/definitions/ErrorResponse"
            }
          },
          "500": {
            "description": "An error has occurred while trying to fulfill the request. Most likely the ErrorResponse will contain more information about the error.",
            "schema": {
              "$ref": "#/definitions/ErrorResponse"
            }
          }
        }
      },
      "put": {
        "description": "Update tenant of a specific class",
        "operationId": "tenants.update",
        "tags": [
          "schema"
        ],
        "parameters": [
          {
            "name": "className",
            "in": "path",
            "required": true,
            "type": "string"
          },
          {
            "in": "body",
            "name": "body",
            "required": true,
            "schema": {
              "type": "array",
              "items": {
                "$ref": "#/definitions/Tenant"
              }
            }
          }
        ],
        "responses": {
          "200": {
            "description": "Updated tenants of the specified class",
            "schema": {
              "type": "array",
              "items": {
                "$ref": "#/definitions/Tenant"
              }
            }
          },
          "401": {
            "description": "Unauthorized or invalid credentials."
          },
          "403": {
            "description": "Forbidden",
            "schema": {
              "$ref": "#/definitions/ErrorResponse"
            }
          },
          "422": {
            "description": "Invalid Tenant class",
            "schema": {
              "$ref": "#/definitions/ErrorResponse"
            }
          },
          "500": {
            "description": "An error has occurred while trying to fulfill the request. Most likely the ErrorResponse will contain more information about the error.",
            "schema": {
              "$ref": "#/definitions/ErrorResponse"
            }
          }
        }
      },
      "delete": {
        "description": "delete tenants from a specific class",
        "operationId": "tenants.delete",
        "tags": [
          "schema"
        ],
        "parameters": [
          {
            "name": "className",
            "in": "path",
            "required": true,
            "type": "string"
          },
          {
            "in": "body",
            "name": "tenants",
            "required": true,
            "schema": {
              "type": "array",
              "items": {
                "type": "string"
              }
            }
          }
        ],
        "responses": {
          "200": {
            "description": "Deleted tenants from specified class."
          },
          "401": {
            "description": "Unauthorized or invalid credentials."
          },
          "403": {
            "description": "Forbidden",
            "schema": {
              "$ref": "#/definitions/ErrorResponse"
            }
          },
          "422": {
            "description": "Invalid Tenant class",
            "schema": {
              "$ref": "#/definitions/ErrorResponse"
            }
          },
          "500": {
            "description": "An error has occurred while trying to fulfill the request. Most likely the ErrorResponse will contain more information about the error.",
            "schema": {
              "$ref": "#/definitions/ErrorResponse"
            }
          }
        }
      },
      "get": {
        "description": "get all tenants from a specific class",
        "operationId": "tenants.get",
        "tags": [
          "schema"
        ],
        "parameters": [
          {
            "name": "className",
            "in": "path",
            "required": true,
            "type": "string"
          },
          {
            "name": "consistency",
            "in": "header",
            "required": false,
            "default": true,
            "type": "boolean",
            "description": "If consistency is true, the request will be proxied to the leader to ensure strong schema consistency"
          }
        ],
        "responses": {
          "200": {
            "description": "tenants from specified class.",
            "schema": {
              "type": "array",
              "items": {
                "$ref": "#/definitions/Tenant"
              }
            }
          },
          "401": {
            "description": "Unauthorized or invalid credentials."
          },
          "403": {
            "description": "Forbidden",
            "schema": {
              "$ref": "#/definitions/ErrorResponse"
            }
          },
          "422": {
            "description": "Invalid Tenant class",
            "schema": {
              "$ref": "#/definitions/ErrorResponse"
            }
          },
          "500": {
            "description": "An error has occurred while trying to fulfill the request. Most likely the ErrorResponse will contain more information about the error.",
            "schema": {
              "$ref": "#/definitions/ErrorResponse"
            }
          }
        }
      }
    },
    "/schema/{className}/tenants/{tenantName}": {
      "head": {
        "description": "Check if a tenant exists for a specific class",
        "operationId": "tenant.exists",
        "tags": [
          "schema"
        ],
        "parameters": [
          {
            "name": "className",
            "in": "path",
            "required": true,
            "type": "string"
          },
          {
            "name": "tenantName",
            "in": "path",
            "required": true,
            "type": "string"
          },
          {
            "name": "consistency",
            "in": "header",
            "required": false,
            "default": true,
            "type": "boolean",
            "description": "If consistency is true, the request will be proxied to the leader to ensure strong schema consistency"
          }
        ],
        "responses": {
          "200": {
            "description": "The tenant exists in the specified class"
          },
          "401": {
            "description": "Unauthorized or invalid credentials."
          },
          "403": {
            "description": "Forbidden",
            "schema": {
              "$ref": "#/definitions/ErrorResponse"
            }
          },
          "404": {
            "description": "The tenant not found"
          },
          "422": {
            "description": "Invalid Tenant class",
            "schema": {
              "$ref": "#/definitions/ErrorResponse"
            }
          },
          "500": {
            "description": "An error has occurred while trying to fulfill the request. Most likely the ErrorResponse will contain more information about the error.",
            "schema": {
              "$ref": "#/definitions/ErrorResponse"
            }
          }
        }
      }
    },    
    "/backups/{backend}": {
      "post": {
        "description": "Starts a process of creating a backup for a set of classes",
        "operationId": "backups.create",
        "x-serviceIds": [
          "weaviate.local.backup"
        ],
        "tags": [
          "backups"
        ],
        "parameters": [
          {
            "name": "backend",
            "in": "path",
            "required": true,
            "type": "string",
            "description": "Backup backend name e.g. filesystem, gcs, s3."
          },
          {
            "in": "body",
            "name": "body",
            "required": true,
            "schema": {
              "$ref": "#/definitions/BackupCreateRequest"
            }
          }
        ],
        "responses": {
          "200": {
            "description": "Backup create process successfully started.",
            "schema": {
              "$ref": "#/definitions/BackupCreateResponse"
            }
          },
          "401": {
            "description": "Unauthorized or invalid credentials."
          },
          "403": {
            "description": "Forbidden",
            "schema": {
              "$ref": "#/definitions/ErrorResponse"
            }
          },
          "422": {
            "description": "Invalid backup creation attempt.",
            "schema": {
              "$ref": "#/definitions/ErrorResponse"
            }
          },
          "500": {
            "description": "An error has occurred while trying to fulfill the request. Most likely the ErrorResponse will contain more information about the error.",
            "schema": {
              "$ref": "#/definitions/ErrorResponse"
            }
          }
        }
      },
      "get": {
        "description": "List all backups in progress",
        "operationId": "backups.list",
        "x-serviceIds": [
          "weaviate.local.backup"
        ],
        "tags": [
          "backups"
        ],
        "parameters": [
          {
            "name": "backend",
            "in": "path",
            "required": true,
            "type": "string",
            "description": "Backup backend name e.g. filesystem, gcs, s3."
          }
        ],
        "responses": {
          "200": {
            "description": "Existed backups",
            "schema": {              
              "$ref": "#/definitions/BackupListResponse"
            }
          },
          "401": {
            "description": "Unauthorized or invalid credentials."
          },
          "403": {
            "description": "Forbidden",
            "schema": {
              "$ref": "#/definitions/ErrorResponse"
            }
          },
          "422": {
            "description": "Invalid backup list.",
            "schema": {
              "$ref": "#/definitions/ErrorResponse"
            }
          },
          "500": {
            "description": "An error has occurred while trying to fulfill the request. Most likely the ErrorResponse will contain more information about the error.",
            "schema": {
              "$ref": "#/definitions/ErrorResponse"
            }
          }
        }
      }
    },
    "/backups/{backend}/{id}": {
      "get": {
        "description": "Returns status of backup creation attempt for a set of classes",
        "operationId": "backups.create.status",
        "x-serviceIds": [
          "weaviate.local.backup"
        ],
        "tags": [
          "backups"
        ],
        "parameters": [
          {
            "name": "backend",
            "in": "path",
            "required": true,
            "type": "string",
            "description": "Backup backend name e.g. filesystem, gcs, s3."
          },
          {
            "name": "id",
            "in": "path",
            "required": true,
            "type": "string",
            "description": "The ID of a backup. Must be URL-safe and work as a filesystem path, only lowercase, numbers, underscore, minus characters allowed."
          }
        ],
        "responses": {
          "200": {
            "description": "Backup creation status successfully returned",
            "schema": {
              "$ref": "#/definitions/BackupCreateStatusResponse"
            }
          },
          "401": {
            "description": "Unauthorized or invalid credentials."
          },
          "403": {
            "description": "Forbidden",
            "schema": {
              "$ref": "#/definitions/ErrorResponse"
            }
          },
          "404": {
            "description": "Not Found - Backup does not exist",
            "schema": {
              "$ref": "#/definitions/ErrorResponse"
            }
          },
          "422": {
            "description": "Invalid backup restoration status attempt.",
            "schema": {
              "$ref": "#/definitions/ErrorResponse"
            }
          },
          "500": {
            "description": "An error has occurred while trying to fulfill the request. Most likely the ErrorResponse will contain more information about the error.",
            "schema": {
              "$ref": "#/definitions/ErrorResponse"
            }
          }
        }
      },
      "delete": {
        "description": "Cancel created backup with specified ID",
        "operationId": "backups.cancel",
        "x-serviceIds": [
          "weaviate.local.backup"
        ],
        "tags": [
          "backups"
        ],
        "parameters": [
          {
            "name": "backend",
            "in": "path",
            "required": true,
            "type": "string",
            "description": "Backup backend name e.g. filesystem, gcs, s3."
          },
          {
            "name": "id",
            "in": "path",
            "required": true,
            "type": "string",
            "description": "The ID of a backup. Must be URL-safe and work as a filesystem path, only lowercase, numbers, underscore, minus characters allowed."
          }           
        ],
        "responses": {
          "204": {
            "description": "Successfully deleted."
          },
          "401": {
            "description": "Unauthorized or invalid credentials."
          },
          "403": {
            "description": "Forbidden",
            "schema": {
              "$ref": "#/definitions/ErrorResponse"
            }
          },   
          "422": {
            "description": "Invalid backup cancellation attempt.",
            "schema": {
              "$ref": "#/definitions/ErrorResponse"
            }
          },
          "500": {
            "description": "An error has occurred while trying to fulfill the request. Most likely the ErrorResponse will contain more information about the error.",
            "schema": {
              "$ref": "#/definitions/ErrorResponse"
            }
          }
        }
      }
    },
    "/backups/{backend}/{id}/restore": {
      "post": {
        "description": "Starts a process of restoring a backup for a set of classes",
        "operationId": "backups.restore",
        "x-serviceIds": [
          "weaviate.local.backup"
        ],
        "tags": [
          "backups"
        ],
        "parameters": [
          {
            "name": "backend",
            "in": "path",
            "required": true,
            "type": "string",
            "description": "Backup backend name e.g. filesystem, gcs, s3."
          },
          {
            "name": "id",
            "in": "path",
            "required": true,
            "type": "string",
            "description": "The ID of a backup. Must be URL-safe and work as a filesystem path, only lowercase, numbers, underscore, minus characters allowed."
          },
          {
            "in": "body",
            "name": "body",
            "required": true,
            "schema": {
              "$ref": "#/definitions/BackupRestoreRequest"
            }
          }
        ],
        "responses": {
          "200": {
            "description": "Backup restoration process successfully started.",
            "schema": {
              "$ref": "#/definitions/BackupRestoreResponse"
            }
          },
          "401": {
            "description": "Unauthorized or invalid credentials."
          },
          "403": {
            "description": "Forbidden",
            "schema": {
              "$ref": "#/definitions/ErrorResponse"
            }
          },
          "404": {
            "description": "Not Found - Backup does not exist",
            "schema": {
              "$ref": "#/definitions/ErrorResponse"
            }
          },
          "422": {
            "description": "Invalid backup restoration attempt.",
            "schema": {
              "$ref": "#/definitions/ErrorResponse"
            }
          },
          "500": {
            "description": "An error has occurred while trying to fulfill the request. Most likely the ErrorResponse will contain more information about the error.",
            "schema": {
              "$ref": "#/definitions/ErrorResponse"
            }
          }
        }
      },
      "get": {
        "description": "Returns status of a backup restoration attempt for a set of classes",
        "operationId": "backups.restore.status",
        "x-serviceIds": [
          "weaviate.local.backup"
        ],
        "tags": [
          "backups"
        ],
        "parameters": [
          {
            "name": "backend",
            "in": "path",
            "required": true,
            "type": "string",
            "description": "Backup backend name e.g. filesystem, gcs, s3."
          },
          {
            "name": "id",
            "in": "path",
            "required": true,
            "type": "string",
            "description": "The ID of a backup. Must be URL-safe and work as a filesystem path, only lowercase, numbers, underscore, minus characters allowed."
          }
        ],
        "responses": {
          "200": {
            "description": "Backup restoration status successfully returned",
            "schema": {
              "$ref": "#/definitions/BackupRestoreStatusResponse"
            }
          },
          "401": {
            "description": "Unauthorized or invalid credentials."
          },
          "403": {
            "description": "Forbidden",
            "schema": {
              "$ref": "#/definitions/ErrorResponse"
            }
          },
          "404": {
            "description": "Not Found - Backup does not exist",
            "schema": {
              "$ref": "#/definitions/ErrorResponse"
            }
          },
          "500": {
            "description": "An error has occurred while trying to fulfill the request. Most likely the ErrorResponse will contain more information about the error.",
            "schema": {
              "$ref": "#/definitions/ErrorResponse"
            }
          }
        }
      }
    },
    "/cluster/statistics": {
      "get": {
        "description": "Returns Raft cluster statistics of Weaviate DB.",
        "operationId": "cluster.get.statistics",
        "x-serviceIds": [
          "weaviate.cluster.statistics.get"
        ],
        "tags": [
          "cluster"
        ],
        "responses": {
          "200": {
            "description": "Cluster statistics successfully returned",
            "schema": {
              "$ref": "#/definitions/ClusterStatisticsResponse"
            }
          },
          "401": {
            "description": "Unauthorized or invalid credentials."
          },
          "403": {
            "description": "Forbidden",
            "schema": {
              "$ref": "#/definitions/ErrorResponse"
            }
          },
          "422": {
            "description": "Invalid backup restoration status attempt.",
            "schema": {
              "$ref": "#/definitions/ErrorResponse"
            }
          },
          "500": {
            "description": "An error has occurred while trying to fulfill the request. Most likely the ErrorResponse will contain more information about the error.",
            "schema": {
              "$ref": "#/definitions/ErrorResponse"
            }
          }
        }
      }
    },
    "/nodes": {
      "get": {
        "description": "Returns status of Weaviate DB.",
        "operationId": "nodes.get",
        "x-serviceIds": [
          "weaviate.nodes.status.get"
        ],
        "tags": [
          "nodes"
        ],
        "parameters": [
          {
            "$ref": "#/parameters/CommonOutputVerbosityParameterQuery"
          }
        ],
        "responses": {
          "200": {
            "description": "Nodes status successfully returned",
            "schema": {
              "$ref": "#/definitions/NodesStatusResponse"
            }
          },
          "401": {
            "description": "Unauthorized or invalid credentials."
          },
          "403": {
            "description": "Forbidden",
            "schema": {
              "$ref": "#/definitions/ErrorResponse"
            }
          },
          "404": {
            "description": "Not Found - Backup does not exist",
            "schema": {
              "$ref": "#/definitions/ErrorResponse"
            }
          },
          "422": {
            "description": "Invalid backup restoration status attempt.",
            "schema": {
              "$ref": "#/definitions/ErrorResponse"
            }
          },
          "500": {
            "description": "An error has occurred while trying to fulfill the request. Most likely the ErrorResponse will contain more information about the error.",
            "schema": {
              "$ref": "#/definitions/ErrorResponse"
            }
          }
        }
      }
    },
    "/nodes/{className}": {
      "get": {
        "description": "Returns status of Weaviate DB.",
        "operationId": "nodes.get.class",
        "x-serviceIds": [
          "weaviate.nodes.status.get.class"
        ],
        "tags": [
          "nodes"
        ],
        "parameters": [
          {
            "name": "className",
            "in": "path",
            "required": true,
            "type": "string"
          },
          {
            "$ref": "#/parameters/CommonOutputVerbosityParameterQuery"
          }
        ],
        "responses": {
          "200": {
            "description": "Nodes status successfully returned",
            "schema": {
              "$ref": "#/definitions/NodesStatusResponse"
            }
          },
          "401": {
            "description": "Unauthorized or invalid credentials."
          },
          "403": {
            "description": "Forbidden",
            "schema": {
              "$ref": "#/definitions/ErrorResponse"
            }
          },
          "404": {
            "description": "Not Found - Backup does not exist",
            "schema": {
              "$ref": "#/definitions/ErrorResponse"
            }
          },
          "422": {
            "description": "Invalid backup restoration status attempt.",
            "schema": {
              "$ref": "#/definitions/ErrorResponse"
            }
          },
          "500": {
            "description": "An error has occurred while trying to fulfill the request. Most likely the ErrorResponse will contain more information about the error.",
            "schema": {
              "$ref": "#/definitions/ErrorResponse"
            }
          }
        }
      }
    },
    "/classifications/": {
      "post": {
        "description": "Trigger a classification based on the specified params. Classifications will run in the background, use GET /classifications/<id> to retrieve the status of your classification.",
        "operationId": "classifications.post",
        "x-serviceIds": [
          "weaviate.classifications.post"
        ],
        "parameters": [
          {
            "description": "parameters to start a classification",
            "in": "body",
            "schema": {
              "$ref": "#/definitions/Classification"
            },
            "name": "params",
            "required": true
          }
        ],
        "responses": {
          "201": {
            "description": "Successfully started classification.",
            "schema": {
              "$ref": "#/definitions/Classification"
            }
          },
          "400": {
            "description": "Incorrect request",
            "schema": {
              "$ref": "#/definitions/ErrorResponse"
            }
          },
          "401": {
            "description": "Unauthorized or invalid credentials."
          },
          "403": {
            "description": "Forbidden",
            "schema": {
              "$ref": "#/definitions/ErrorResponse"
            }
          },
          "500": {
            "description": "An error has occurred while trying to fulfill the request. Most likely the ErrorResponse will contain more information about the error.",
            "schema": {
              "$ref": "#/definitions/ErrorResponse"
            }
          }
        },
        "summary": "Starts a classification.",
        "tags": [
          "classifications"
        ]
      }
    },
    "/classifications/{id}": {
      "get": {
        "description": "Get status, results and metadata of a previously created classification",
        "operationId": "classifications.get",
        "x-serviceIds": [
          "weaviate.classifications.get"
        ],
        "parameters": [
          {
            "description": "classification id",
            "in": "path",
            "type": "string",
            "name": "id",
            "required": true
          }
        ],
        "responses": {
          "200": {
            "description": "Found the classification, returned as body",
            "schema": {
              "$ref": "#/definitions/Classification"
            }
          },
          "404": {
            "description": "Not Found - Classification does not exist"
          },
          "401": {
            "description": "Unauthorized or invalid credentials."
          },
          "403": {
            "description": "Forbidden",
            "schema": {
              "$ref": "#/definitions/ErrorResponse"
            }
          },
          "500": {
            "description": "An error has occurred while trying to fulfill the request. Most likely the ErrorResponse will contain more information about the error.",
            "schema": {
              "$ref": "#/definitions/ErrorResponse"
            }
          }
        },
        "summary": "View previously created classification",
        "tags": [
          "classifications"
        ]
      }
    }
  },
  "produces": [
    "application/json"
  ],
  "schemes": [
    "https"
  ],
  "security": [
    {},
    {
      "oidc": []
    }
  ],
  "securityDefinitions": {
    "oidc": {
      "type": "oauth2",
      "description": "OIDC (OpenConnect ID - based on OAuth2)",
      "flow": "implicit",
      "authorizationUrl": "http://to-be-configured-in-the-application-config"
    }
  },
  "swagger": "2.0",
  "tags": [
    {
      "name": "objects"
    },
    {
      "name": "batch",
      "description": "These operations allow to execute batch requests for Objects and Objects. Mostly used for importing large datasets."
    },
    {
      "name": "graphql"
    },
    {
      "name": "meta"
    },
    {
      "name": "P2P"
    },
    {
      "name": "contextionary-API",
      "description": "All functions related to the Contextionary."
    },
    {
      "name": "schema",
      "description": "These operations enable manipulation of the schema in Weaviate schema."
    }
  ]
}<|MERGE_RESOLUTION|>--- conflicted
+++ resolved
@@ -383,12 +383,11 @@
           "description": "Number of times a class is replicated",
           "type": "integer"
         },
-<<<<<<< HEAD
         "asyncEnabled": {
           "description": "Enable asynchronous replication",
           "type": "boolean",
           "x-omitempty": false
-=======
+        },
         "objectDeletionConflictResolution": {
           "description": "Conflict resolution strategy for deleted objects",
           "type": "string",
@@ -397,7 +396,6 @@
             "PermanentDeletion"
           ],
           "x-omitempty": true
->>>>>>> b65f2624
         }
       },
       "type": "object"
