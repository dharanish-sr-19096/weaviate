//                           _       _
// __      _____  __ ___   ___  __ _| |_ ___
// \ \ /\ / / _ \/ _` \ \ / / |/ _` | __/ _ \
//  \ V  V /  __/ (_| |\ V /| | (_| | ||  __/
//   \_/\_/ \___|\__,_| \_/ |_|\__,_|\__\___|
//
//  Copyright © 2016 - 2024 Weaviate B.V. All rights reserved.
//
//  CONTACT: hello@weaviate.io
//

package db

import (
	"bufio"
	"context"
	"encoding/binary"
	"fmt"
	"io"
	"math"
	"os"
	"path"
<<<<<<< HEAD
	"path/filepath"
	"sort"
=======
	"runtime/debug"
>>>>>>> 778a0e0d
	"sync"
	"sync/atomic"
	"time"

	"github.com/weaviate/weaviate/entities/dto"

	enterrors "github.com/weaviate/weaviate/entities/errors"

	"github.com/go-openapi/strfmt"
	"github.com/google/uuid"
	"github.com/pkg/errors"
	"github.com/sirupsen/logrus"
	"github.com/weaviate/weaviate/adapters/repos/db/helpers"
	"github.com/weaviate/weaviate/adapters/repos/db/indexcheckpoint"
	"github.com/weaviate/weaviate/adapters/repos/db/indexcounter"
	"github.com/weaviate/weaviate/adapters/repos/db/inverted"
	"github.com/weaviate/weaviate/adapters/repos/db/lsmkv"
	"github.com/weaviate/weaviate/adapters/repos/db/propertyspecific"
	"github.com/weaviate/weaviate/adapters/repos/db/roaringset"
	"github.com/weaviate/weaviate/adapters/repos/db/vector/dynamic"
	"github.com/weaviate/weaviate/adapters/repos/db/vector/flat"
	"github.com/weaviate/weaviate/adapters/repos/db/vector/hnsw"
	"github.com/weaviate/weaviate/adapters/repos/db/vector/hnsw/distancer"
	"github.com/weaviate/weaviate/adapters/repos/db/vector/noop"
	"github.com/weaviate/weaviate/entities/additional"
	"github.com/weaviate/weaviate/entities/aggregation"
	"github.com/weaviate/weaviate/entities/backup"
	"github.com/weaviate/weaviate/entities/cyclemanager"
	"github.com/weaviate/weaviate/entities/filters"
	"github.com/weaviate/weaviate/entities/models"
	"github.com/weaviate/weaviate/entities/multi"
	"github.com/weaviate/weaviate/entities/schema"
	schemaConfig "github.com/weaviate/weaviate/entities/schema/config"
	"github.com/weaviate/weaviate/entities/search"
	"github.com/weaviate/weaviate/entities/searchparams"
	"github.com/weaviate/weaviate/entities/storagestate"
	"github.com/weaviate/weaviate/entities/storobj"
	"github.com/weaviate/weaviate/entities/vectorindex"
	"github.com/weaviate/weaviate/entities/vectorindex/common"
	dynamicent "github.com/weaviate/weaviate/entities/vectorindex/dynamic"
	flatent "github.com/weaviate/weaviate/entities/vectorindex/flat"
	hnswent "github.com/weaviate/weaviate/entities/vectorindex/hnsw"
	"github.com/weaviate/weaviate/usecases/modules"
	"github.com/weaviate/weaviate/usecases/monitoring"
	"github.com/weaviate/weaviate/usecases/objects"
	"github.com/weaviate/weaviate/usecases/replica"
	"github.com/weaviate/weaviate/usecases/replica/hashtree"
	"github.com/weaviate/weaviate/usecases/sharding"
)

const IdLockPoolSize = 128

var errAlreadyShutdown = errors.New("already shut or dropped")

type ShardLike interface {
	Index() *Index                                                                      // Get the parent index
	Name() string                                                                       // Get the shard name
	Store() *lsmkv.Store                                                                // Get the underlying store
	NotifyReady()                                                                       // Set shard status to ready
	GetStatus() storagestate.Status                                                     // Return the shard status
	UpdateStatus(status string) error                                                   // Set shard status
	FindUUIDs(ctx context.Context, filters *filters.LocalFilter) ([]strfmt.UUID, error) // Search and return document ids

	Counter() *indexcounter.Counter
	ObjectCount() int
	ObjectCountAsync() int
	GetPropertyLengthTracker() *inverted.JsonShardMetaData

	PutObject(context.Context, *storobj.Object) error
	PutObjectBatch(context.Context, []*storobj.Object) []error
	ObjectByID(ctx context.Context, id strfmt.UUID, props search.SelectProperties, additional additional.Properties) (*storobj.Object, error)
	ObjectByIDErrDeleted(ctx context.Context, id strfmt.UUID, props search.SelectProperties, additional additional.Properties) (*storobj.Object, error)
	Exists(ctx context.Context, id strfmt.UUID) (bool, error)
	ObjectSearch(ctx context.Context, limit int, filters *filters.LocalFilter, keywordRanking *searchparams.KeywordRanking, sort []filters.Sort, cursor *filters.Cursor, additional additional.Properties) ([]*storobj.Object, []float32, error)
	ObjectVectorSearch(ctx context.Context, searchVectors [][]float32, targetVectors []string, targetDist float32, limit int, filters *filters.LocalFilter, sort []filters.Sort, groupBy *searchparams.GroupBy, additional additional.Properties, targetCombination *dto.TargetCombination) ([]*storobj.Object, []float32, error)
	UpdateVectorIndexConfig(ctx context.Context, updated schemaConfig.VectorIndexConfig) error
	UpdateVectorIndexConfigs(ctx context.Context, updated map[string]schemaConfig.VectorIndexConfig) error
	UpdateAsyncReplication(ctx context.Context, enabled bool) error
	AddReferencesBatch(ctx context.Context, refs objects.BatchReferences) []error
	DeleteObjectBatch(ctx context.Context, ids []strfmt.UUID, dryRun bool) objects.BatchSimpleObjects // Delete many objects by id
	DeleteObject(ctx context.Context, id strfmt.UUID) error                                           // Delete object by id
	MultiObjectByID(ctx context.Context, query []multi.Identifier) ([]*storobj.Object, error)
	ObjectDigestsByTokenRange(ctx context.Context, initialToken, finalToken uint64, limit int) (objs []replica.RepairResponse, lastTokenRead uint64, err error)
	ID() string // Get the shard id
	drop() error
	addIDProperty(ctx context.Context) error
	addDimensionsProperty(ctx context.Context) error
	addTimestampProperties(ctx context.Context) error
	createPropertyIndex(ctx context.Context, eg *enterrors.ErrorGroupWrapper, props ...*models.Property) error
	HaltForTransfer(ctx context.Context) error
	ListBackupFiles(ctx context.Context, ret *backup.ShardDescriptor) error
	resumeMaintenanceCycles(ctx context.Context) error
	SetPropertyLengths(props []inverted.Property) error
	AnalyzeObject(*storobj.Object) ([]inverted.Property, []inverted.NilProperty, error)
	Aggregate(ctx context.Context, params aggregation.Params, modules *modules.Provider) (*aggregation.Result, error)
	HashTreeLevel(ctx context.Context, level int, discriminant *hashtree.Bitset) (digests []hashtree.Digest, err error)
	MergeObject(ctx context.Context, object objects.MergeDocument) error
	Queue() *IndexQueue
	Queues() map[string]*IndexQueue
	VectorDistanceForQuery(ctx context.Context, id uint64, searchVectors [][]float32, targets []string) ([]float32, error)
	Shutdown(context.Context) error // Shutdown the shard
	preventShutdown() (release func(), err error)

	// TODO tests only
	ObjectList(ctx context.Context, limit int, sort []filters.Sort, cursor *filters.Cursor,
		additional additional.Properties, className schema.ClassName) ([]*storobj.Object, error) // Search and return objects
	WasDeleted(ctx context.Context, id strfmt.UUID) (bool, error) // Check if an object was deleted
	VectorIndex() VectorIndex                                     // Get the vector index
	VectorIndexes() map[string]VectorIndex                        // Get the vector indexes
	hasTargetVectors() bool
	// TODO tests only
	Versioner() *shardVersioner // Get the shard versioner

	isReadOnly() bool

	preparePutObject(context.Context, string, *storobj.Object) replica.SimpleResponse
	preparePutObjects(context.Context, string, []*storobj.Object) replica.SimpleResponse
	prepareMergeObject(context.Context, string, *objects.MergeDocument) replica.SimpleResponse
	prepareDeleteObject(context.Context, string, strfmt.UUID) replica.SimpleResponse
	prepareDeleteObjects(context.Context, string, []strfmt.UUID, bool) replica.SimpleResponse
	prepareAddReferences(context.Context, string, []objects.BatchReference) replica.SimpleResponse

	commitReplication(context.Context, string, *shardTransfer) interface{}
	abortReplication(context.Context, string) replica.SimpleResponse
	filePutter(context.Context, string) (io.WriteCloser, error)

	// TODO tests only
	Dimensions(ctx context.Context) int // dim(vector)*number vectors
	// TODO tests only
	QuantizedDimensions(ctx context.Context, segments int) int
	extendDimensionTrackerLSM(dimLength int, docID uint64) error
	extendDimensionTrackerForVecLSM(dimLength int, docID uint64, vecName string) error
	publishDimensionMetrics(ctx context.Context)

	addToPropertySetBucket(bucket *lsmkv.Bucket, docID uint64, key []byte) error
	deleteFromPropertySetBucket(bucket *lsmkv.Bucket, docID uint64, key []byte) error
	addToPropertyMapBucket(bucket *lsmkv.Bucket, pair lsmkv.MapPair, key []byte) error
	addToPropertyRangeBucket(bucket *lsmkv.Bucket, docID uint64, key []byte) error
	deleteFromPropertyRangeBucket(bucket *lsmkv.Bucket, docID uint64, key []byte) error
	pairPropertyWithFrequency(docID uint64, freq, propLen float32) lsmkv.MapPair

	setFallbackToSearchable(fallback bool)
	addJobToQueue(job job)
	uuidFromDocID(docID uint64) (strfmt.UUID, error)
	batchDeleteObject(ctx context.Context, id strfmt.UUID) error
	putObjectLSM(object *storobj.Object, idBytes []byte) (objectInsertStatus, error)
	mayUpsertObjectHashTree(object *storobj.Object, idBytes []byte, status objectInsertStatus) error
	mutableMergeObjectLSM(merge objects.MergeDocument, idBytes []byte) (mutableMergeResult, error)
	batchExtendInvertedIndexItemsLSMNoFrequency(b *lsmkv.Bucket, item inverted.MergeItem) error
	updatePropertySpecificIndices(object *storobj.Object, status objectInsertStatus) error
	updateVectorIndexIgnoreDelete(vector []float32, status objectInsertStatus) error
	updateVectorIndexesIgnoreDelete(vectors map[string][]float32, status objectInsertStatus) error
	hasGeoIndex() bool

	Metrics() *Metrics

	// A thread-safe counter that goes up any time there is activity on this
	// shard. The absolute value has no meaning, it's only purpose is to compare
	// the previous value to the current value.
	Activity() int32
}

// Shard is the smallest completely-contained index unit. A shard manages
// database files for all the objects it owns. How a shard is determined for a
// target object (e.g. Murmur hash, etc.) is still open at this point
type Shard struct {
	index             *Index // a reference to the underlying index, which in turn contains schema information
	class             *models.Class
	queue             *IndexQueue
	queues            map[string]*IndexQueue
	name              string
	store             *lsmkv.Store
	counter           *indexcounter.Counter
	indexCheckpoints  *indexcheckpoint.Checkpoints
	vectorIndex       VectorIndex
	vectorIndexes     map[string]VectorIndex
	metrics           *Metrics
	promMetrics       *monitoring.PrometheusMetrics
	slowQueryReporter helpers.SlowQueryReporter
	propertyIndices   propertyspecific.Indices
	propLenTracker    *inverted.JsonShardMetaData
	versioner         *shardVersioner

	hashtree             hashtree.AggregatedHashTree
	hashtreeRWMux        sync.RWMutex
	hashtreeInitialized  atomic.Bool
	hashBeaterCtx        context.Context
	hashBeaterCancelFunc context.CancelFunc

	objectPropagationNeededCond *sync.Cond
	objectPropagationNeeded     bool

	lastComparedHosts    []string
	lastComparedHostsMux sync.RWMutex

	status              storagestate.Status
	statusLock          sync.Mutex
	propertyIndicesLock sync.RWMutex

	stopDimensionTracking        chan struct{}
	dimensionTrackingInitialized atomic.Bool

	centralJobQueue chan job // reference to queue used by all shards

	docIdLock []sync.Mutex
	// replication
	replicationMap pendingReplicaTasks

	// Indicates whether searchable buckets should be used
	// when filterable buckets are missing for text/text[] properties
	// This can happen for db created before v1.19, where
	// only map (now called searchable) buckets were created as inverted
	// indexes for text/text[] props.
	// Now roaring set (filterable) and map (searchable) buckets can
	// coexists for text/text[] props, and by default both are enabled.
	// So despite property's IndexFilterable and IndexSearchable settings
	// being enabled, only searchable bucket exists
	fallbackToSearchable bool

	cycleCallbacks *shardCycleCallbacks
	bitmapFactory  *roaringset.BitmapFactory

	activityTracker atomic.Int32

	// indicates whether shard is shut down or dropped (or ongoing)
	shut bool
	// indicates whether shard in being used at the moment (e.g. write request)
	inUseCounter atomic.Int64
	// allows concurrent shut read/write
	shutdownLock *sync.RWMutex
}

func NewShard(ctx context.Context, promMetrics *monitoring.PrometheusMetrics,
	shardName string, index *Index, class *models.Class, jobQueueCh chan job,
	indexCheckpoints *indexcheckpoint.Checkpoints,
) (_ *Shard, err error) {
	before := time.Now()

	s := &Shard{
		index:       index,
		class:       class,
		name:        shardName,
		promMetrics: promMetrics,
		metrics: NewMetrics(index.logger, promMetrics,
			string(index.Config.ClassName), shardName),
		slowQueryReporter:     helpers.NewSlowQueryReporterFromEnv(index.logger),
		stopDimensionTracking: make(chan struct{}),
		replicationMap:        pendingReplicaTasks{Tasks: make(map[string]replicaTask, 32)},
		centralJobQueue:       jobQueueCh,
		indexCheckpoints:      indexCheckpoints,

		shut:         false,
		shutdownLock: new(sync.RWMutex),

		status: storagestate.StatusLoading,
	}

	defer func() {
		p := recover()
		if p != nil {
			err = fmt.Errorf("unexpected error initializing shard %q of index %q: %v", shardName, index.ID(), p)
			index.logger.WithError(err).WithFields(logrus.Fields{
				"index": index.ID(),
				"shard": shardName,
			}).Error("panic during shard initialization")
			debug.PrintStack()
		}

		if err != nil {
			// spawn a new context as we cannot guarantee that the init context is
			// still valid, but we want to make sure that we have enough time to clean
			// up the partial init
			ctx, cancel := context.WithTimeout(context.Background(), 120*time.Second)
			defer cancel()

			s.cleanupPartialInit(ctx)
		}
	}()

	s.activityTracker.Store(1) // initial state
	s.initCycleCallbacks()

	s.docIdLock = make([]sync.Mutex, IdLockPoolSize)

	defer s.metrics.ShardStartup(before)

	_, err = os.Stat(s.path())
	exists := false
	if err == nil {
		exists = true
	}

	if err := os.MkdirAll(s.path(), os.ModePerm); err != nil {
		return nil, err
	}

	mux := sync.Mutex{}
	s.objectPropagationNeededCond = sync.NewCond(&mux)

	if err := s.initNonVector(ctx, class); err != nil {
		return nil, errors.Wrapf(err, "init shard %q", s.ID())
	}

	if s.hasTargetVectors() {
		if err := s.initTargetVectors(ctx); err != nil {
			return nil, err
		}
		if err := s.initTargetQueues(); err != nil {
			return nil, err
		}
	} else {
		if err := s.initLegacyVector(ctx); err != nil {
			return nil, err
		}
		if err := s.initLegacyQueue(); err != nil {
			return nil, err
		}
	}

	s.initDimensionTracking()

	if asyncEnabled() {
		f := func() {
			// preload unindexed objects in the background
			if s.hasTargetVectors() {
				for targetVector, queue := range s.queues {
					err := queue.PreloadShard(s)
					if err != nil {
						queue.Logger.WithError(err).Errorf("preload shard for target vector: %s", targetVector)
					}
				}
			} else {
				err := s.queue.PreloadShard(s)
				if err != nil {
					s.queue.Logger.WithError(err).Error("preload shard")
				}
			}
		}
		enterrors.GoWrapper(f, s.index.logger)
	}
	s.NotifyReady()

	if exists {
		s.index.logger.Printf("Completed loading shard %s in %s", s.ID(), time.Since(before))
	} else {
		s.index.logger.Printf("Created shard %s in %s", s.ID(), time.Since(before))
	}

	return s, nil
}

func (s *Shard) hasTargetVectors() bool {
	return hasTargetVectors(s.index.vectorIndexUserConfig, s.index.vectorIndexUserConfigs)
}

// target vectors and legacy vector are (supposed to be) exclusive
// method allows to distinguish which of them is configured for the class
func hasTargetVectors(cfg schemaConfig.VectorIndexConfig, targetCfgs map[string]schemaConfig.VectorIndexConfig) bool {
	return len(targetCfgs) != 0
}

func (s *Shard) initTargetVectors(ctx context.Context) error {
	s.vectorIndexes = make(map[string]VectorIndex)
	for targetVector, vectorIndexConfig := range s.index.vectorIndexUserConfigs {
		vectorIndex, err := s.initVectorIndex(ctx, targetVector, vectorIndexConfig)
		if err != nil {
			return fmt.Errorf("cannot create vector index for %q: %w", targetVector, err)
		}
		s.vectorIndexes[targetVector] = vectorIndex
	}
	return nil
}

func (s *Shard) initTargetQueues() error {
	s.queues = make(map[string]*IndexQueue)
	for targetVector, vectorIndex := range s.vectorIndexes {
		queue, err := NewIndexQueue(s.index.Config.ClassName.String(), s.ID(), targetVector, s, vectorIndex, s.centralJobQueue,
			s.indexCheckpoints, IndexQueueOptions{Logger: s.index.logger}, s.promMetrics)
		if err != nil {
			return fmt.Errorf("cannot create index queue for %q: %w", targetVector, err)
		}
		s.queues[targetVector] = queue
	}
	return nil
}

func (s *Shard) initLegacyVector(ctx context.Context) error {
	vectorindex, err := s.initVectorIndex(ctx, "", s.index.vectorIndexUserConfig)
	if err != nil {
		return err
	}
	s.vectorIndex = vectorindex
	return nil
}

func (s *Shard) initLegacyQueue() error {
	queue, err := NewIndexQueue(s.index.Config.ClassName.String(), s.ID(), "", s, s.vectorIndex, s.centralJobQueue,
		s.indexCheckpoints, IndexQueueOptions{Logger: s.index.logger}, s.promMetrics)
	if err != nil {
		return err
	}
	s.queue = queue
	return nil
}

func (s *Shard) initVectorIndex(ctx context.Context,
	targetVector string, vectorIndexUserConfig schemaConfig.VectorIndexConfig,
) (VectorIndex, error) {
	var distProv distancer.Provider

	switch vectorIndexUserConfig.DistanceName() {
	case "", common.DistanceCosine:
		distProv = distancer.NewCosineDistanceProvider()
	case common.DistanceDot:
		distProv = distancer.NewDotProductProvider()
	case common.DistanceL2Squared:
		distProv = distancer.NewL2SquaredProvider()
	case common.DistanceManhattan:
		distProv = distancer.NewManhattanProvider()
	case common.DistanceHamming:
		distProv = distancer.NewHammingProvider()
	default:
		return nil, fmt.Errorf("init vector index: %w",
			errors.Errorf("unrecognized distance metric %q,"+
				"choose one of [\"cosine\", \"dot\", \"l2-squared\", \"manhattan\",\"hamming\"]", vectorIndexUserConfig.DistanceName()))
	}

	var vectorIndex VectorIndex

	switch vectorIndexUserConfig.IndexType() {
	case vectorindex.VectorIndexTypeHNSW:
		hnswUserConfig, ok := vectorIndexUserConfig.(hnswent.UserConfig)
		if !ok {
			return nil, errors.Errorf("hnsw vector index: config is not hnsw.UserConfig: %T",
				vectorIndexUserConfig)
		}

		if hnswUserConfig.Skip {
			vectorIndex = noop.NewIndex()
		} else {
			// starts vector cycles if vector is configured
			s.index.cycleCallbacks.vectorCommitLoggerCycle.Start()
			s.index.cycleCallbacks.vectorTombstoneCleanupCycle.Start()

			// a shard can actually have multiple vector indexes:
			// - the main index, which is used for all normal object vectors
			// - a geo property index for each geo prop in the schema
			//
			// here we label the main vector index as such.
			vecIdxID := s.vectorIndexID(targetVector)

			vi, err := hnsw.New(hnsw.Config{
				Logger:               s.index.logger,
				RootPath:             s.path(),
				ID:                   vecIdxID,
				ShardName:            s.name,
				ClassName:            s.index.Config.ClassName.String(),
				PrometheusMetrics:    s.promMetrics,
				VectorForIDThunk:     hnsw.NewVectorForIDThunk(targetVector, s.vectorByIndexID),
				TempVectorForIDThunk: hnsw.NewTempVectorForIDThunk(targetVector, s.readVectorByIndexIDIntoSlice),
				DistanceProvider:     distProv,
				MakeCommitLoggerThunk: func() (hnsw.CommitLogger, error) {
					return hnsw.NewCommitLogger(s.path(), vecIdxID,
						s.index.logger, s.cycleCallbacks.vectorCommitLoggerCallbacks,
						hnsw.WithAllocChecker(s.index.allocChecker),
						hnsw.WithCommitlogThresholdForCombining(s.index.Config.HNSWMaxLogSize),
						// consistent with previous logic where the individual limit is 1/5 of the combined limit
						hnsw.WithCommitlogThreshold(s.index.Config.HNSWMaxLogSize/5),
					)
				},
				AllocChecker:        s.index.allocChecker,
				WaitForCachePrefill: s.index.Config.HNSWWaitForCachePrefill,
			}, hnswUserConfig, s.cycleCallbacks.vectorTombstoneCleanupCallbacks,
				s.cycleCallbacks.compactionCallbacks, s.cycleCallbacks.flushCallbacks, s.store)
			if err != nil {
				return nil, errors.Wrapf(err, "init shard %q: hnsw index", s.ID())
			}
			vectorIndex = vi
		}
	case vectorindex.VectorIndexTypeFLAT:
		flatUserConfig, ok := vectorIndexUserConfig.(flatent.UserConfig)
		if !ok {
			return nil, errors.Errorf("flat vector index: config is not flat.UserConfig: %T",
				vectorIndexUserConfig)
		}
		s.index.cycleCallbacks.vectorCommitLoggerCycle.Start()

		// a shard can actually have multiple vector indexes:
		// - the main index, which is used for all normal object vectors
		// - a geo property index for each geo prop in the schema
		//
		// here we label the main vector index as such.
		vecIdxID := s.vectorIndexID(targetVector)

		vi, err := flat.New(flat.Config{
			ID:               vecIdxID,
			TargetVector:     targetVector,
			Logger:           s.index.logger,
			DistanceProvider: distProv,
			AllocChecker:     s.index.allocChecker,
		}, flatUserConfig, s.store)
		if err != nil {
			return nil, errors.Wrapf(err, "init shard %q: flat index", s.ID())
		}
		vectorIndex = vi
	case vectorindex.VectorIndexTypeDYNAMIC:
		dynamicUserConfig, ok := vectorIndexUserConfig.(dynamicent.UserConfig)
		if !ok {
			return nil, errors.Errorf("dynamic vector index: config is not dynamic.UserConfig: %T",
				vectorIndexUserConfig)
		}
		s.index.cycleCallbacks.vectorCommitLoggerCycle.Start()

		// a shard can actually have multiple vector indexes:
		// - the main index, which is used for all normal object vectors
		// - a geo property index for each geo prop in the schema
		//
		// here we label the main vector index as such.
		vecIdxID := s.vectorIndexID(targetVector)

		vi, err := dynamic.New(dynamic.Config{
			ID:                   vecIdxID,
			TargetVector:         targetVector,
			Logger:               s.index.logger,
			DistanceProvider:     distProv,
			RootPath:             s.path(),
			ShardName:            s.name,
			ClassName:            s.index.Config.ClassName.String(),
			PrometheusMetrics:    s.promMetrics,
			VectorForIDThunk:     hnsw.NewVectorForIDThunk(targetVector, s.vectorByIndexID),
			TempVectorForIDThunk: hnsw.NewTempVectorForIDThunk(targetVector, s.readVectorByIndexIDIntoSlice),
			MakeCommitLoggerThunk: func() (hnsw.CommitLogger, error) {
				return hnsw.NewCommitLogger(s.path(), vecIdxID,
					s.index.logger, s.cycleCallbacks.vectorCommitLoggerCallbacks)
			},
			TombstoneCallbacks:       s.cycleCallbacks.vectorTombstoneCleanupCallbacks,
			ShardCompactionCallbacks: s.cycleCallbacks.compactionCallbacks,
			ShardFlushCallbacks:      s.cycleCallbacks.flushCallbacks,
		}, dynamicUserConfig, s.store)
		if err != nil {
			return nil, errors.Wrapf(err, "init shard %q: dynamic index", s.ID())
		}
		vectorIndex = vi
	default:
		return nil, fmt.Errorf("Unknown vector index type: %q. Choose one from [\"%s\", \"%s\", \"%s\"]",
			vectorIndexUserConfig.IndexType(), vectorindex.VectorIndexTypeHNSW, vectorindex.VectorIndexTypeFLAT, vectorindex.VectorIndexTypeDYNAMIC)
	}
	defer vectorIndex.PostStartup()
	return vectorIndex, nil
}

func (s *Shard) initNonVector(ctx context.Context, class *models.Class) error {
	err := s.initLSMStore(ctx)
	if err != nil {
		return errors.Wrapf(err, "init shard %q: shard db", s.ID())
	}

	if s.index.asyncReplicationEnabled() {
		err = s.initHashTree(ctx)
		if err != nil {
			return errors.Wrapf(err, "init shard %q: shard hashtree", s.ID())
		}
	} else if s.index.replicationEnabled() {
		s.index.logger.Infof("async replication disabled on shard %q", s.ID())
	}

	counter, err := indexcounter.New(s.path())
	if err != nil {
		return errors.Wrapf(err, "init shard %q: index counter", s.ID())
	}
	s.counter = counter
	s.bitmapFactory = roaringset.NewBitmapFactory(s.counter.Get, s.index.logger)

	dataPresent := s.counter.PreviewNext() != 0
	versionPath := path.Join(s.path(), "version")
	versioner, err := newShardVersioner(versionPath, dataPresent)
	if err != nil {
		return errors.Wrapf(err, "init shard %q: check versions", s.ID())
	}
	s.versioner = versioner

	plPath := path.Join(s.path(), "proplengths")
	tracker, err := inverted.NewJsonShardMetaData(plPath, s.index.logger)
	if err != nil {
		return errors.Wrapf(err, "init shard %q: prop length tracker", s.ID())
	}

	s.propLenTracker = tracker

	if err := s.initProperties(class); err != nil {
		return errors.Wrapf(err, "init shard %q: init per property indices", s.ID())
	}

	return nil
}

func (s *Shard) ID() string {
	return shardId(s.index.ID(), s.name)
}

func (s *Shard) path() string {
	return shardPath(s.index.path(), s.name)
}

func (s *Shard) pathLSM() string {
	return path.Join(s.path(), "lsm")
}

func (s *Shard) vectorIndexID(targetVector string) string {
	if targetVector != "" {
		return fmt.Sprintf("vectors_%s", targetVector)
	}
	return "main"
}

func (s *Shard) pathHashTree() string {
	return path.Join(s.path(), "hashtree")
}

func (s *Shard) uuidToIdLockPoolId(idBytes []byte) uint8 {
	// use the last byte of the uuid to determine which locking-pool a given object should use. The last byte is used
	// as uuids probably often have some kind of order and the last byte will in general be the one that changes the most
	return idBytes[15] % IdLockPoolSize
}

func (s *Shard) initLSMStore(ctx context.Context) error {
	annotatedLogger := s.index.logger.WithFields(logrus.Fields{
		"shard": s.name,
		"index": s.index.ID(),
		"class": s.index.Config.ClassName,
	})
	var metrics *lsmkv.Metrics
	if s.promMetrics != nil {
		metrics = lsmkv.NewMetrics(s.promMetrics, string(s.index.Config.ClassName), s.name)
	}

	store, err := lsmkv.New(s.pathLSM(), s.path(), annotatedLogger, metrics,
		s.cycleCallbacks.compactionCallbacks, s.cycleCallbacks.flushCallbacks)
	if err != nil {
		return errors.Wrapf(err, "init lsmkv store at %s", s.pathLSM())
	}

	opts := []lsmkv.BucketOption{
		lsmkv.WithStrategy(lsmkv.StrategyReplace),
		lsmkv.WithSecondaryIndices(2),
		lsmkv.WithPread(s.index.Config.AvoidMMap),
		lsmkv.WithKeepTombstones(true),
		s.dynamicMemtableSizing(),
		s.memtableDirtyConfig(),
		lsmkv.WithAllocChecker(s.index.allocChecker),
		lsmkv.WithMaxSegmentSize(s.index.Config.MaxSegmentSize),
	}

	if s.metrics != nil && !s.metrics.grouped {
		// If metrics are grouped we cannot observe the count of an individual
		// shard's object store because there is just a single metric. We would
		// override it. See https://github.com/weaviate/weaviate/issues/4396 for
		// details.
		opts = append(opts, lsmkv.WithMonitorCount())
	}
	err = store.CreateOrLoadBucket(ctx, helpers.ObjectsBucketLSM, opts...)
	if err != nil {
		return errors.Wrap(err, "create objects bucket")
	}

	s.store = store

	return nil
}

func (s *Shard) initHashTree(ctx context.Context) error {
	bucket := s.store.Bucket(helpers.ObjectsBucketLSM)

	if bucket.GetSecondaryIndices() < 2 {
		s.index.logger.
			WithField("action", "async_replication").
			WithField("class_name", s.class.Class).
			WithField("shard_name", s.name).
			Warn("secondary index for token ranges is not available")
		return nil
	}

	s.hashBeaterCtx, s.hashBeaterCancelFunc = context.WithCancel(context.Background())

	if err := os.MkdirAll(s.pathHashTree(), os.ModePerm); err != nil {
		return err
	}

	partitioningEnabled := s.index.partitioningEnabled

	// load the most recent hashtree file
	dirEntries, err := os.ReadDir(s.pathHashTree())
	if err != nil {
		return err
	}

	for i := len(dirEntries) - 1; i >= 0; i-- {
		dirEntry := dirEntries[i]

		if dirEntry.IsDir() || filepath.Ext(dirEntry.Name()) != ".ht" {
			continue
		}

		hashtreeFilename := filepath.Join(s.pathHashTree(), dirEntry.Name())

		if s.hashtree != nil {
			err := os.Remove(hashtreeFilename)
			s.index.logger.
				WithField("action", "async_replication").
				WithField("class_name", s.class.Class).
				WithField("shard_name", s.name).
				Warnf("deleting older hashtree file %q: %v", hashtreeFilename, err)
			continue
		}

		f, err := os.OpenFile(hashtreeFilename, os.O_RDONLY, os.ModePerm)
		if err != nil {
			s.index.logger.
				WithField("action", "async_replication").
				WithField("class_name", s.class.Class).
				WithField("shard_name", s.name).
				Warnf("reading hashtree file %q: %v", hashtreeFilename, err)
			continue
		}

		// attempt to load hashtree from file
		var ht hashtree.AggregatedHashTree

		if partitioningEnabled {
			ht, err = hashtree.DeserializeCompactHashTree(bufio.NewReader(f))
		} else {
			ht, err = hashtree.DeserializeMultiSegmentHashTree(bufio.NewReader(f))
		}
		if err != nil {
			s.index.logger.
				WithField("action", "async_replication").
				WithField("class_name", s.class.Class).
				WithField("shard_name", s.name).
				Warnf("reading hashtree file %q: %v", hashtreeFilename, err)
		} else {
			s.hashtree = ht
		}

		f.Close()
		os.Remove(hashtreeFilename)
	}

	if s.hashtree != nil {
		s.hashtreeInitialized.Store(true)
		s.index.logger.
			WithField("action", "async_replication").
			WithField("class_name", s.class.Class).
			WithField("shard_name", s.name).
			Info("hashtree successfully initialized")
		s.initHashBeater()
		return nil
	}

	var ht hashtree.AggregatedHashTree

	if partitioningEnabled {
		ht, err = s.buildCompactHashTree()
	} else {
		ht, err = s.buildMultiSegmentHashTree()
	}
	if err != nil {
		return err
	}

	s.hashtree = ht

	// sync hashtree with current object states

	enterrors.GoWrapper(func() {
		prevContextEvaluation := time.Now()

		objCount := 0

		err := bucket.IterateObjects(ctx, func(object *storobj.Object) error {
			if time.Since(prevContextEvaluation) > time.Second {
				if ctx.Err() != nil {
					return ctx.Err()
				}

				prevContextEvaluation = time.Now()

				s.index.logger.
					WithField("action", "async_replication").
					WithField("class_name", s.class.Class).
					WithField("shard_name", s.name).
					WithField("objectCount", objCount).
					Infof("hashtree initialization is progress...")
			}

			uuid, err := uuid.MustParse(object.ID().String()).MarshalBinary()
			if err != nil {
				return err
			}

			err = s.upsertObjectHashTree(object, uuid, objectInsertStatus{})
			if err != nil {
				return err
			}

			objCount++

			return nil
		})
		if err != nil {
			s.index.logger.
				WithField("action", "async_replication").
				WithField("class_name", s.class.Class).
				WithField("shard_name", s.name).
				Errorf("iterating objects during hashtree initialization: %v", err)
			return
		}

		s.hashtreeInitialized.Store(true)

		s.index.logger.
			WithField("action", "async_replication").
			WithField("class_name", s.class.Class).
			WithField("shard_name", s.name).
			Info("hashtree successfully initialized")

		s.initHashBeater()
	}, s.index.logger)

	return nil
}

func (s *Shard) UpdateAsyncReplication(ctx context.Context, enabled bool) error {
	s.hashtreeRWMux.Lock()
	defer s.hashtreeRWMux.Unlock()

	if enabled {
		if s.hashtree != nil {
			return nil
		}

		err := s.initHashTree(ctx)
		if err != nil {
			return errors.Wrapf(err, "hashtree initialization on shard %q", s.ID())
		}

		return nil
	}

	if s.hashtree == nil {
		return nil
	}

	s.stopHashBeater()
	s.hashtree = nil
	s.hashtreeInitialized.Store(false)

	return nil
}

func (s *Shard) buildCompactHashTree() (hashtree.AggregatedHashTree, error) {
	return hashtree.NewCompactHashTree(math.MaxUint64, 16)
}

func (s *Shard) buildMultiSegmentHashTree() (hashtree.AggregatedHashTree, error) {
	shardState := s.index.shardState()

	virtualNodes := make([]sharding.Virtual, len(shardState.Virtual))
	copy(virtualNodes, shardState.Virtual)

	sort.SliceStable(virtualNodes, func(a, b int) bool {
		return virtualNodes[a].Upper < virtualNodes[b].Upper
	})

	virtualNodesPos := make(map[string]int, len(virtualNodes))
	for i, v := range virtualNodes {
		virtualNodesPos[v.Name] = i
	}

	physical := shardState.Physical[s.name]

	segments := make([]hashtree.Segment, len(physical.OwnsVirtual))

	for i, v := range physical.OwnsVirtual {
		var segmentStart uint64
		var segmentSize uint64

		vi := virtualNodesPos[v]

		if vi == 0 {
			segmentStart = virtualNodes[len(virtualNodes)-1].Upper
			segmentSize = virtualNodes[0].Upper + (math.MaxUint64 - segmentStart)
		} else {
			segmentStart = virtualNodes[vi-1].Upper
			segmentSize = virtualNodes[vi].Upper - segmentStart
		}

		segments[i] = hashtree.NewSegment(segmentStart, segmentSize)
	}

	return hashtree.NewMultiSegmentHashTree(segments, 16)
}

func (s *Shard) closeHashTree() error {
	var b [8]byte
	binary.BigEndian.PutUint64(b[:], uint64(time.Now().UnixNano()))

	hashtreeFilename := filepath.Join(s.pathHashTree(), fmt.Sprintf("hashtree-%x.ht", string(b[:])))

	f, err := os.OpenFile(hashtreeFilename, os.O_CREATE|os.O_WRONLY|os.O_APPEND, os.ModePerm)
	if err != nil {
		return fmt.Errorf("storing hashtree in %q: %w", hashtreeFilename, err)
	}
	defer f.Close()

	w := bufio.NewWriter(f)

	_, err = s.hashtree.Serialize(w)
	if err != nil {
		return fmt.Errorf("storing hashtree in %q: %w", hashtreeFilename, err)
	}

	err = w.Flush()
	if err != nil {
		return fmt.Errorf("storing hashtree in %q: %w", hashtreeFilename, err)
	}

	s.hashtree = nil
	s.hashtreeInitialized.Store(false)

	return nil
}

func (s *Shard) HashTreeLevel(ctx context.Context, level int, discriminant *hashtree.Bitset) (digests []hashtree.Digest, err error) {
	s.hashtreeRWMux.RLock()
	defer s.hashtreeRWMux.RUnlock()

	if !s.hashtreeInitialized.Load() {
		return nil, fmt.Errorf("hashtree not initialized on shard %q", s.ID())
	}

	// TODO (jeroiraz): reusable pool of digests slices
	digests = make([]hashtree.Digest, hashtree.LeavesCount(level+1))

	n, err := s.hashtree.Level(level, discriminant, digests)
	if err != nil {
		return nil, err
	}

	return digests[:n], nil
}

// IMPORTANT:
// Be advised there exists LazyLoadShard::drop() implementation intended
// to drop shard that was not loaded (instantiated) yet.
// It deletes shard by performing required actions and removing entire shard directory.
// If there is any action that needs to be performed beside files/dirs being removed
// from shard directory, it needs to be reflected as well in LazyLoadShard::drop()
// method to keep drop behaviour consistent.
func (s *Shard) drop() (err error) {
	s.metrics.DeleteShardLabels(s.index.Config.ClassName.String(), s.name)
	s.metrics.baseMetrics.StartUnloadingShard(s.index.Config.ClassName.String())
	s.replicationMap.clear()

	if s.index.Config.TrackVectorDimensions {
		// tracking vector dimensions goroutine only works when tracking is enabled
		// that's why we are trying to stop it only in this case
		s.stopDimensionTracking <- struct{}{}
		// send 0 in when index gets dropped
		s.clearDimensionMetrics()
	}

	s.hashtreeRWMux.Lock()
	if s.hashtree != nil {
		s.stopHashBeater()
		s.hashtree = nil
		s.hashtreeInitialized.Store(false)
	}
	s.hashtreeRWMux.Unlock()

	ctx, cancel := context.WithTimeout(context.TODO(), 20*time.Second)
	defer cancel()

	// unregister all callbacks at once, in parallel
	if err = cyclemanager.NewCombinedCallbackCtrl(0, s.index.logger,
		s.cycleCallbacks.compactionCallbacksCtrl,
		s.cycleCallbacks.flushCallbacksCtrl,
		s.cycleCallbacks.vectorCombinedCallbacksCtrl,
		s.cycleCallbacks.geoPropsCombinedCallbacksCtrl,
	).Unregister(ctx); err != nil {
		return err
	}

	if err = s.store.Shutdown(ctx); err != nil {
		return errors.Wrap(err, "stop lsmkv store")
	}

	if _, err = os.Stat(s.pathLSM()); err == nil {
		err := os.RemoveAll(s.pathLSM())
		if err != nil {
			return errors.Wrapf(err, "remove lsm store at %s", s.pathLSM())
		}
	}
	// delete indexcount
	err = s.counter.Drop()
	if err != nil {
		return errors.Wrapf(err, "remove indexcount at %s", s.path())
	}

	// delete version
	err = s.versioner.Drop()
	if err != nil {
		return errors.Wrapf(err, "remove version at %s", s.path())
	}

	if s.hasTargetVectors() {
		// TODO run in parallel?
		for targetVector, queue := range s.queues {
			if err = queue.Drop(); err != nil {
				return fmt.Errorf("close queue of vector %q at %s: %w", targetVector, s.path(), err)
			}
		}
		for targetVector, vectorIndex := range s.vectorIndexes {
			if err = vectorIndex.Drop(ctx); err != nil {
				return fmt.Errorf("remove vector index of vector %q at %s: %w", targetVector, s.path(), err)
			}
		}
	} else {
		// delete queue cursor
		if err = s.queue.Drop(); err != nil {
			return errors.Wrapf(err, "close queue at %s", s.path())
		}
		// remove vector index
		if err = s.vectorIndex.Drop(ctx); err != nil {
			return errors.Wrapf(err, "remove vector index at %s", s.path())
		}
	}

	// delete property length tracker
	err = s.GetPropertyLengthTracker().Drop()
	if err != nil {
		return errors.Wrapf(err, "remove prop length tracker at %s", s.path())
	}

	s.propertyIndicesLock.Lock()
	err = s.propertyIndices.DropAll(ctx)
	s.propertyIndicesLock.Unlock()
	if err != nil {
		return errors.Wrapf(err, "remove property specific indices at %s", s.path())
	}

	s.metrics.baseMetrics.FinishUnloadingShard(s.index.Config.ClassName.String())

	return nil
}

func (s *Shard) addIDProperty(ctx context.Context) error {
	if s.isReadOnly() {
		return storagestate.ErrStatusReadOnly
	}

	return s.store.CreateOrLoadBucket(ctx,
		helpers.BucketFromPropNameLSM(filters.InternalPropID),
		s.memtableDirtyConfig(),
		lsmkv.WithStrategy(lsmkv.StrategySetCollection),
		lsmkv.WithPread(s.index.Config.AvoidMMap),
		lsmkv.WithAllocChecker(s.index.allocChecker),
		lsmkv.WithMaxSegmentSize(s.index.Config.MaxSegmentSize),
	)
}

func (s *Shard) addDimensionsProperty(ctx context.Context) error {
	if s.isReadOnly() {
		return storagestate.ErrStatusReadOnly
	}

	// Note: this data would fit the "Set" type better, but since the "Map" type
	// is currently optimized better, it is more efficient to use a Map here.
	err := s.store.CreateOrLoadBucket(ctx,
		helpers.DimensionsBucketLSM,
		lsmkv.WithStrategy(lsmkv.StrategyMapCollection),
		lsmkv.WithPread(s.index.Config.AvoidMMap),
		lsmkv.WithAllocChecker(s.index.allocChecker),
		lsmkv.WithMaxSegmentSize(s.index.Config.MaxSegmentSize),
	)
	if err != nil {
		return err
	}

	return nil
}

func (s *Shard) addTimestampProperties(ctx context.Context) error {
	if s.isReadOnly() {
		return storagestate.ErrStatusReadOnly
	}

	if err := s.addCreationTimeUnixProperty(ctx); err != nil {
		return err
	}
	if err := s.addLastUpdateTimeUnixProperty(ctx); err != nil {
		return err
	}

	return nil
}

func (s *Shard) addCreationTimeUnixProperty(ctx context.Context) error {
	return s.store.CreateOrLoadBucket(ctx,
		helpers.BucketFromPropNameLSM(filters.InternalPropCreationTimeUnix),
		s.memtableDirtyConfig(),
		lsmkv.WithStrategy(lsmkv.StrategyRoaringSet),
		lsmkv.WithPread(s.index.Config.AvoidMMap),
		lsmkv.WithAllocChecker(s.index.allocChecker),
		lsmkv.WithMaxSegmentSize(s.index.Config.MaxSegmentSize),
	)
}

func (s *Shard) addLastUpdateTimeUnixProperty(ctx context.Context) error {
	return s.store.CreateOrLoadBucket(ctx,
		helpers.BucketFromPropNameLSM(filters.InternalPropLastUpdateTimeUnix),
		s.memtableDirtyConfig(),
		lsmkv.WithStrategy(lsmkv.StrategyRoaringSet),
		lsmkv.WithPread(s.index.Config.AvoidMMap),
		lsmkv.WithAllocChecker(s.index.allocChecker),
		lsmkv.WithMaxSegmentSize(s.index.Config.MaxSegmentSize),
	)
}

func (s *Shard) memtableDirtyConfig() lsmkv.BucketOption {
	return lsmkv.WithDirtyThreshold(
		time.Duration(s.index.Config.MemtablesFlushDirtyAfter) * time.Second)
}

func (s *Shard) dynamicMemtableSizing() lsmkv.BucketOption {
	return lsmkv.WithDynamicMemtableSizing(
		s.index.Config.MemtablesInitialSizeMB,
		s.index.Config.MemtablesMaxSizeMB,
		s.index.Config.MemtablesMinActiveSeconds,
		s.index.Config.MemtablesMaxActiveSeconds,
	)
}

func (s *Shard) createPropertyIndex(ctx context.Context, eg *enterrors.ErrorGroupWrapper, props ...*models.Property) error {
	for _, prop := range props {
		if !inverted.HasAnyInvertedIndex(prop) {
			continue
		}

		eg.Go(func() error {
			if err := s.createPropertyValueIndex(ctx, prop); err != nil {
				return errors.Wrapf(err, "create property '%s' value index on shard '%s'", prop.Name, s.ID())
			}

			if s.index.invertedIndexConfig.IndexNullState {
				eg.Go(func() error {
					if err := s.createPropertyNullIndex(ctx, prop); err != nil {
						return errors.Wrapf(err, "create property '%s' null index on shard '%s'", prop.Name, s.ID())
					}
					return nil
				})
			}

			if s.index.invertedIndexConfig.IndexPropertyLength {
				eg.Go(func() error {
					if err := s.createPropertyLengthIndex(ctx, prop); err != nil {
						return errors.Wrapf(err, "create property '%s' length index on shard '%s'", prop.Name, s.ID())
					}
					return nil
				})
			}
			return nil
		})

		if err := eg.Wait(); err != nil {
			return err
		}
	}
	return nil
}

func (s *Shard) createPropertyValueIndex(ctx context.Context, prop *models.Property) error {
	if s.isReadOnly() {
		return storagestate.ErrStatusReadOnly
	}

	bucketOpts := []lsmkv.BucketOption{
		s.memtableDirtyConfig(),
		s.dynamicMemtableSizing(),
		lsmkv.WithPread(s.index.Config.AvoidMMap),
		lsmkv.WithAllocChecker(s.index.allocChecker),
		lsmkv.WithMaxSegmentSize(s.index.Config.MaxSegmentSize),
	}

	if inverted.HasFilterableIndex(prop) {
		if dt, _ := schema.AsPrimitive(prop.DataType); dt == schema.DataTypeGeoCoordinates {
			return s.initGeoProp(prop)
		}

		if schema.IsRefDataType(prop.DataType) {
			if err := s.store.CreateOrLoadBucket(ctx,
				helpers.BucketFromPropNameMetaCountLSM(prop.Name),
				append(bucketOpts, lsmkv.WithStrategy(lsmkv.StrategyRoaringSet))...,
			); err != nil {
				return err
			}
		}

		if err := s.store.CreateOrLoadBucket(ctx,
			helpers.BucketFromPropNameLSM(prop.Name),
			append(bucketOpts, lsmkv.WithStrategy(lsmkv.StrategyRoaringSet))...,
		); err != nil {
			return err
		}
	}

	if inverted.HasSearchableIndex(prop) {
		searchableBucketOpts := append(bucketOpts, lsmkv.WithStrategy(lsmkv.StrategyMapCollection))
		if s.versioner.Version() < 2 {
			searchableBucketOpts = append(searchableBucketOpts, lsmkv.WithLegacyMapSorting())
		}

		if err := s.store.CreateOrLoadBucket(ctx,
			helpers.BucketSearchableFromPropNameLSM(prop.Name),
			searchableBucketOpts...,
		); err != nil {
			return err
		}
	}

	if inverted.HasRangeableIndex(prop) {
		if err := s.store.CreateOrLoadBucket(ctx,
			helpers.BucketRangeableFromPropNameLSM(prop.Name),
			append(bucketOpts,
				lsmkv.WithStrategy(lsmkv.StrategyRoaringSetRange),
				lsmkv.WithUseBloomFilter(false),
				lsmkv.WithCalcCountNetAdditions(false),
			)...,
		); err != nil {
			return err
		}
	}

	return nil
}

func (s *Shard) createPropertyLengthIndex(ctx context.Context, prop *models.Property) error {
	if s.isReadOnly() {
		return storagestate.ErrStatusReadOnly
	}

	// some datatypes are not added to the inverted index, so we can skip them here
	switch schema.DataType(prop.DataType[0]) {
	case schema.DataTypeGeoCoordinates, schema.DataTypePhoneNumber, schema.DataTypeBlob, schema.DataTypeInt,
		schema.DataTypeNumber, schema.DataTypeBoolean, schema.DataTypeDate:
		return nil
	default:
	}

	return s.store.CreateOrLoadBucket(ctx,
		helpers.BucketFromPropNameLengthLSM(prop.Name),
		lsmkv.WithStrategy(lsmkv.StrategyRoaringSet),
		lsmkv.WithPread(s.index.Config.AvoidMMap),
		lsmkv.WithAllocChecker(s.index.allocChecker),
		lsmkv.WithMaxSegmentSize(s.index.Config.MaxSegmentSize),
	)
}

func (s *Shard) createPropertyNullIndex(ctx context.Context, prop *models.Property) error {
	if s.isReadOnly() {
		return storagestate.ErrStatusReadOnly
	}

	return s.store.CreateOrLoadBucket(ctx,
		helpers.BucketFromPropNameNullLSM(prop.Name),
		lsmkv.WithStrategy(lsmkv.StrategyRoaringSet),
		lsmkv.WithPread(s.index.Config.AvoidMMap),
		lsmkv.WithAllocChecker(s.index.allocChecker),
		lsmkv.WithMaxSegmentSize(s.index.Config.MaxSegmentSize),
	)
}

func (s *Shard) UpdateVectorIndexConfig(ctx context.Context, updated schemaConfig.VectorIndexConfig) error {
	if s.isReadOnly() {
		return storagestate.ErrStatusReadOnly
	}

	err := s.UpdateStatus(storagestate.StatusReadOnly.String())
	if err != nil {
		return fmt.Errorf("attempt to mark read-only: %w", err)
	}

	return s.VectorIndex().UpdateUserConfig(updated, func() {
		s.UpdateStatus(storagestate.StatusReady.String())
	})
}

func (s *Shard) UpdateVectorIndexConfigs(ctx context.Context, updated map[string]schemaConfig.VectorIndexConfig) error {
	if s.isReadOnly() {
		return storagestate.ErrStatusReadOnly
	}
	if err := s.UpdateStatus(storagestate.StatusReadOnly.String()); err != nil {
		return fmt.Errorf("attempt to mark read-only: %w", err)
	}

	wg := new(sync.WaitGroup)
	var err error
	for targetName, targetCfg := range updated {
		wg.Add(1)
		if err = s.VectorIndexForName(targetName).UpdateUserConfig(targetCfg, wg.Done); err != nil {
			break
		}
	}

	f := func() {
		wg.Wait()
		s.UpdateStatus(storagestate.StatusReady.String())
	}
	enterrors.GoWrapper(f, s.index.logger)

	return err
}

/*

	batch
		shut
		false
			in_use ++
			defer in_use --
		true
			fail request

	shutdown
		loop + time:
		if shut == true
			fail request
		in_use == 0 && shut == false
			shut = true

*/
// Shutdown needs to be idempotent, so it can also deal with a partial
// initialization. In some parts, it relies on the underlying structs to have
// idempotent Shutdown methods. In other parts, it explicitly checks if a
// component was initialized. If not, it turns it into a noop to prevent
// blocking.
func (s *Shard) Shutdown(ctx context.Context) (err error) {
	if err = s.waitForShutdown(ctx); err != nil {
		return
	}

	if err = s.GetPropertyLengthTracker().Close(); err != nil {
		return errors.Wrap(err, "close prop length tracker")
	}

	// unregister all callbacks at once, in parallel
	if err = cyclemanager.NewCombinedCallbackCtrl(0, s.index.logger,
		s.cycleCallbacks.compactionCallbacksCtrl,
		s.cycleCallbacks.flushCallbacksCtrl,
		s.cycleCallbacks.vectorCombinedCallbacksCtrl,
		s.cycleCallbacks.geoPropsCombinedCallbacksCtrl,
	).Unregister(ctx); err != nil {
		return err
	}

	s.hashtreeRWMux.Lock()
	if s.hashtree != nil {
		s.stopHashBeater()
		s.closeHashTree()
	}
	s.hashtreeRWMux.Unlock()

	if s.hasTargetVectors() {
		// TODO run in parallel?
		for targetVector, queue := range s.queues {
			if err = queue.Close(); err != nil {
				return fmt.Errorf("shut down vector index queue of vector %q: %w", targetVector, err)
			}
		}
		for targetVector, vectorIndex := range s.vectorIndexes {
			if vectorIndex == nil {
				// a nil-vector index during shutdown would indicate that the shard was not
				// fully initialized, the vector index shutdown becomes a no-op
				continue
			}

			if err = vectorIndex.Flush(); err != nil {
				return fmt.Errorf("flush vector index commitlog of vector %q: %w", targetVector, err)
			}
			if err = vectorIndex.Shutdown(ctx); err != nil {
				return fmt.Errorf("shut down vector index of vector %q: %w", targetVector, err)
			}
		}
	} else {
		if err = s.queue.Close(); err != nil {
			return errors.Wrap(err, "shut down vector index queue")
		}
		if s.vectorIndex != nil {
			// a nil-vector index during shutdown would indicate that the shard was not
			// fully initialized, the vector index shutdown becomes a no-op

			// to ensure that all commitlog entries are written to disk.
			// otherwise in some cases the tombstone cleanup process'
			// 'RemoveTombstone' entry is not picked up on restarts
			// resulting in perpetually attempting to remove a tombstone
			// which doesn't actually exist anymore
			if err = s.vectorIndex.Flush(); err != nil {
				return errors.Wrap(err, "flush vector index commitlog")
			}
			if err = s.vectorIndex.Shutdown(ctx); err != nil {
				return errors.Wrap(err, "shut down vector index")
			}
		}
	}

	// unregister all callbacks at once, in parallel
	if err = cyclemanager.NewCombinedCallbackCtrl(0, s.index.logger,
		s.cycleCallbacks.compactionCallbacksCtrl,
		s.cycleCallbacks.flushCallbacksCtrl,
		s.cycleCallbacks.vectorCombinedCallbacksCtrl,
		s.cycleCallbacks.geoPropsCombinedCallbacksCtrl,
	).Unregister(ctx); err != nil {
		return err
	}

	if s.store != nil {
		// store would be nil if loading the objects bucket failed, as we would
		// only return the store on success from s.initLSMStore()
		if err = s.store.Shutdown(ctx); err != nil {
			return errors.Wrap(err, "stop lsmkv store")
		}
	}

	if s.dimensionTrackingInitialized.Load() {
		// tracking vector dimensions goroutine only works when tracking is enabled
		// _and_ when initialization completed, that's why we are trying to stop it
		// only in this case
		s.stopDimensionTracking <- struct{}{}
	}

	return nil
}

// cleanupPartialInit is called when the shard was only partially initialized.
// Internally it just uses [Shutdown], but also adds some logging.
func (s *Shard) cleanupPartialInit(ctx context.Context) {
	log := s.index.logger.WithField("action", "cleanup_partial_initialization")
	if err := s.Shutdown(ctx); err != nil {
		log.WithError(err).Error("failed to shutdown store")
	}

	log.Debug("successfully cleaned up partially initialized shard")
}

func (s *Shard) preventShutdown() (release func(), err error) {
	s.shutdownLock.RLock()
	defer s.shutdownLock.RUnlock()

	if s.shut {
		return func() {}, errAlreadyShutdown
	}

	s.inUseCounter.Add(1)
	return func() { s.inUseCounter.Add(-1) }, nil
}

func (s *Shard) waitForShutdown(ctx context.Context) error {
	checkInterval := 50 * time.Millisecond
	timeout := 30 * time.Second

	ctx, cancel := context.WithTimeout(ctx, timeout)
	defer cancel()

	if eligible, err := s.checkEligibleForShutdown(); err != nil {
		return err
	} else if !eligible {
		ticker := time.NewTicker(checkInterval)
		defer ticker.Stop()

		for {
			select {
			case <-ctx.Done():
				return fmt.Errorf("Shard::proceedWithShutdown: %w", ctx.Err())
			case <-ticker.C:
				if eligible, err := s.checkEligibleForShutdown(); err != nil {
					return err
				} else if eligible {
					return nil
				}
			}
		}
	}
	return nil
}

// checks whether shutdown can be executed
// (shard is not in use at the moment)
func (s *Shard) checkEligibleForShutdown() (eligible bool, err error) {
	s.shutdownLock.Lock()
	defer s.shutdownLock.Unlock()

	if s.shut {
		return false, errAlreadyShutdown
	}

	if s.inUseCounter.Load() == 0 {
		s.shut = true
		return true, nil
	}

	return false, nil
}

func (s *Shard) NotifyReady() {
	s.initStatus()
	s.index.logger.
		WithField("action", "startup").
		Debugf("shard=%s is ready", s.name)
}

// ObjectCount returns the exact count at any moment
func (s *Shard) ObjectCount() int {
	b := s.store.Bucket(helpers.ObjectsBucketLSM)
	if b == nil {
		return 0
	}

	return b.Count()
}

// ObjectCountAsync returns the eventually consistent "async" count which is
// much cheaper to obtain
func (s *Shard) ObjectCountAsync() int {
	b := s.store.Bucket(helpers.ObjectsBucketLSM)
	if b == nil {
		return 0
	}

	return b.CountAsync()
}

func (s *Shard) isFallbackToSearchable() bool {
	return s.fallbackToSearchable
}

func (s *Shard) tenant() string {
	// TODO provide better impl
	if s.index.partitioningEnabled {
		return s.name
	}
	return ""
}

func shardId(indexId, shardName string) string {
	return fmt.Sprintf("%s_%s", indexId, shardName)
}

func shardPath(indexPath, shardName string) string {
	return path.Join(indexPath, shardName)
}

func bucketKeyPropertyLength(length int) ([]byte, error) {
	return inverted.LexicographicallySortableInt64(int64(length))
}

func bucketKeyPropertyNull(isNull bool) ([]byte, error) {
	if isNull {
		return []byte{uint8(filters.InternalNullState)}, nil
	}
	return []byte{uint8(filters.InternalNotNullState)}, nil
}

func (s *Shard) Activity() int32 {
	return s.activityTracker.Load()
}<|MERGE_RESOLUTION|>--- conflicted
+++ resolved
@@ -20,12 +20,9 @@
 	"math"
 	"os"
 	"path"
-<<<<<<< HEAD
 	"path/filepath"
+	"runtime/debug"
 	"sort"
-=======
-	"runtime/debug"
->>>>>>> 778a0e0d
 	"sync"
 	"sync/atomic"
 	"time"
