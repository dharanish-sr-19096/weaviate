--- conflicted
+++ resolved
@@ -66,17 +66,6 @@
 			tenantPermission: nil,
 		},
 	}
-<<<<<<< HEAD
-=======
-	t.Run("all rights for both classes", func(t *testing.T) {
-		deleteRole := &models.Role{
-			Name:        &testRoleName,
-			Permissions: allPermissions,
-		}
-		helper.DeleteRole(t, adminKey, *deleteRole.Name)
-		helper.CreateRole(t, adminKey, deleteRole)
-		helper.AssignRoleToUser(t, adminKey, testRoleName, customUser)
->>>>>>> f7fa7065
 
 	for _, tt := range tests {
 		// add classes with object
@@ -177,14 +166,8 @@
 				metadata.AppendToOutgoingContext(context.Background(), "authorization", fmt.Sprintf("Bearer %s", customKey)),
 				&pb.BatchObjectsRequest{Objects: grpcObjs},
 			)
-<<<<<<< HEAD
 			require.Nil(t, err)
 			require.Len(t, grpc.Errors, 0)
-=======
-			_, err := helper.Client(t).Batch.BatchObjectsCreate(params, customAuth)
-			var batchObjectsCreateForbidden *batch.BatchObjectsCreateForbidden
-			require.True(t, errors.As(err, &batchObjectsCreateForbidden))
->>>>>>> f7fa7065
 
 			_, err = helper.Client(t).Authz.RevokeRoleFromUser(
 				authz.NewRevokeRoleFromUserParams().WithID(customUser).WithBody(authz.RevokeRoleFromUserBody{Roles: []string{testRoleName}}),
