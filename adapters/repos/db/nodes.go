--- conflicted
+++ resolved
@@ -192,13 +192,8 @@
 				}
 				shardStatus := &models.NodeShardStatus{
 					Name:                 name,
-<<<<<<< HEAD
 					Class:                class,
-					VectorIndexingStatus: shard.GetStatusNoLoad().String(),
-=======
-					Class:                shard.Index().Config.ClassName.String(),
 					VectorIndexingStatus: shard.GetStatus().String(),
->>>>>>> 306e3b9e
 					Loaded:               false,
 					ReplicationFactor:    shardingState.ReplicationFactor,
 					NumberOfReplicas:     numberOfReplicas,
