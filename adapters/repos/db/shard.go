--- conflicted
+++ resolved
@@ -20,12 +20,8 @@
 	"sync/atomic"
 	"time"
 
-<<<<<<< HEAD
-	enterrors "github.com/weaviate/weaviate/entities/errors"
 	"go.etcd.io/bbolt"
 
-=======
->>>>>>> 1c64828a
 	"github.com/go-openapi/strfmt"
 	"github.com/pkg/errors"
 
