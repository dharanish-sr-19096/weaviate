--- conflicted
+++ resolved
@@ -187,13 +187,7 @@
 }
 
 func MakeAppState(ctx context.Context, options *swag.CommandLineOptionsGroup) *state.State {
-<<<<<<< HEAD
-	appState := startupRoutine(ctx, options)
-
 	build.Version = ParseVersionFromSwaggerSpec() // Version is always static and loaded from swagger spec.
-=======
-	build.Version = parseVersionFromSwaggerSpec() // Version is always static and loaded from swagger spec.
->>>>>>> 8f8c38c9
 
 	// config.ServerVersion is deprecated: It's there to be backward compatible
 	// use build.Version instead.
