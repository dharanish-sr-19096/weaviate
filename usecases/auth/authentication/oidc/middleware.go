//                           _       _
// __      _____  __ ___   ___  __ _| |_ ___
// \ \ /\ / / _ \/ _` \ \ / / |/ _` | __/ _ \
//  \ V  V /  __/ (_| |\ V /| | (_| | ||  __/
//   \_/\_/ \___|\__,_| \_/ |_|\__,_|\__\___|
//
//  Copyright © 2016 - 2024 Weaviate B.V. All rights reserved.
//
//  CONTACT: hello@weaviate.io
//

package oidc

import (
	"context"
	"crypto/tls"
	"crypto/x509"
	"encoding/pem"
	"fmt"
	"io"
	"net/http"
	"strings"

	"github.com/coreos/go-oidc/v3/oidc"
	errors "github.com/go-openapi/errors"
	"github.com/weaviate/weaviate/entities/models"
	"github.com/weaviate/weaviate/usecases/config"
)

// Client handles the OIDC setup at startup and provides a middleware to be
// used with the goswagger API
type Client struct {
	Config   config.OIDC
	provider *oidc.Provider
	verifier *oidc.IDTokenVerifier
}

// New OIDC Client: It tries to retrieve the JWKs at startup (or fails), it
// provides a middleware which can be used at runtime with a go-swagger style
// API
func New(cfg config.Config) (*Client, error) {
	client := &Client{
		Config: cfg.Authentication.OIDC,
	}

	if !client.Config.Enabled {
		// if oidc is not enabled, we are done, no need to setup an actual client.
		// The "disabled" client is however still valuable to deny any requests
		// coming in with an OAuth token set.
		return client, nil
	}

	if err := client.Init(); err != nil {
		return nil, fmt.Errorf("oidc init: %w", err)
	}

	return client, nil
}

func (c *Client) Init() error {
	if err := c.validateConfig(); err != nil {
		return fmt.Errorf("invalid config: %w", err)
	}

	ctx := context.Background()
	if c.Config.Certificate.Get() != "" {
		client, err := c.useCertificate()
		if err != nil {
			return fmt.Errorf("could not setup client with custom certificate: %w", err)
		}
		ctx = oidc.ClientContext(ctx, client)
	}

	provider, err := oidc.NewProvider(ctx, c.Config.Issuer.Get())
	if err != nil {
		return fmt.Errorf("could not setup provider: %w", err)
	}
	c.provider = provider

	// oauth2

	verifier := provider.Verifier(&oidc.Config{
		ClientID:          c.Config.ClientID.Get(),
		SkipClientIDCheck: c.Config.SkipClientIDCheck.Get(),
	})
	c.verifier = verifier

	return nil
}

func (c *Client) validateConfig() error {
	var msgs []string

	if c.Config.Issuer.Get() == "" {
		msgs = append(msgs, "missing required field 'issuer'")
	}

	if c.Config.UsernameClaim.Get() == "" {
		msgs = append(msgs, "missing required field 'username_claim'")
	}

	if !c.Config.SkipClientIDCheck.Get() && c.Config.ClientID.Get() == "" {
		msgs = append(msgs, "missing required field 'client_id': "+
			"either set a client_id or explicitly disable the check with 'skip_client_id_check: true'")
	}

	if len(msgs) == 0 {
		return nil
	}

	return fmt.Errorf("%v", strings.Join(msgs, ", "))
}

// ValidateAndExtract can be used as a middleware for go-swagger
func (c *Client) ValidateAndExtract(token string, scopes []string) (*models.Principal, error) {
	if !c.Config.Enabled {
		return nil, errors.New(401, "oidc auth is not configured, please try another auth scheme or set up weaviate with OIDC configured")
	}

	parsed, err := c.verifier.Verify(context.Background(), token)
	if err != nil {
		return nil, errors.New(401, "unauthorized: %v", err)
	}

	claims, err := c.extractClaims(parsed)
	if err != nil {
		return nil, errors.New(500, "oidc: %v", err)
	}

	username, err := c.extractUsername(claims)
	if err != nil {
		return nil, errors.New(500, "oidc: %v", err)
	}

	groups := c.extractGroups(claims)

	return &models.Principal{
		Username: username,
		Groups:   groups,
		UserType: models.UserTypeInputOidc,
	}, nil
}

func (c *Client) extractClaims(token *oidc.IDToken) (map[string]interface{}, error) {
	var claims map[string]interface{}
	if err := token.Claims(&claims); err != nil {
		return nil, fmt.Errorf("could not extract claims from token: %w", err)
	}

	return claims, nil
}

func (c *Client) extractUsername(claims map[string]interface{}) (string, error) {
	usernameUntyped, ok := claims[c.Config.UsernameClaim.Get()]
	if !ok {
		return "", fmt.Errorf("token doesn't contain required claim '%s'", c.Config.UsernameClaim.Get())
	}

	username, ok := usernameUntyped.(string)
	if !ok {
		return "", fmt.Errorf("claim '%s' is not a string, but %T", c.Config.UsernameClaim.Get(), usernameUntyped)
	}

	return username, nil
}

// extractGroups never errors, if groups can't be parsed an empty set of groups
// is returned. This is because groups are not a required standard in the OIDC
// spec, so we can't error if an OIDC provider does not support them.
func (c *Client) extractGroups(claims map[string]interface{}) []string {
	var groups []string

	groupsUntyped, ok := claims[c.Config.GroupsClaim.Get()]
	if !ok {
		return groups
	}

	groupsSlice, ok := groupsUntyped.([]interface{})
	if !ok {
		return groups
	}

	for _, untyped := range groupsSlice {
		if group, ok := untyped.(string); ok {
			groups = append(groups, group)
		}
	}

	return groups
}

func (c *Client) useCertificate() (*http.Client, error) {
	var certificate string
	if strings.HasPrefix(c.Config.Certificate.Get(), "http") {
		resp, err := http.Get(c.Config.Certificate.Get())
		if err != nil {
			return nil, fmt.Errorf("failed to get certificate from %s: %w", c.Config.Certificate.Get(), err)
		}
		defer resp.Body.Close()
		if resp.StatusCode != http.StatusOK {
			return nil, fmt.Errorf("failed to download certificate from %s: http status: %v", c.Config.Certificate.Get(), resp.StatusCode)
		}
		certBytes, err := io.ReadAll(resp.Body)
		if err != nil {
			return nil, fmt.Errorf("failed to read certificate from %s: %w", c.Config.Certificate.Get(), err)
		}
		certificate = string(certBytes)
	} else {
		certificate = c.Config.Certificate.Get()
	}

	certBlock, _ := pem.Decode([]byte(certificate))
<<<<<<< HEAD
	if certBlock == nil {
		return nil, fmt.Errorf("invalid certificate. not a valid PEM certificate")
=======
	if certBlock == nil || len(certBlock.Bytes) == 0 {
		return nil, fmt.Errorf("failed to decode certificate")
>>>>>>> ebfcf47e
	}
	cert, err := x509.ParseCertificate(certBlock.Bytes)
	if err != nil {
		return nil, fmt.Errorf("failed to parse certificate: %w", err)
	}

	certPool := x509.NewCertPool()
	certPool.AddCert(cert)

	// Create an HTTP client with self signed certificate
	client := &http.Client{
		Transport: &http.Transport{
			TLSClientConfig: &tls.Config{
				RootCAs:    certPool,
				MinVersion: tls.VersionTLS12,
			},
		},
	}

	return client, nil
}<|MERGE_RESOLUTION|>--- conflicted
+++ resolved
@@ -210,13 +210,8 @@
 	}
 
 	certBlock, _ := pem.Decode([]byte(certificate))
-<<<<<<< HEAD
-	if certBlock == nil {
-		return nil, fmt.Errorf("invalid certificate. not a valid PEM certificate")
-=======
 	if certBlock == nil || len(certBlock.Bytes) == 0 {
 		return nil, fmt.Errorf("failed to decode certificate")
->>>>>>> ebfcf47e
 	}
 	cert, err := x509.ParseCertificate(certBlock.Bytes)
 	if err != nil {
