--- conflicted
+++ resolved
@@ -718,7 +718,6 @@
 	return ok
 }
 
-<<<<<<< HEAD
 func AsHNSWIndex(index any) Index {
 	h, _ := index.(*hnsw)
 	return h
@@ -729,7 +728,8 @@
 // It is a workaround to avoid circular dependencies.
 type Index interface {
 	CleanUpTombstonedNodes(shouldAbort cyclemanager.ShouldAbortCallback) error
-=======
+}
+
 type nodeLevel struct {
 	nodeId uint64
 	level  int
@@ -833,5 +833,4 @@
 	}
 
 	return &stats, nil
->>>>>>> e260ddf4
 }