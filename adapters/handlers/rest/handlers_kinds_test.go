--- conflicted
+++ resolved
@@ -662,116 +662,38 @@
 	return object, nil
 }
 
-<<<<<<< HEAD
-// func (f *fakeManager) AddAction(_ context.Context, _ *models.Principal, action *models.Action) (*models.Action, error) {
-// 	return action, nil
-// }
-
 func (f *fakeManager) ValidateObject(_ context.Context, _ *models.Principal, _ *models.Object) error {
 	panic("not implemented") // TODO: Implement
 }
 
-// func (f *fakeManager) ValidateAction(_ context.Context, _ *models.Principal, _ *models.Action) error {
-// 	panic("not implemented") // TODO: Implement
-// }
-
 func (f *fakeManager) GetObject(_ context.Context, _ *models.Principal, _ strfmt.UUID, _ traverser.UnderscoreProperties) (*models.Object, error) {
 	return f.getObjectReturn, nil
 }
 
-// func (f *fakeManager) GetAction(_ context.Context, _ *models.Principal, _ strfmt.UUID, _ traverser.UnderscoreProperties) (*models.Action, error) {
-// 	return f.getObjectReturn, nil
-// }
-
 func (f *fakeManager) GetObjects(_ context.Context, _ *models.Principal, _ *int64, _ traverser.UnderscoreProperties) ([]*models.Object, error) {
 	return f.getObjectsReturn, nil
 }
 
-// func (f *fakeManager) GetActions(_ context.Context, _ *models.Principal, _ *int64, _ traverser.UnderscoreProperties) ([]*models.Action, error) {
-// 	return f.getActionsReturn, nil
-// }
-
 func (f *fakeManager) UpdateObject(_ context.Context, _ *models.Principal, _ strfmt.UUID, object *models.Object) (*models.Object, error) {
 	return object, nil
 }
 
-// func (f *fakeManager) UpdateAction(_ context.Context, _ *models.Principal, _ strfmt.UUID, action *models.Action) (*models.Action, error) {
-// 	return action, nil
-// }
-
 func (f *fakeManager) MergeObject(_ context.Context, _ *models.Principal, _ strfmt.UUID, _ *models.Object) error {
 	panic("not implemented") // TODO: Implement
 }
 
-// func (f *fakeManager) MergeAction(_ context.Context, _ *models.Principal, _ strfmt.UUID, _ *models.Action) error {
-// 	panic("not implemented") // TODO: Implement
-// }
-
 func (f *fakeManager) DeleteObject(_ context.Context, _ *models.Principal, _ strfmt.UUID) error {
 	panic("not implemented") // TODO: Implement
 }
 
-// func (f *fakeManager) DeleteAction(_ context.Context, _ *models.Principal, _ strfmt.UUID) error {
-// 	panic("not implemented") // TODO: Implement
-// }
-
 func (f *fakeManager) AddObjectReference(_ context.Context, _ *models.Principal, _ strfmt.UUID, _ string, _ *models.SingleRef) error {
 	panic("not implemented") // TODO: Implement
 }
 
-// func (f *fakeManager) AddActionReference(_ context.Context, _ *models.Principal, _ strfmt.UUID, _ string, _ *models.SingleRef) error {
-// 	panic("not implemented") // TODO: Implement
-// }
-
 func (f *fakeManager) UpdateObjectReferences(_ context.Context, _ *models.Principal, _ strfmt.UUID, _ string, _ models.MultipleRef) error {
 	panic("not implemented") // TODO: Implement
 }
 
-// func (f *fakeManager) UpdateActionReferences(_ context.Context, _ *models.Principal, _ strfmt.UUID, _ string, _ models.MultipleRef) error {
-// 	panic("not implemented") // TODO: Implement
-// }
-
 func (f *fakeManager) DeleteObjectReference(_ context.Context, _ *models.Principal, _ strfmt.UUID, _ string, _ *models.SingleRef) error {
 	panic("not implemented") // TODO: Implement
-}
-
-// func (f *fakeManager) DeleteActionReference(_ context.Context, _ *models.Principal, _ strfmt.UUID, _ string, _ *models.SingleRef) error {
-// 	panic("not implemented") // TODO: Implement
-// }
-=======
-func (f *fakeManager) ValidateObject(_ context.Context, _ *models.Principal, _ *models.Object) error {
-	panic("not implemented") // TODO: Implement
-}
-
-func (f *fakeManager) GetObject(_ context.Context, _ *models.Principal, _ strfmt.UUID, _ traverser.UnderscoreProperties) (*models.Object, error) {
-	return f.getObjectReturn, nil
-}
-
-func (f *fakeManager) GetObjects(_ context.Context, _ *models.Principal, _ *int64, _ traverser.UnderscoreProperties) ([]*models.Object, error) {
-	return f.getObjectsReturn, nil
-}
-
-func (f *fakeManager) UpdateObject(_ context.Context, _ *models.Principal, _ strfmt.UUID, object *models.Object) (*models.Object, error) {
-	return object, nil
-}
-
-func (f *fakeManager) MergeObject(_ context.Context, _ *models.Principal, _ strfmt.UUID, _ *models.Object) error {
-	panic("not implemented") // TODO: Implement
-}
-
-func (f *fakeManager) DeleteObject(_ context.Context, _ *models.Principal, _ strfmt.UUID) error {
-	panic("not implemented") // TODO: Implement
-}
-
-func (f *fakeManager) AddObjectReference(_ context.Context, _ *models.Principal, _ strfmt.UUID, _ string, _ *models.SingleRef) error {
-	panic("not implemented") // TODO: Implement
-}
-
-func (f *fakeManager) UpdateObjectReferences(_ context.Context, _ *models.Principal, _ strfmt.UUID, _ string, _ models.MultipleRef) error {
-	panic("not implemented") // TODO: Implement
-}
-
-func (f *fakeManager) DeleteObjectReference(_ context.Context, _ *models.Principal, _ strfmt.UUID, _ string, _ *models.SingleRef) error {
-	panic("not implemented") // TODO: Implement
-}
->>>>>>> 1a7604d5
+}