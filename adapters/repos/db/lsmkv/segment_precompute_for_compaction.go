//                           _       _
// __      _____  __ ___   ___  __ _| |_ ___
// \ \ /\ / / _ \/ _` \ \ / / |/ _` | __/ _ \
//  \ V  V /  __/ (_| |\ V /| | (_| | ||  __/
//   \_/\_/ \___|\__,_| \_/ |_|\__,_|\__\___|
//
//  Copyright © 2016 - 2024 Weaviate B.V. All rights reserved.
//
//  CONTACT: hello@weaviate.io
//

package lsmkv

import (
	"fmt"
	"io"
	"os"
	"strings"

	"github.com/weaviate/weaviate/entities/diskio"

	"github.com/pkg/errors"
	"github.com/prometheus/client_golang/prometheus"
	"github.com/sirupsen/logrus"
	"github.com/weaviate/weaviate/adapters/repos/db/lsmkv/segmentindex"
	"github.com/weaviate/weaviate/usecases/memwatch"
	"github.com/weaviate/weaviate/usecases/mmap"
	"github.com/weaviate/weaviate/usecases/monitoring"
)

// preComputeSegmentMeta has no side-effects for an already running store. As a
// result this can be run without the need to obtain any locks. All files
// created will have a .tmp suffix so they don't interfere with existing
// segments that might have a similar name.
//
// This function is a partial copy of what happens in newSegment(). Any changes
// made here should likely be made in newSegment, and vice versa. This is
// absolutely not ideal, but in the short time I was able to consider this, I wasn't
// able to find a way to unify the two -- there are subtle differences.
func preComputeSegmentMeta(path string, updatedCountNetAdditions int,
	logger logrus.FieldLogger, useBloomFilter bool, calcCountNetAdditions bool,
	enableChecksumValidation bool, minMMapSize int64, allocChecker memwatch.AllocChecker, metrics *Metrics, stratLabel string,
) ([]string, error) {
	out := []string{path}

	// as a guardrail validate that the segment is considered a .tmp segment.
	// This way we can be sure that we're not accidentally operating on a live
	// segment as the segment group completely ignores .tmp segment files
	if !strings.HasSuffix(path, ".tmp") {
		return nil, fmt.Errorf("pre computing a segment expects a .tmp segment path")
	}

	file, err := os.Open(path)
	if err != nil {
		return nil, fmt.Errorf("open file: %w", err)
	}
	defer file.Close()

	fileInfo, err := file.Stat()
	if err != nil {
		return nil, fmt.Errorf("stat file: %w", err)
	}
	size := fileInfo.Size()

	var contents []byte
	var allocCheckerErr error

	// mmap has some overhead, we can read small files directly to memory

	if size <= minMMapSize { // check if it is a candidate for full reading
		if allocChecker == nil {
			logger.WithFields(logrus.Fields{
				"path":        path,
				"size":        size,
				"minMMapSize": minMMapSize,
			}).Info("allocChecker is nil, skipping memory pressure check for precompute segment")
		} else {
			allocCheckerErr = allocChecker.CheckAlloc(size) // check if we have enough memory
			if allocCheckerErr != nil {
				logger.Debugf("memory pressure: cannot fully read segment")
			}
		}
	}
<<<<<<< HEAD

	if size > minMMapSize || allocCheckerErr != nil { // mmap the file if it's too large or if we have memory pressure
		monitoring.GetMetrics().MmapOperations.With(prometheus.Labels{
			"operation": "mmap-compaction",
			"strategy":  stratLabel,
		}).Inc()

=======
	// mmap the file if it's too large or if we could not check for memory pressure or if we have memory pressure
	if size > minMMapSize || allocChecker == nil || allocCheckerErr != nil {
>>>>>>> 67f8e19e
		contents2, err := mmap.MapRegion(file, int(fileInfo.Size()), mmap.RDONLY, 0, 0)
		if err != nil {
			return nil, fmt.Errorf("mmap file: %w", err)
		}
		contents = contents2

		defer monitoring.GetMetrics().MmapOperations.With(prometheus.Labels{
			"operation": "munmap-compaction",
			"strategy":  stratLabel,
		}).Inc()

		defer contents2.Unmap()
	} else { // read the file into memory if it's small enough and we have enough memory
		meteredF := diskio.NewMeteredReader(file, diskio.MeteredReaderCallback(metrics.ReadObserver("readSegmentFileCompaction")))

		contents, err = io.ReadAll(meteredF)
		if err != nil {
			return nil, fmt.Errorf("read file: %w", err)
		}
		useBloomFilter = false // we don't read bloom filters if we are below the MMAP threshold so there is no point in precomputing them
	}

	header, err := segmentindex.ParseHeader(contents[:segmentindex.HeaderSize])
	if err != nil {
		return nil, fmt.Errorf("parse header: %w", err)
	}

	if err := segmentindex.CheckExpectedStrategy(header.Strategy); err != nil {
		return nil, fmt.Errorf("unsupported strategy in segment: %w", err)
	}

	if header.Version >= segmentindex.SegmentV1 && enableChecksumValidation {
		file.Seek(0, io.SeekStart)
		segmentFile := segmentindex.NewSegmentFile(segmentindex.WithReader(file))
		if err := segmentFile.ValidateChecksum(fileInfo); err != nil {
			return nil, fmt.Errorf("validate segment %q: %w", path, err)
		}
	}

	primaryIndex, err := header.PrimaryIndex(contents)
	if err != nil {
		return nil, fmt.Errorf("extract primary index position: %w", err)
	}

	primaryDiskIndex := segmentindex.NewDiskTree(primaryIndex)

	dataStartPos := uint64(segmentindex.HeaderSize)
	dataEndPos := header.IndexStart

	var invertedHeader *segmentindex.HeaderInverted
	if header.Strategy == segmentindex.StrategyInverted {
		invertedHeader, err = segmentindex.LoadHeaderInverted(contents[segmentindex.HeaderSize : segmentindex.HeaderSize+segmentindex.HeaderInvertedSize])
		if err != nil {
			return nil, errors.Wrap(err, "load inverted header")
		}
		dataStartPos = invertedHeader.KeysOffset
		dataEndPos = invertedHeader.TombstoneOffset
	}

	observeWrite := monitoring.GetMetrics().FileIOWrites.With(prometheus.Labels{
		"strategy":  stratLabel,
		"operation": "compactionMetadata",
	})

	seg := &segment{
		level: header.Level,
		// trim the .tmp suffix to make sure the naming rules for the files we
		// pre-compute later on still apply they will in turn be suffixed with
		// .tmp, but that is supposed to be the end of the file. if we didn't trim
		// the path here, we would end up with filenames like
		// segment.tmp.bloom.tmp, whereas we want to end up with segment.bloom.tmp
		path:                  strings.TrimSuffix(path, ".tmp"),
		contents:              contents,
		contentFile:           file,
		version:               header.Version,
		secondaryIndexCount:   header.SecondaryIndices,
		segmentStartPos:       header.IndexStart,
		segmentEndPos:         uint64(size),
		size:                  size,
		strategy:              header.Strategy,
		dataStartPos:          dataStartPos,
		dataEndPos:            dataEndPos,
		index:                 primaryDiskIndex,
		logger:                logger,
		useBloomFilter:        useBloomFilter,
		calcCountNetAdditions: calcCountNetAdditions,
		invertedHeader:        invertedHeader,
		invertedData:          &segmentInvertedData{},
		observeMetaWrite:      func(n int64) { observeWrite.Observe(float64(n)) },
	}

	if seg.secondaryIndexCount > 0 {
		seg.secondaryIndices = make([]diskIndex, seg.secondaryIndexCount)
		for i := range seg.secondaryIndices {
			secondary, err := header.SecondaryIndex(contents, uint16(i))
			if err != nil {
				return nil, errors.Wrapf(err, "get position for secondary index at %d", i)
			}
			seg.secondaryIndices[i] = segmentindex.NewDiskTree(secondary)
		}
	}

	if seg.useBloomFilter {
		files, err := seg.precomputeBloomFilters()
		if err != nil {
			return nil, err
		}
		out = append(out, files...)
	}
	if seg.calcCountNetAdditions {
		files, err := seg.precomputeCountNetAdditions(updatedCountNetAdditions)
		if err != nil {
			return nil, err
		}
		out = append(out, files...)
	}

	return out, nil
}<|MERGE_RESOLUTION|>--- conflicted
+++ resolved
@@ -81,18 +81,13 @@
 			}
 		}
 	}
-<<<<<<< HEAD
-
-	if size > minMMapSize || allocCheckerErr != nil { // mmap the file if it's too large or if we have memory pressure
+
+	if size > minMMapSize || allocChecker == nil || allocCheckerErr != nil { // mmap the file if it's too large or if we have memory pressure
 		monitoring.GetMetrics().MmapOperations.With(prometheus.Labels{
 			"operation": "mmap-compaction",
 			"strategy":  stratLabel,
 		}).Inc()
 
-=======
-	// mmap the file if it's too large or if we could not check for memory pressure or if we have memory pressure
-	if size > minMMapSize || allocChecker == nil || allocCheckerErr != nil {
->>>>>>> 67f8e19e
 		contents2, err := mmap.MapRegion(file, int(fileInfo.Size()), mmap.RDONLY, 0, 0)
 		if err != nil {
 			return nil, fmt.Errorf("mmap file: %w", err)
