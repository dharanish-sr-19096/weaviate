--- conflicted
+++ resolved
@@ -157,14 +157,9 @@
 		}
 	}
 
-<<<<<<< HEAD
 	useBloomFilter := cfg.useBloomFilter
 	readFromMemory := cfg.mmapContents
-	if size > cfg.MinMMapSize || allocCheckerErr != nil { // mmap the file if it's too large or if we have memory pressure
-=======
-	// mmap the file if it's too large or if we could not check for memory pressure or if we have memory pressure
-	if size > cfg.MinMMapSize || cfg.allocChecker == nil || allocCheckerErr != nil {
->>>>>>> 4afe7eaf
+	if size > cfg.MinMMapSize || cfg.allocChecker == nil || allocCheckerErr != nil { // mmap the file if it's too large or if we have memory pressure
 		contents2, err := mmap.MapRegion(file, int(fileInfo.Size()), mmap.RDONLY, 0, 0)
 		if err != nil {
 			return nil, fmt.Errorf("mmap file: %w", err)
