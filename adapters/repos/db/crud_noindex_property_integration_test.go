--- conflicted
+++ resolved
@@ -62,18 +62,12 @@
 		}},
 	}
 	schemaGetter := &fakeSchemaGetter{shardState: singleShardState()}
-<<<<<<< HEAD
-	repo := New(logger, Config{RootPath: dirName, QueryMaximumResults: 10000}, &fakeRemoteClient{},
-		&fakeNodeResolver{}, nil)
-=======
 	repo := New(logger, Config{
 		RootPath:                  dirName,
 		QueryMaximumResults:       10000,
 		DiskUseWarningPercentage:  config.DefaultDiskUseWarningPercentage,
 		DiskUseReadOnlyPercentage: config.DefaultDiskUseReadonlyPercentage,
-	}, &fakeRemoteClient{},
-		&fakeNodeResolver{})
->>>>>>> 23c9eda5
+	}, &fakeRemoteClient{}, &fakeNodeResolver{}, nil)
 	repo.SetSchemaGetter(schemaGetter)
 	err := repo.WaitForStartup(testCtx())
 	require.Nil(t, err)
