//                           _       _
// __      _____  __ ___   ___  __ _| |_ ___
// \ \ /\ / / _ \/ _` \ \ / / |/ _` | __/ _ \
//  \ V  V /  __/ (_| |\ V /| | (_| | ||  __/
//   \_/\_/ \___|\__,_| \_/ |_|\__,_|\__\___|
//
//  Copyright © 2016 - 2022 SeMI Technologies B.V. All rights reserved.
//
//  CONTACT: hello@semi.technology
//

package db

import (
	"context"
	"fmt"
	"strings"
	"sync"
	"time"

	"github.com/go-openapi/strfmt"
	"github.com/google/uuid"
	"github.com/pkg/errors"
	"github.com/semi-technologies/weaviate/adapters/repos/db/aggregator"
	"github.com/semi-technologies/weaviate/adapters/repos/db/helpers"
	"github.com/semi-technologies/weaviate/adapters/repos/db/inverted"
	"github.com/semi-technologies/weaviate/adapters/repos/db/inverted/stopwords"
	"github.com/semi-technologies/weaviate/adapters/repos/db/sorter"
	"github.com/semi-technologies/weaviate/adapters/repos/db/vector/hnsw"
	"github.com/semi-technologies/weaviate/entities/additional"
	"github.com/semi-technologies/weaviate/entities/aggregation"
	"github.com/semi-technologies/weaviate/entities/filters"
	"github.com/semi-technologies/weaviate/entities/models"
	"github.com/semi-technologies/weaviate/entities/multi"
	"github.com/semi-technologies/weaviate/entities/schema"
	"github.com/semi-technologies/weaviate/entities/search"
	"github.com/semi-technologies/weaviate/entities/searchparams"
	"github.com/semi-technologies/weaviate/entities/storobj"
	"github.com/semi-technologies/weaviate/usecases/config"
	"github.com/semi-technologies/weaviate/usecases/monitoring"
	"github.com/semi-technologies/weaviate/usecases/objects"
	"github.com/semi-technologies/weaviate/usecases/replica"
	schemaUC "github.com/semi-technologies/weaviate/usecases/schema"
	"github.com/semi-technologies/weaviate/usecases/sharding"
	"github.com/sirupsen/logrus"
	"golang.org/x/sync/errgroup"
)

// Index is the logical unit which contains all the data for one particular
// class. An index can be further broken up into self-contained units, called
// Shards, to allow for easy distribution across Nodes
type Index struct {
	classSearcher         inverted.ClassSearcher // to allow for nested by-references searches
	Shards                map[string]*Shard
	Config                IndexConfig
	vectorIndexUserConfig schema.VectorIndexConfig
	getSchema             schemaUC.SchemaGetter
	logger                logrus.FieldLogger
	remote                *sharding.RemoteIndex
	stopwords             *stopwords.Detector
	replicator            *replica.Replicator

	backupState     BackupState
	backupStateLock sync.RWMutex

	invertedIndexConfig     schema.InvertedIndexConfig
	invertedIndexConfigLock sync.Mutex

	metrics *Metrics
}

func (i *Index) ID() string {
	return indexID(i.Config.ClassName)
}

type nodeResolver interface {
	NodeHostname(nodeName string) (string, bool)
}

// NewIndex creates an index with the specified amount of shards, using only
// the shards that are local to a node
func NewIndex(ctx context.Context, config IndexConfig,
	shardState *sharding.State, invertedIndexConfig schema.InvertedIndexConfig,
	vectorIndexUserConfig schema.VectorIndexConfig, sg schemaUC.SchemaGetter,
	cs inverted.ClassSearcher, logger logrus.FieldLogger,
	nodeResolver nodeResolver, remoteClient sharding.RemoteIndexClient,
	replicaClient replica.Client,
	promMetrics *monitoring.PrometheusMetrics, class *models.Class,
) (*Index, error) {
	sd, err := stopwords.NewDetectorFromConfig(invertedIndexConfig.Stopwords)
	if err != nil {
		return nil, errors.Wrap(err, "failed to create new index")
	}

	repl := replica.NewReplicator(config.ClassName.String(),
		sg, nodeResolver, replicaClient, remoteClient)

	index := &Index{
		Config:                config,
		Shards:                map[string]*Shard{},
		getSchema:             sg,
		logger:                logger,
		classSearcher:         cs,
		vectorIndexUserConfig: vectorIndexUserConfig,
		invertedIndexConfig:   invertedIndexConfig,
		stopwords:             sd,
		replicator:            repl,
		remote: sharding.NewRemoteIndex(config.ClassName.String(), sg,
			nodeResolver, remoteClient),
		metrics: NewMetrics(logger, promMetrics, config.ClassName.String(), "n/a"),
	}

	if err := index.checkSingleShardMigration(shardState); err != nil {
		return nil, errors.Wrap(err, "migrating sharding state from previous version")
	}

	for _, shardName := range shardState.AllPhysicalShards() {

		if !shardState.IsShardLocal(shardName) {
			// do not create non-local shards
			continue
		}

		shard, err := NewShard(ctx, promMetrics, shardName, index, class)
		if err != nil {
			return nil, errors.Wrapf(err, "init shard %s of index %s", shardName, index.ID())
		}

		index.Shards[shardName] = shard
	}

	return index, nil
}

func (i *Index) IterateObjects(ctx context.Context, cb func(index *Index, shard *Shard, object *storobj.Object) error) error {
	for _, shard := range i.Shards {
		wrapper := func(object *storobj.Object) error {
			return cb(i, shard, object)
		}
		bucket := shard.store.Bucket(helpers.ObjectsBucketLSM)
		if err := bucket.IterateObjects(ctx, wrapper); err != nil {
			return err
		}
	}
	return nil
}

func (i *Index) addProperty(ctx context.Context, prop *models.Property) error {
	for name, shard := range i.Shards {
		if err := shard.addProperty(ctx, prop); err != nil {
			return errors.Wrapf(err, "add property to shard %q", name)
		}
	}

	return nil
}

func (i *Index) addUUIDProperty(ctx context.Context) error {
	for name, shard := range i.Shards {
		if err := shard.addIDProperty(ctx); err != nil {
			return errors.Wrapf(err, "add id property to shard %q", name)
		}
	}

	return nil
}

func (i *Index) addDimensionsProperty(ctx context.Context) error {
	for name, shard := range i.Shards {
		if err := shard.addDimensionsProperty(ctx); err != nil {
			return errors.Wrapf(err, "add dimensions property to shard %q", name)
		}
	}

	return nil
}

func (i *Index) addTimestampProperties(ctx context.Context) error {
	for name, shard := range i.Shards {
		if err := shard.addTimestampProperties(ctx); err != nil {
			return errors.Wrapf(err, "add timestamp properties to shard %q", name)
		}
	}

	return nil
}

func (i *Index) addNullStateProperty(ctx context.Context, prop *models.Property) error {
	for name, shard := range i.Shards {
		if err := shard.addNullState(ctx, prop); err != nil {
			return errors.Wrapf(err, "add null state to shard %q", name)
		}
	}

	return nil
}

func (i *Index) addPropertyLength(ctx context.Context, prop *models.Property) error {
	for name, shard := range i.Shards {
		if err := shard.addPropertyLength(ctx, prop); err != nil {
			return errors.Wrapf(err, "add property length to shard %q", name)
		}
	}

	return nil
}

func (i *Index) updateVectorIndexConfig(ctx context.Context,
	updated schema.VectorIndexConfig,
) error {
	// an updated is not specific to one shard, but rather all
	for name, shard := range i.Shards {
		// At the moment, we don't do anything in an update that could fail, but
		// technically this should be part of some sort of a two-phase commit  or
		// have another way to rollback if we have updates that could potentially
		// fail in the future. For now that's not a realistic risk.
		if err := shard.updateVectorIndexConfig(ctx, updated); err != nil {
			return errors.Wrapf(err, "shard %s", name)
		}
	}

	return nil
}

func (i *Index) getInvertedIndexConfig() schema.InvertedIndexConfig {
	i.invertedIndexConfigLock.Lock()
	defer i.invertedIndexConfigLock.Unlock()

	return i.invertedIndexConfig
}

func (i *Index) updateInvertedIndexConfig(ctx context.Context,
	updated schema.InvertedIndexConfig,
) error {
	i.invertedIndexConfigLock.Lock()
	defer i.invertedIndexConfigLock.Unlock()

	i.invertedIndexConfig = updated

	return nil
}

type IndexConfig struct {
	RootPath                  string
	ClassName                 schema.ClassName
	QueryMaximumResults       int64
	ResourceUsage             config.ResourceUsage
	MaxImportGoroutinesFactor float64
	MemtablesFlushIdleAfter   int
	MemtablesInitialSizeMB    int
	MemtablesMaxSizeMB        int
	MemtablesMinActiveSeconds int
	MemtablesMaxActiveSeconds int
	ReplicationFactor         int64

	TrackVectorDimensions bool
}

func indexID(class schema.ClassName) string {
	return strings.ToLower(string(class))
}

func (i *Index) shardFromUUID(in strfmt.UUID) (string, error) {
	uuid, err := uuid.Parse(in.String())
	if err != nil {
		return "", errors.Wrap(err, "parse id as uuid")
	}

	uuidBytes, _ := uuid.MarshalBinary() // cannot error

	return i.getSchema.ShardingState(i.Config.ClassName.String()).
		PhysicalShard(uuidBytes), nil
}

func (i *Index) putObject(ctx context.Context, object *storobj.Object) error {
	if i.Config.ClassName != object.Class() {
		return errors.Errorf("cannot import object of class %s into index of class %s",
			object.Class(), i.Config.ClassName)
	}
	i.backupStateLock.RLock()
	defer i.backupStateLock.RUnlock()
	shardName, err := i.shardFromUUID(object.ID())
	if err != nil {
		return err
	}

	if i.replicationEnabled() {
		err = i.replicator.PutObject(ctx, shardName, object)
		if err != nil {
			return fmt.Errorf("failed to relay object put across replicas: %w", err)
		}
	} else if i.isLocalShard(shardName) {
		shard := i.Shards[shardName]
		if err := shard.putObject(ctx, object); err != nil {
			return errors.Wrapf(err, "shard %s", shard.ID())
		}
	} else {
		// this must be a remote shard, try sending it remotely
		if err := i.remote.PutObject(ctx, shardName, object); err != nil {
			return errors.Wrap(err, "send to remote shard")
		}
	}

	return nil
}

func (i *Index) IncomingPutObject(ctx context.Context, shardName string,
	object *storobj.Object,
) error {
	i.backupStateLock.RLock()
	defer i.backupStateLock.RUnlock()
	localShard, ok := i.Shards[shardName]
	if !ok {
		return errors.Errorf("shard %q does not exist locally", shardName)
	}

	// This is a bit hacky, the problem here is that storobj.Parse() currently
	// misses date fields as it has no way of knowing that a date-formatted
	// string was actually a date type. However, adding this functionality to
	// Parse() would break a lot of code, because it currently
	// schema-independent. To find out if a field is a date or date[], we need to
	// involve the schema, thus why we are doing it here. This was discovered as
	// part of https://github.com/semi-technologies/weaviate/issues/1775
	if err := i.parseDateFieldsInProps(object.Object.Properties); err != nil {
		return errors.Wrapf(err, "shard %s", localShard.ID())
	}

	if err := localShard.putObject(ctx, object); err != nil {
		return errors.Wrapf(err, "shard %s", localShard.ID())
	}

	return nil
}

func (i *Index) replicationEnabled() bool {
	return i.Config.ReplicationFactor > 1
}

// parseDateFieldsInProps checks the schema for the current class for which
// fields are date fields, then - if they are set - parses them accordingly.
// Works for both date and date[].
func (i *Index) parseDateFieldsInProps(props interface{}) error {
	if props == nil {
		return nil
	}

	propMap, ok := props.(map[string]interface{})
	if !ok {
		// don't know what to do with this
		return nil
	}

	schemaModel := i.getSchema.GetSchemaSkipAuth().Objects
	c, err := schema.GetClassByName(schemaModel, i.Config.ClassName.String())
	if err != nil {
		return err
	}

	for _, prop := range c.Properties {
		if prop.DataType[0] == string(schema.DataTypeDate) {
			raw, ok := propMap[prop.Name]
			if !ok {
				// prop is not set, nothing to do
				continue
			}

			parsed, err := parseAsStringToTime(raw)
			if err != nil {
				return errors.Wrapf(err, "time prop %q", prop.Name)
			}

			propMap[prop.Name] = parsed
		}

		if prop.DataType[0] == string(schema.DataTypeDateArray) {
			raw, ok := propMap[prop.Name]
			if !ok {
				// prop is not set, nothing to do
				continue
			}

			asSlice, ok := raw.([]string)
			if !ok {
				return errors.Errorf("parse as time array, expected []interface{} got %T",
					raw)
			}
			parsedSlice := make([]interface{}, len(asSlice))
			for j := range asSlice {
				parsed, err := parseAsStringToTime(interface{}(asSlice[j]))
				if err != nil {
					return errors.Wrapf(err, "time array prop %q at pos %d", prop.Name, j)
				}

				parsedSlice[j] = parsed
			}
			propMap[prop.Name] = parsedSlice

		}
	}

	return nil
}

func parseAsStringToTime(in interface{}) (time.Time, error) {
	var parsed time.Time
	var err error

	asString, ok := in.(string)
	if !ok {
		return parsed, errors.Errorf("parse as time, expected string got %T", in)
	}

	parsed, err = time.Parse(time.RFC3339, asString)
	if err != nil {
		return parsed, err
	}

	return parsed, nil
}

// return value []error gives the error for the index with the positions
// matching the inputs
func (i *Index) putObjectBatch(ctx context.Context,
	objects []*storobj.Object,
) []error {
	i.backupStateLock.RLock()
	defer i.backupStateLock.RUnlock()
	type objsAndPos struct {
		objects []*storobj.Object
		pos     []int
	}

	byShard := map[string]objsAndPos{}
	out := make([]error, len(objects))

	for pos, obj := range objects {
		shardName, err := i.shardFromUUID(obj.ID())
		if err != nil {
			out[pos] = err
			continue
		}

		group := byShard[shardName]
		group.objects = append(group.objects, obj)
		group.pos = append(group.pos, pos)
		byShard[shardName] = group
	}

	wg := &sync.WaitGroup{}

	for shardName, group := range byShard {
		wg.Add(1)
		go func(shardName string, group objsAndPos) {
			defer wg.Done()
			var errs []error
			if i.replicationEnabled() {
				errs = i.replicator.PutObjects(ctx, shardName, group.objects)
			} else if !i.isLocalShard(shardName) {
				errs = i.remote.BatchPutObjects(ctx, shardName, group.objects)
			} else {
				shard := i.Shards[shardName]
				errs = shard.putObjectBatch(ctx, group.objects)
			}
			for i, err := range errs {
				desiredPos := group.pos[i]
				out[desiredPos] = err
			}
		}(shardName, group)
	}

	wg.Wait()

	return out
}

func duplicateErr(in error, count int) []error {
	out := make([]error, count)
	for i := range out {
		out[i] = in
	}

	return out
}

func (i *Index) IncomingBatchPutObjects(ctx context.Context, shardName string,
	objects []*storobj.Object,
) []error {
	i.backupStateLock.RLock()
	defer i.backupStateLock.RUnlock()
	localShard, ok := i.Shards[shardName]
	if !ok {
		return duplicateErr(errors.Errorf("shard %q does not exist locally",
			shardName), len(objects))
	}

	// This is a bit hacky, the problem here is that storobj.Parse() currently
	// misses date fields as it has no way of knowing that a date-formatted
	// string was actually a date type. However, adding this functionality to
	// Parse() would break a lot of code, because it currently
	// schema-independent. To find out if a field is a date or date[], we need to
	// involve the schema, thus why we are doing it here. This was discovered as
	// part of https://github.com/semi-technologies/weaviate/issues/1775
	for j := range objects {
		if err := i.parseDateFieldsInProps(objects[j].Object.Properties); err != nil {
			return duplicateErr(errors.Wrapf(err, "shard %s", localShard.ID()),
				len(objects))
		}
	}

	return localShard.putObjectBatch(ctx, objects)
}

// return value map[int]error gives the error for the index as it received it
func (i *Index) addReferencesBatch(ctx context.Context,
	refs objects.BatchReferences,
) []error {
	i.backupStateLock.RLock()
	defer i.backupStateLock.RUnlock()
	type refsAndPos struct {
		refs objects.BatchReferences
		pos  []int
	}

	byShard := map[string]refsAndPos{}
	out := make([]error, len(refs))

	for pos, ref := range refs {
		shardName, err := i.shardFromUUID(ref.From.TargetID)
		if err != nil {
			out[pos] = err
			continue
		}

		group := byShard[shardName]
		group.refs = append(group.refs, ref)
		group.pos = append(group.pos, pos)
		byShard[shardName] = group
	}

	for shardName, group := range byShard {
		var errs []error
		if i.replicationEnabled() {
			errs = i.replicator.AddReferences(ctx, shardName, group.refs)
		} else if i.isLocalShard(shardName) {
			shard := i.Shards[shardName]
			errs = shard.addReferencesBatch(ctx, group.refs)
		} else {
			errs = i.remote.BatchAddReferences(ctx, shardName, group.refs)
		}
		for i, err := range errs {
			desiredPos := group.pos[i]
			out[desiredPos] = err
		}
	}

	return out
}

func (i *Index) IncomingBatchAddReferences(ctx context.Context, shardName string,
	refs objects.BatchReferences,
) []error {
	i.backupStateLock.RLock()
	defer i.backupStateLock.RUnlock()
	localShard, ok := i.Shards[shardName]
	if !ok {
		return duplicateErr(errors.Errorf("shard %q does not exist locally",
			shardName), len(refs))
	}

	return localShard.addReferencesBatch(ctx, refs)
}

func (i *Index) objectByID(ctx context.Context, id strfmt.UUID,
	props search.SelectProperties, additional additional.Properties,
	replProps *additional.ReplicationProperties,
) (*storobj.Object, error) {
	shardName, err := i.shardFromUUID(id)
	if err != nil {
		return nil, err
	}

	var obj *storobj.Object

	if i.replicationEnabled() && replProps != nil {
		if replProps.NodeName != "" {
			obj, err = i.replicator.NodeObject(ctx, replProps.NodeName, shardName, id, props, additional)
		} else if replProps.ConsistencyLevel != "" {
			obj, err = i.replicator.FindOne(ctx,
				replica.ConsistencyLevel(replProps.ConsistencyLevel), shardName, id, props, additional)
		} else {
			err = fmt.Errorf("replication properties are inconsistent: %+v", replProps)
		}
	} else if i.isLocalShard(shardName) {
		shard := i.Shards[shardName]
		obj, err = shard.objectByID(ctx, id, props, additional)
		if err != nil {
			err = fmt.Errorf("shard %s: %w", shard.ID(), err)
		}
	} else {
		obj, err = i.remote.GetObject(ctx, shardName, id, props, additional)
		if err != nil {
			err = fmt.Errorf("get object from remote index: %w", err)
		}
	}

	return obj, err
}

func (i *Index) IncomingGetObject(ctx context.Context, shardName string,
	id strfmt.UUID, props search.SelectProperties,
	additional additional.Properties,
) (*storobj.Object, error) {
	shard, ok := i.Shards[shardName]
	if !ok {
		return nil, errors.Errorf("shard %q does not exist locally", shardName)
	}

	obj, err := shard.objectByID(ctx, id, props, additional)
	if err != nil {
		return nil, errors.Wrapf(err, "shard %s", shard.ID())
	}

	return obj, nil
}

func (i *Index) IncomingMultiGetObjects(ctx context.Context, shardName string,
	ids []strfmt.UUID,
) ([]*storobj.Object, error) {
	shard, ok := i.Shards[shardName]
	if !ok {
		return nil, errors.Errorf("shard %q does not exist locally", shardName)
	}

	objs, err := shard.multiObjectByID(ctx, wrapIDsInMulti(ids))
	if err != nil {
		return nil, errors.Wrapf(err, "shard %s", shard.ID())
	}

	return objs, nil
}

func (i *Index) multiObjectByID(ctx context.Context,
	query []multi.Identifier,
) ([]*storobj.Object, error) {
	type idsAndPos struct {
		ids []multi.Identifier
		pos []int
	}

	byShard := map[string]idsAndPos{}

	for pos, id := range query {
		shardName, err := i.shardFromUUID(strfmt.UUID(id.ID))
		if err != nil {
			return nil, err
		}

		group := byShard[shardName]
		group.ids = append(group.ids, id)
		group.pos = append(group.pos, pos)
		byShard[shardName] = group
	}

	out := make([]*storobj.Object, len(query))

	for shardName, group := range byShard {
		local := i.getSchema.
			ShardingState(i.Config.ClassName.String()).
			IsShardLocal(shardName)

		var objects []*storobj.Object
		var err error

		if local {
			shard := i.Shards[shardName]
			objects, err = shard.multiObjectByID(ctx, group.ids)
			if err != nil {
				return nil, errors.Wrapf(err, "shard %s", shard.ID())
			}
		} else {
			objects, err = i.remote.MultiGetObjects(ctx, shardName, extractIDsFromMulti(group.ids))
			if err != nil {
				return nil, errors.Wrapf(err, "remote shard %s", shardName)
			}
		}

		for i, obj := range objects {
			desiredPos := group.pos[i]
			out[desiredPos] = obj
		}
	}

	return out, nil
}

func extractIDsFromMulti(in []multi.Identifier) []strfmt.UUID {
	out := make([]strfmt.UUID, len(in))

	for i, id := range in {
		out[i] = strfmt.UUID(id.ID)
	}

	return out
}

func wrapIDsInMulti(in []strfmt.UUID) []multi.Identifier {
	out := make([]multi.Identifier, len(in))

	for i, id := range in {
		out[i] = multi.Identifier{ID: string(id)}
	}

	return out
}

func (i *Index) exists(ctx context.Context, id strfmt.UUID) (bool, error) {
	shardName, err := i.shardFromUUID(id)
	if err != nil {
		return false, err
	}

	local := i.getSchema.
		ShardingState(i.Config.ClassName.String()).
		IsShardLocal(shardName)

	var ok bool
	if local {
		shard := i.Shards[shardName]
		ok, err = shard.exists(ctx, id)
	} else {
		ok, err = i.remote.Exists(ctx, shardName, id)
	}
	if err != nil {
		return false, errors.Wrapf(err, "shard %s", shardName)
	}

	return ok, nil
}

func (i *Index) IncomingExists(ctx context.Context, shardName string,
	id strfmt.UUID,
) (bool, error) {
	shard, ok := i.Shards[shardName]
	if !ok {
		return false, errors.Errorf("shard %q does not exist locally", shardName)
	}

	ok, err := shard.exists(ctx, id)
	if err != nil {
		return ok, errors.Wrapf(err, "shard %s", shard.ID())
	}

	return ok, nil
}

func (i *Index) objectSearch(ctx context.Context, limit int, filters *filters.LocalFilter,
	keywordRanking *searchparams.KeywordRanking, sort []filters.Sort,
	additional additional.Properties,
) ([]*storobj.Object, []float32, error) {
	shardNames := i.getSchema.ShardingState(i.Config.ClassName.String()).
		AllPhysicalShards()

	outObjects := make([]*storobj.Object, 0, len(shardNames)*limit)
	outScores := make([]float32, 0, len(shardNames)*limit)
	for _, shardName := range shardNames {
		local := i.getSchema.
			ShardingState(i.Config.ClassName.String()).
			IsShardLocal(shardName)

		var objs []*storobj.Object
		var scores []float32
		var err error

		if local {
			// If the request is a BM25F with no properties selected, use all possible properties
			if keywordRanking != nil && keywordRanking.Type == "bm25" && len(keywordRanking.Properties) == 0 {

				cl, err := schema.GetClassByName(i.getSchema.GetSchemaSkipAuth().Objects, i.Config.ClassName.String())
				if err != nil {
					return nil, nil, err
				}

				propHash := cl.Properties
				// Get keys of hash
				for _, v := range propHash {
<<<<<<< HEAD
					if v.DataType[0] == "text" || v.DataType[0] == "string" { // TODO: Also the array types?
						keywordRanking.Properties = append(keywordRanking.Properties, v.Name)
					}
				}
=======
					if (v.DataType[0] == "text" || v.DataType[0] == "string") && schema.PropertyIsIndexed(i.getSchema.GetSchemaSkipAuth().Objects, i.Config.ClassName.String(), v.Name) { // Also the array types?
						keywordRanking.Properties = append(keywordRanking.Properties, v.Name)
					}
				}

				// WEAVIATE-471 - error if we can't find a property to search
				if len(keywordRanking.Properties) == 0 {
					return nil, []float32{}, errors.New("No properties provided, and no indexed properties found in class")
				}

>>>>>>> 6d2aa173
			}
			shard := i.Shards[shardName]
			objs, scores, err = shard.objectSearch(ctx, limit, filters, keywordRanking, sort, additional)
			if err != nil {
				return nil, nil, errors.Wrapf(err, "shard %s", shard.ID())
			}

		} else {
			objs, scores, err = i.remote.SearchShard(
				ctx, shardName, nil, limit, filters, keywordRanking, sort, additional)
			if err != nil {
				return nil, nil, errors.Wrapf(err, "remote shard %s", shardName)
			}
		}
		outObjects = append(outObjects, objs...)
		outScores = append(outScores, scores...)
	}

	if len(outObjects) == len(outScores) {
		if keywordRanking != nil && keywordRanking.Type == "bm25" {
			for ii := range outObjects {

				oo := outObjects[ii]

				os := outScores[ii]
				if oo.AdditionalProperties() == nil {
					oo.Object.Additional = make(map[string]interface{})
				}
				oo.Object.Additional["score"] = os
				// Collect all keys starting with "BM25F" and add them to the Additional
				explainScore := ""
				for k, v := range oo.Object.Additional {
					if strings.HasPrefix(k, "BM25F") {

						explainScore = fmt.Sprintf("%v, %v:%v", explainScore, k, v)
						delete(oo.Object.Additional, k)
					}
				}
				oo.Object.Additional["explainScore"] = explainScore
			}
		}
	}
	if len(sort) > 0 {
		if len(shardNames) > 1 {
			sortedObjs, _, err := i.sort(outObjects, outScores, sort, limit)
			if err != nil {
				return nil, nil, errors.Wrap(err, "sort")
			}
			return sortedObjs, nil, nil
		}
		return outObjects, nil, nil
	}

	if keywordRanking != nil {
		outObjects, _ = i.sortKeywordRanking(outObjects, outScores)
	}

	// if this search was caused by a reference property
	// search, we should not limit the number of results.
	// for example, if the query contains a where filter
	// whose operator is `And`, and one of the operands
	// contains a path to a reference prop, the ClassSearch
	// caused by such a ref prop being limited can cause
	// the `And` to return no results where results would
	// be expected. we won't know that unless we search
	// and return all referenced object properties.
	if !additional.ReferenceQuery && len(outObjects) > limit {
		outObjects = outObjects[:limit]
	}

	return outObjects, outScores, nil
}

func (i *Index) sortKeywordRanking(objects []*storobj.Object,
	scores []float32,
) ([]*storobj.Object, []float32) {
	return newScoresSorter().sort(objects, scores)
}

func (i *Index) sort(objects []*storobj.Object, scores []float32,
	sort []filters.Sort, limit int,
) ([]*storobj.Object, []float32, error) {
	return sorter.NewObjectsSorter(i.getSchema.GetSchemaSkipAuth()).
		Sort(objects, scores, limit, sort)
}

func (i *Index) objectVectorSearch(ctx context.Context, searchVector []float32,
	dist float32, limit int, filters *filters.LocalFilter,
	sort []filters.Sort, additional additional.Properties,
) ([]*storobj.Object, []float32, error) {
	shardNames := i.getSchema.ShardingState(i.Config.ClassName.String()).
		AllPhysicalShards()

	errgrp := &errgroup.Group{}
	m := &sync.Mutex{}

	// a limit of -1 is used to signal a search by distance. if that is
	// the case we have to adjust how we calculate the output capacity
	var shardCap int
	if limit < 0 {
		shardCap = len(shardNames) * hnsw.DefaultSearchByDistInitialLimit
	} else {
		shardCap = len(shardNames) * limit
	}

	out := make([]*storobj.Object, 0, shardCap)
	dists := make([]float32, 0, shardCap)
	for _, shardName := range shardNames {
		shardName := shardName
		errgrp.Go(func() error {
			local := i.getSchema.
				ShardingState(i.Config.ClassName.String()).
				IsShardLocal(shardName)

			var res []*storobj.Object
			var resDists []float32
			var err error

			if local {
				shard := i.Shards[shardName]
				res, resDists, err = shard.objectVectorSearch(
					ctx, searchVector, dist, limit, filters, sort, additional)
				if err != nil {
					return errors.Wrapf(err, "shard %s", shard.ID())
				}
			} else {
				res, resDists, err = i.remote.SearchShard(
					ctx, shardName, searchVector, limit, filters, nil, sort, additional)
				if err != nil {
					return errors.Wrapf(err, "remote shard %s", shardName)
				}
			}

			m.Lock()
			out = append(out, res...)
			dists = append(dists, resDists...)
			m.Unlock()

			return nil
		})
	}

	if err := errgrp.Wait(); err != nil {
		return nil, nil, err
	}

	if len(shardNames) == 1 {
		return out, dists, nil
	}

	if len(shardNames) > 1 && len(sort) > 0 {
		return i.sort(out, dists, sort, limit)
	}

	out, dists = newDistancesSorter().sort(out, dists)
	if limit > 0 && len(out) > limit {
		out = out[:limit]
		dists = dists[:limit]
	}

	return out, dists, nil
}

func (i *Index) IncomingSearch(ctx context.Context, shardName string,
	searchVector []float32, distance float32, limit int, filters *filters.LocalFilter,
	keywordRanking *searchparams.KeywordRanking, sort []filters.Sort,
	additional additional.Properties,
) ([]*storobj.Object, []float32, error) {
	shard, ok := i.Shards[shardName]
	if !ok {
		return nil, nil, errors.Errorf("shard %q does not exist locally", shardName)
	}

	if searchVector == nil {
		res, scores, err := shard.objectSearch(ctx, limit, filters, keywordRanking, sort, additional)
		if err != nil {
			return nil, nil, errors.Wrapf(err, "shard %s", shard.ID())
		}

		return res, scores, nil
	}

	res, resDists, err := shard.objectVectorSearch(
		ctx, searchVector, distance, limit, filters, sort, additional)
	if err != nil {
		return nil, nil, errors.Wrapf(err, "shard %s", shard.ID())
	}

	return res, resDists, nil
}

func (i *Index) deleteObject(ctx context.Context, id strfmt.UUID) error {
	i.backupStateLock.RLock()
	defer i.backupStateLock.RUnlock()
	shardName, err := i.shardFromUUID(id)
	if err != nil {
		return err
	}

	if i.replicationEnabled() {
		err = i.replicator.DeleteObject(ctx, shardName, id)
		if err != nil {
			return fmt.Errorf("failed to relay object delete across replicas: %w", err)
		}
	} else if i.isLocalShard(shardName) {
		shard := i.Shards[shardName]
		if err := shard.deleteObject(ctx, id); err != nil {
			return fmt.Errorf("delete object: %w", err)
		}
	} else {
		err = i.remote.DeleteObject(ctx, shardName, id)
		if err != nil {
			return errors.Wrapf(err, "send to remote shard %s", shardName)
		}
	}

	return nil
}

func (i *Index) IncomingDeleteObject(ctx context.Context, shardName string,
	id strfmt.UUID,
) error {
	i.backupStateLock.RLock()
	defer i.backupStateLock.RUnlock()
	shard, ok := i.Shards[shardName]
	if !ok {
		return errors.Errorf("shard %q does not exist locally", shardName)
	}

	err := shard.deleteObject(ctx, id)
	if err != nil {
		return errors.Wrapf(err, "shard %s", shard.ID())
	}

	return nil
}

func (i *Index) isLocalShard(shard string) bool {
	return i.getSchema.ShardingState(i.Config.ClassName.String()).IsShardLocal(shard)
}

func (i *Index) mergeObject(ctx context.Context, merge objects.MergeDocument) error {
	i.backupStateLock.RLock()
	defer i.backupStateLock.RUnlock()
	shardName, err := i.shardFromUUID(merge.ID)
	if err != nil {
		return err
	}

	if i.replicationEnabled() {
		err = i.replicator.MergeObject(ctx, shardName, &merge)
		if err != nil {
			return fmt.Errorf("failed to relay object patch across replicas: %w", err)
		}
	} else if i.isLocalShard(shardName) {
		shard := i.Shards[shardName]
		err = shard.mergeObject(ctx, merge)
	} else {
		err = i.remote.MergeObject(ctx, shardName, merge)
	}
	if err != nil {
		return errors.Wrapf(err, "shard %s", shardName)
	}

	return nil
}

func (i *Index) IncomingMergeObject(ctx context.Context, shardName string,
	mergeDoc objects.MergeDocument,
) error {
	i.backupStateLock.RLock()
	defer i.backupStateLock.RUnlock()
	shard, ok := i.Shards[shardName]
	if !ok {
		return errors.Errorf("shard %q does not exist locally", shardName)
	}

	err := shard.mergeObject(ctx, mergeDoc)
	if err != nil {
		return errors.Wrapf(err, "shard %s", shard.ID())
	}

	return nil
}

func (i *Index) aggregate(ctx context.Context,
	params aggregation.Params,
) (*aggregation.Result, error) {
	shardState := i.getSchema.ShardingState(i.Config.ClassName.String())
	shardNames := shardState.AllPhysicalShards()

	results := make([]*aggregation.Result, len(shardNames))
	for j, shardName := range shardNames {
		local := shardState.IsShardLocal(shardName)

		var err error
		var res *aggregation.Result
		if !local {
			res, err = i.remote.Aggregate(ctx, shardName, params)
		} else {
			shard := i.Shards[shardName]
			res, err = shard.aggregate(ctx, params)
		}
		if err != nil {
			return nil, errors.Wrapf(err, "shard %s", shardName)
		}

		results[j] = res
	}

	return aggregator.NewShardCombiner().Do(results), nil
}

func (i *Index) IncomingAggregate(ctx context.Context, shardName string,
	params aggregation.Params,
) (*aggregation.Result, error) {
	shard, ok := i.Shards[shardName]
	if !ok {
		return nil, errors.Errorf("shard %q does not exist locally", shardName)
	}

	res, err := shard.aggregate(ctx, params)
	if err != nil {
		return nil, errors.Wrapf(err, "shard %s", shard.ID())
	}

	return res, nil
}

func (i *Index) drop() error {
	i.backupStateLock.RLock()
	defer i.backupStateLock.RUnlock()
	for _, name := range i.getSchema.ShardingState(i.Config.ClassName.String()).
		AllPhysicalShards() {
		shard, ok := i.Shards[name]
		if !ok {
			// skip non-local, but do delete everything that exists - even if it
			// shouldn't
			continue
		}
		err := shard.drop(false)
		if err != nil {
			return errors.Wrapf(err, "delete shard %s", shard.ID())
		}
	}

	return nil
}

func (i *Index) Shutdown(ctx context.Context) error {
	i.backupStateLock.RLock()
	defer i.backupStateLock.RUnlock()
	for id, shard := range i.Shards {
		if err := shard.shutdown(ctx); err != nil {
			return errors.Wrapf(err, "shutdown shard %q", id)
		}
	}

	return nil
}

func (i *Index) getShardsStatus(ctx context.Context) (map[string]string, error) {
	shardsStatus := make(map[string]string)

	shardState := i.getSchema.ShardingState(i.Config.ClassName.String())
	shardNames := shardState.AllPhysicalShards()

	for _, shardName := range shardNames {
		local := shardState.IsShardLocal(shardName)

		var err error
		var status string
		if !local {
			status, err = i.remote.GetShardStatus(ctx, shardName)
		} else {
			shard, ok := i.Shards[shardName]
			if !ok {
				err = errors.Errorf("shard %s does not exist", shardName)
			} else {
				status = shard.getStatus().String()
			}
		}
		if err != nil {
			return nil, errors.Wrapf(err, "shard %s", shardName)
		}

		shardsStatus[shardName] = status
	}

	return shardsStatus, nil
}

func (i *Index) IncomingGetShardStatus(ctx context.Context, shardName string) (string, error) {
	shard, ok := i.Shards[shardName]
	if !ok {
		return "", errors.Errorf("shard %q does not exist", shardName)
	}
	return shard.getStatus().String(), nil
}

func (i *Index) updateShardStatus(ctx context.Context, shardName, targetStatus string) error {
	shardState := i.getSchema.ShardingState(i.Config.ClassName.String())

	var err error
	local := shardState.IsShardLocal(shardName)
	if !local {
		err = i.remote.UpdateShardStatus(ctx, shardName, targetStatus)
	} else {
		shard, ok := i.Shards[shardName]
		if !ok {
			err = errors.Errorf("shard %s does not exist", shardName)
		} else {
			err = shard.updateStatus(targetStatus)
		}
	}
	if err != nil {
		return errors.Wrapf(err, "shard %s", shardName)
	}

	return nil
}

func (i *Index) IncomingUpdateShardStatus(ctx context.Context, shardName, targetStatus string) error {
	shard, ok := i.Shards[shardName]
	if !ok {
		return errors.Errorf("shard %s does not exist", shardName)
	}
	return shard.updateStatus(targetStatus)
}

func (i *Index) notifyReady() {
	for _, shd := range i.Shards {
		shd.notifyReady()
	}
}

func (i *Index) findDocIDs(ctx context.Context,
	filters *filters.LocalFilter,
) (map[string][]uint64, error) {
	before := time.Now()
	defer i.metrics.BatchDelete(before, "filter_total")

	shardState := i.getSchema.ShardingState(i.Config.ClassName.String())
	shardNames := shardState.AllPhysicalShards()

	results := make(map[string][]uint64)
	for _, shardName := range shardNames {
		local := shardState.IsShardLocal(shardName)

		var err error
		var res []uint64
		if !local {
			res, err = i.remote.FindDocIDs(ctx, shardName, filters)
		} else {
			shard := i.Shards[shardName]
			res, err = shard.findDocIDs(ctx, filters)
		}
		if err != nil {
			return nil, errors.Wrapf(err, "shard %s", shardName)
		}

		results[shardName] = res
	}

	return results, nil
}

func (i *Index) IncomingFindDocIDs(ctx context.Context, shardName string,
	filters *filters.LocalFilter,
) ([]uint64, error) {
	shard, ok := i.Shards[shardName]
	if !ok {
		return nil, errors.Errorf("shard %q does not exist locally", shardName)
	}

	docIDs, err := shard.findDocIDs(ctx, filters)
	if err != nil {
		return nil, errors.Wrapf(err, "shard %s", shard.ID())
	}

	return docIDs, nil
}

func (i *Index) batchDeleteObjects(ctx context.Context,
	shardDocIDs map[string][]uint64, dryRun bool,
) (objects.BatchSimpleObjects, error) {
	i.backupStateLock.RLock()
	defer i.backupStateLock.RUnlock()
	before := time.Now()
	defer i.metrics.BatchDelete(before, "delete_from_shards_total")

	type result struct {
		objs objects.BatchSimpleObjects
	}

	wg := &sync.WaitGroup{}
	ch := make(chan result, len(shardDocIDs))
	for shardName, docIDs := range shardDocIDs {
		wg.Add(1)
		go func(shardName string, docIDs []uint64) {
			defer wg.Done()

			var objs objects.BatchSimpleObjects
			if i.replicationEnabled() {
				objs = i.replicator.DeleteObjects(ctx, shardName, docIDs, dryRun)
			} else if i.isLocalShard(shardName) {
				shard := i.Shards[shardName]
				objs = shard.deleteObjectBatch(ctx, docIDs, dryRun)
			} else {
				objs = i.remote.DeleteObjectBatch(ctx, shardName, docIDs, dryRun)
			}
			ch <- result{objs}
		}(shardName, docIDs)
	}

	wg.Wait()
	close(ch)

	var out objects.BatchSimpleObjects
	for res := range ch {
		out = append(out, res.objs...)
	}

	return out, nil
}

func (i *Index) IncomingDeleteObjectBatch(ctx context.Context, shardName string,
	docIDs []uint64, dryRun bool,
) objects.BatchSimpleObjects {
	i.backupStateLock.RLock()
	defer i.backupStateLock.RUnlock()
	shard, ok := i.Shards[shardName]
	if !ok {
		return objects.BatchSimpleObjects{
			objects.BatchSimpleObject{Err: errors.Errorf("shard %q does not exist locally", shardName)},
		}
	}

	return shard.deleteObjectBatch(ctx, docIDs, dryRun)
}<|MERGE_RESOLUTION|>--- conflicted
+++ resolved
@@ -783,12 +783,6 @@
 				propHash := cl.Properties
 				// Get keys of hash
 				for _, v := range propHash {
-<<<<<<< HEAD
-					if v.DataType[0] == "text" || v.DataType[0] == "string" { // TODO: Also the array types?
-						keywordRanking.Properties = append(keywordRanking.Properties, v.Name)
-					}
-				}
-=======
 					if (v.DataType[0] == "text" || v.DataType[0] == "string") && schema.PropertyIsIndexed(i.getSchema.GetSchemaSkipAuth().Objects, i.Config.ClassName.String(), v.Name) { // Also the array types?
 						keywordRanking.Properties = append(keywordRanking.Properties, v.Name)
 					}
@@ -798,8 +792,6 @@
 				if len(keywordRanking.Properties) == 0 {
 					return nil, []float32{}, errors.New("No properties provided, and no indexed properties found in class")
 				}
-
->>>>>>> 6d2aa173
 			}
 			shard := i.Shards[shardName]
 			objs, scores, err = shard.objectSearch(ctx, limit, filters, keywordRanking, sort, additional)
