--- conflicted
+++ resolved
@@ -197,16 +197,6 @@
 	go.opentelemetry.io/otel/trace v1.36.0 // indirect
 	go.opentelemetry.io/proto/otlp v1.4.0 // indirect
 	go.uber.org/mock v0.4.0 // indirect
-<<<<<<< HEAD
-	golang.org/x/crypto v0.39.0 // indirect
-	golang.org/x/exp v0.0.0-20240808152545-0cdaa3abc0fa // indirect
-	golang.org/x/net v0.41.0 // indirect
-	golang.org/x/oauth2 v0.30.0 // indirect
-	golang.org/x/sync v0.15.0 // indirect
-	golang.org/x/sys v0.33.0 // indirect
-	golang.org/x/text v0.26.0 // indirect
-	golang.org/x/time v0.12.0 // indirect
-=======
 	golang.org/x/crypto v0.40.0 // indirect
 	golang.org/x/exp v0.0.0-20240808152545-0cdaa3abc0fa // indirect
 	golang.org/x/net v0.41.0 // indirect
@@ -214,8 +204,7 @@
 	golang.org/x/sync v0.16.0 // indirect
 	golang.org/x/sys v0.34.0 // indirect
 	golang.org/x/text v0.27.0 // indirect
-	golang.org/x/time v0.11.0 // indirect
->>>>>>> aa4b5235
+	golang.org/x/time v0.12.0 // indirect
 	gonum.org/v1/gonum v0.15.1 // indirect
 	google.golang.org/api v0.240.0 // indirect
 	google.golang.org/genproto v0.0.0-20250505200425-f936aa4a68b2 // indirect
