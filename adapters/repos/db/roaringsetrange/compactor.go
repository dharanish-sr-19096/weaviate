--- conflicted
+++ resolved
@@ -84,7 +84,6 @@
 func NewCompactor(w io.WriteSeeker, left, right SegmentCursor,
 	level uint16, cleanupDeletions bool, enableChecksumValidation bool, maxNewFileSize int64,
 ) *Compactor {
-<<<<<<< HEAD
 	observeWrite := monitoring.GetMetrics().FileIOWrites.With(prometheus.Labels{
 		"operation": "compaction",
 		"strategy":  "roaringsetrange",
@@ -92,13 +91,7 @@
 	writeCB := func(written int64) {
 		observeWrite.Observe(float64(written))
 	}
-	return &Compactor{
-		left:                     left,
-		right:                    right,
-		w:                        diskio.NewMeteredWriter(w, writeCB),
-		bufw:                     bufio.NewWriterSize(w, 256*1024),
-=======
-	writer, mw := compactor.NewWriter(w, maxNewFileSize)
+	writer, mw := compactor.NewWriter(diskio.NewMeteredWriter(w, writeCB), maxNewFileSize)
 
 	return &Compactor{
 		left:                     left,
@@ -106,7 +99,6 @@
 		w:                        w,
 		bufw:                     writer,
 		mw:                       mw,
->>>>>>> 70b84ab5
 		currentLevel:             level,
 		cleanupDeletions:         cleanupDeletions,
 		enableChecksumValidation: enableChecksumValidation,
